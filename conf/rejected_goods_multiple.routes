GET          /rejected-goods/multiple/enter-movement-reference-number               @uk.gov.hmrc.cdsreimbursementclaimfrontend.controllers.rejectedgoodsmultiple.EnterMovementReferenceNumberController.show()
POST         /rejected-goods/multiple/enter-movement-reference-number               @uk.gov.hmrc.cdsreimbursementclaimfrontend.controllers.rejectedgoodsmultiple.EnterMovementReferenceNumberController.enterMrnSubmit()

GET          /rejected-goods/multiple/enter-importer-eori                           @uk.gov.hmrc.cdsreimbursementclaimfrontend.controllers.rejectedgoodsmultiple.EnterImporterEoriNumberController.show()
POST         /rejected-goods/multiple/enter-importer-eori                           @uk.gov.hmrc.cdsreimbursementclaimfrontend.controllers.rejectedgoodsmultiple.EnterImporterEoriNumberController.submit()

GET          /rejected-goods/multiple/enter-declarant-eori                          @uk.gov.hmrc.cdsreimbursementclaimfrontend.controllers.rejectedgoodsmultiple.EnterDeclarantEoriNumberController.show()
POST         /rejected-goods/multiple/enter-declarant-eori                          @uk.gov.hmrc.cdsreimbursementclaimfrontend.controllers.rejectedgoodsmultiple.EnterDeclarantEoriNumberController.submit()

GET          /rejected-goods/multiple/check-declaration-details                     @uk.gov.hmrc.cdsreimbursementclaimfrontend.controllers.rejectedgoodsmultiple.CheckDeclarationDetailsController.show()
POST         /rejected-goods/multiple/check-declaration-details                     @uk.gov.hmrc.cdsreimbursementclaimfrontend.controllers.rejectedgoodsmultiple.CheckDeclarationDetailsController.submit()

GET          /rejected-goods/multiple/claimant-details                              @uk.gov.hmrc.cdsreimbursementclaimfrontend.controllers.rejectedgoodsmultiple.CheckClaimantDetailsController.show()
POST         /rejected-goods/multiple/claimant-details                              @uk.gov.hmrc.cdsreimbursementclaimfrontend.controllers.rejectedgoodsmultiple.CheckClaimantDetailsController.submit()
GET          /rejected-goods/multiple/claimant-details/lookup-address               @uk.gov.hmrc.cdsreimbursementclaimfrontend.controllers.rejectedgoodsmultiple.CheckClaimantDetailsController.redirectToALF()
GET          /rejected-goods/multiple/claimant-details/update-address               @uk.gov.hmrc.cdsreimbursementclaimfrontend.controllers.rejectedgoodsmultiple.CheckClaimantDetailsController.retrieveAddressFromALF(id: Option[UUID] ?= None)
<<<<<<< HEAD
GET          /rejected-goods/multiple/claimant-details/problem-with-address         @uk.gov.hmrc.cdsreimbursementclaimfrontend.controllers.rejectedgoodsmultiple.ProblemWithAddressController.show()
=======
>>>>>>> de42d778

GET          /rejected-goods/multiple/claimant-details/change-contact-details       @uk.gov.hmrc.cdsreimbursementclaimfrontend.controllers.rejectedgoodsmultiple.EnterContactDetailsController.show()
POST         /rejected-goods/multiple/claimant-details/change-contact-details       @uk.gov.hmrc.cdsreimbursementclaimfrontend.controllers.rejectedgoodsmultiple.EnterContactDetailsController.submit()

GET          /rejected-goods/multiple/choose-basis-for-claim                        @uk.gov.hmrc.cdsreimbursementclaimfrontend.controllers.rejectedgoodsmultiple.BasisForClaimController.show()
POST         /rejected-goods/multiple/choose-basis-for-claim                        @uk.gov.hmrc.cdsreimbursementclaimfrontend.controllers.rejectedgoodsmultiple.BasisForClaimController.submit()

GET          /rejected-goods/multiple/enter-special-circumstances                   @uk.gov.hmrc.cdsreimbursementclaimfrontend.controllers.rejectedgoodsmultiple.WorkInProgressController.show()
POST         /rejected-goods/multiple/enter-special-circumstances                   @uk.gov.hmrc.cdsreimbursementclaimfrontend.controllers.rejectedgoodsmultiple.WorkInProgressController.submit()

GET          /rejected-goods/multiple/choose-disposal-method                        @uk.gov.hmrc.cdsreimbursementclaimfrontend.controllers.rejectedgoodsmultiple.DisposalMethodController.show()
POST         /rejected-goods/multiple/choose-disposal-method                        @uk.gov.hmrc.cdsreimbursementclaimfrontend.controllers.rejectedgoodsmultiple.DisposalMethodController.submit()

GET          /rejected-goods/multiple/enter-rejected-goods-details                  @uk.gov.hmrc.cdsreimbursementclaimfrontend.controllers.rejectedgoodsmultiple.WorkInProgressController.show()
POST         /rejected-goods/multiple/enter-rejected-goods-details                  @uk.gov.hmrc.cdsreimbursementclaimfrontend.controllers.rejectedgoodsmultiple.WorkInProgressController.submit()

GET          /rejected-goods/multiple/select-duties                                 @uk.gov.hmrc.cdsreimbursementclaimfrontend.controllers.rejectedgoodsmultiple.SelectTaxCodesController.showFirst
GET          /rejected-goods/multiple/select-duties/:index                          @uk.gov.hmrc.cdsreimbursementclaimfrontend.controllers.rejectedgoodsmultiple.SelectTaxCodesController.show(index: Int)
POST         /rejected-goods/multiple/select-duties/:index                          @uk.gov.hmrc.cdsreimbursementclaimfrontend.controllers.rejectedgoodsmultiple.SelectTaxCodesController.submit(index: Int)

GET          /rejected-goods/multiple/enter-claim/:index/:taxCode                   @uk.gov.hmrc.cdsreimbursementclaimfrontend.controllers.rejectedgoodsmultiple.EnterClaimController.show(index: Int, taxCode: TaxCode)
POST         /rejected-goods/multiple/enter-claim/:index/:taxCode                   @uk.gov.hmrc.cdsreimbursementclaimfrontend.controllers.rejectedgoodsmultiple.EnterClaimController.submit(index: Int, taxCode: TaxCode)

GET          /rejected-goods/multiple/check-claim                                   @uk.gov.hmrc.cdsreimbursementclaimfrontend.controllers.rejectedgoodsmultiple.CheckClaimDetailsController.show()
POST         /rejected-goods/multiple/check-claim                                   @uk.gov.hmrc.cdsreimbursementclaimfrontend.controllers.rejectedgoodsmultiple.CheckClaimDetailsController.submit()

GET          /rejected-goods/multiple/inspection-address/choose-type                @uk.gov.hmrc.cdsreimbursementclaimfrontend.controllers.rejectedgoodsmultiple.WorkInProgressController.show()
POST         /rejected-goods/multiple/inspection-address/choose-type                @uk.gov.hmrc.cdsreimbursementclaimfrontend.controllers.rejectedgoodsmultiple.WorkInProgressController.submit()

GET          /rejected-goods/multiple/inspection-address/lookup-address             @uk.gov.hmrc.cdsreimbursementclaimfrontend.controllers.rejectedgoodsmultiple.WorkInProgressController.show()
GET          /rejected-goods/multiple/inspection-address/update-address             @uk.gov.hmrc.cdsreimbursementclaimfrontend.controllers.rejectedgoodsmultiple.WorkInProgressController.show()

GET          /rejected-goods/multiple/enter-inspection-date                         @uk.gov.hmrc.cdsreimbursementclaimfrontend.controllers.rejectedgoodsmultiple.EnterInspectionDateController.show()
POST         /rejected-goods/multiple/enter-inspection-date                         @uk.gov.hmrc.cdsreimbursementclaimfrontend.controllers.rejectedgoodsmultiple.EnterInspectionDateController.submit()

GET          /rejected-goods/multiple/choose-repayment-method                       @uk.gov.hmrc.cdsreimbursementclaimfrontend.controllers.rejectedgoodsmultiple.WorkInProgressController.show()
POST         /rejected-goods/multiple/choose-repayment-method                       @uk.gov.hmrc.cdsreimbursementclaimfrontend.controllers.rejectedgoodsmultiple.WorkInProgressController.submit()

GET          /rejected-goods/multiple/bank-account-type                             @uk.gov.hmrc.cdsreimbursementclaimfrontend.controllers.rejectedgoodsmultiple.WorkInProgressController.show()
POST         /rejected-goods/multiple/bank-account-type                             @uk.gov.hmrc.cdsreimbursementclaimfrontend.controllers.rejectedgoodsmultiple.WorkInProgressController.submit()

GET          /rejected-goods/multiple/check-these-bank-details-are-correct          @uk.gov.hmrc.cdsreimbursementclaimfrontend.controllers.rejectedgoodsmultiple.WorkInProgressController.show()

GET          /rejected-goods/multiple/enter-bank-account-details                    @uk.gov.hmrc.cdsreimbursementclaimfrontend.controllers.rejectedgoodsmultiple.WorkInProgressController.show()
POST         /rejected-goods/multiple/enter-bank-account-details                    @uk.gov.hmrc.cdsreimbursementclaimfrontend.controllers.rejectedgoodsmultiple.WorkInProgressController.submit()

GET          /rejected-goods/multiple/choose-file-type                              @uk.gov.hmrc.cdsreimbursementclaimfrontend.controllers.rejectedgoodsmultiple.ChooseFileTypeController.show()
POST         /rejected-goods/multiple/choose-file-type                              @uk.gov.hmrc.cdsreimbursementclaimfrontend.controllers.rejectedgoodsmultiple.ChooseFileTypeController.submit()

GET          /rejected-goods/multiple/choose-files                                  @uk.gov.hmrc.cdsreimbursementclaimfrontend.controllers.rejectedgoodsmultiple.UploadFilesController.show()
+nocsrf
POST         /rejected-goods/multiple/choose-files                                  @uk.gov.hmrc.cdsreimbursementclaimfrontend.controllers.rejectedgoodsmultiple.UploadFilesController.submit()

POST         /rejected-goods/multiple/submit-claim                                  @uk.gov.hmrc.cdsreimbursementclaimfrontend.controllers.rejectedgoodsmultiple.CheckYourAnswersController.submit()
GET          /rejected-goods/multiple/claim-submitted                               @uk.gov.hmrc.cdsreimbursementclaimfrontend.controllers.rejectedgoodsmultiple.CheckYourAnswersController.showConfirmation()
GET          /rejected-goods/multiple/check-your-answers                            @uk.gov.hmrc.cdsreimbursementclaimfrontend.controllers.rejectedgoodsmultiple.CheckYourAnswersController.show()<|MERGE_RESOLUTION|>--- conflicted
+++ resolved
@@ -14,10 +14,7 @@
 POST         /rejected-goods/multiple/claimant-details                              @uk.gov.hmrc.cdsreimbursementclaimfrontend.controllers.rejectedgoodsmultiple.CheckClaimantDetailsController.submit()
 GET          /rejected-goods/multiple/claimant-details/lookup-address               @uk.gov.hmrc.cdsreimbursementclaimfrontend.controllers.rejectedgoodsmultiple.CheckClaimantDetailsController.redirectToALF()
 GET          /rejected-goods/multiple/claimant-details/update-address               @uk.gov.hmrc.cdsreimbursementclaimfrontend.controllers.rejectedgoodsmultiple.CheckClaimantDetailsController.retrieveAddressFromALF(id: Option[UUID] ?= None)
-<<<<<<< HEAD
 GET          /rejected-goods/multiple/claimant-details/problem-with-address         @uk.gov.hmrc.cdsreimbursementclaimfrontend.controllers.rejectedgoodsmultiple.ProblemWithAddressController.show()
-=======
->>>>>>> de42d778
 
 GET          /rejected-goods/multiple/claimant-details/change-contact-details       @uk.gov.hmrc.cdsreimbursementclaimfrontend.controllers.rejectedgoodsmultiple.EnterContactDetailsController.show()
 POST         /rejected-goods/multiple/claimant-details/change-contact-details       @uk.gov.hmrc.cdsreimbursementclaimfrontend.controllers.rejectedgoodsmultiple.EnterContactDetailsController.submit()
