--- conflicted
+++ resolved
@@ -67,10 +67,7 @@
 #===================================================
 
 #===================================================
-<<<<<<< HEAD
-#  UNAUTHORISED PAGE
-=======
-#  LANDING PAGE - START
+#  LANDING PAGE
 #===================================================
 landing.title=Claim for reimbursement of import duties
 landing.help.p1=You can use this service to apply to claim reimbursements on overpayments for import charges. These include Customs Duties, Excise Duties, Countervailing Duties and specific other customs duties.
@@ -112,14 +109,8 @@
 landing.details.l9=correspondence trader or internal (an email chain or letters between you and the trader)
 landing.details.l10=additional supporting documents (for example an import licence, insurance certificate, purchase order or letter of credit)
 
-
-#===================================================
-#  LANDING PAGE - END
-#===================================================
-
-#===================================================
-#  UNAUTHORISED PAGE - START
->>>>>>> 0794c931
+#===================================================
+#  UNAUTHORISED PAGE
 #===================================================
 unauthorised.title=Sorry, this service is unavailable
 unauthorised.help=You must have an EORI number associated with your CDS enrolment before you can use this service. This number will then be associated with your Government Gateway credentials.
