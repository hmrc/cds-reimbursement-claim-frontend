service.name=Claim for reimbursement of import duties
service.text=Claim for reimbursement of import duties
service.title=Claim for reimbursement of import duties
service.signOut=Sign out
hmrc_branding=HM Revenue & Customs
exitSurvey.linkText=Tell us how we can improve this service (takes 1 minute)

lang=en
currency=£

session-expired-message=For your security, we will time you out in
session-expired.sign-out-button-text=Sign-out
session-expired.keep-alive-button-text=Continue

#===================================================
#  GLOBAL MESSAGES
#===================================================
generic.day=Day
generic.month=Month
generic.year=Year
generic.yes=Yes
generic.no=No
button.tryAgain=Try again
button.continue=Continue
button.accept-and-send=Accept and send
button.saveAndContinue=Save and continue
button.confirm-and-continue=Confirm and continue
button.confirm-and-submit-claim=Confirm and submit claim
button.go-back=Go back

generic.back=Back
generic.errorPrefix=Error:
generic.defaultOption=Choose

cya.change=Change
cya.delete=Delete
cya.remove=Remove
cya.add=Add

language-switcher.english.hidden=Change the language to English
language-switcher.english=English
language-switcher.english.hover=Use this account in English
language-switcher.welsh=Cymraeg
language-switcher.welsh.hidden=Newid yr iaith i’r Gymraeg
language-switcher.welsh.hover=Defnyddio’r cyfrif hwn yn Cymraeg
language-switcher.nav=Language switcher

error.summary.title=There is a problem

date.day=Day
date.month=Month
date.year=Year

signed-out.title=You’ve signed out
signed-out.p1=To access the claim for reimbursement of import duties service, you’ll need to sign back in.
signed-out.p2=You can <a href="{0}">sign in</a> to your account.
signed-out.button=Go to GOV.UK

timed-out.title=For your security, we signed you out
timed-out.p1=This was because you were inactive for too long.
timed-out.p2=To access the claim for reimbursement of import duties service, you’ll need to sign back in.
timed-out.button=Sign in

recruitment-banner.message=Help improve GOV.UK
recruitment-banner.dismiss=No thanks
recruitment-banner.link=Get involved in making Government services better (opens in a new tab)

exit-survey.link-text=<a href="{0}" class="govuk-link" rel="noreferrer noopener" target="_blank">What did you think of this service?</a>

#===================================================
#  MESSAGES FOR PAGES
#===================================================

#===================================================
#  WE ONLY SUPPORT GG PAGE
#===================================================
we-only-support-gg.title=Report and pay Capital Gains Tax on UK property
we-only-support-gg.p1=The Government Gateway user ID you signed in with cannot be used to access this service.
we-only-support-gg.createAccount=Create an account
we-only-support-gg.createAccount.p1=You’ll need to <a href="{0}">create a new Government Gateway user ID</a>. You can then use it to create a Capital Gains Tax on UK property account.
we-only-support-gg.signIn=Sign in if you already have an account
we-only-support-gg.signIn.p1=<a href="{0}">Sign in</a> with the same Government Gateway user ID you used to create your Capital Gains Tax on UK property account.

#===================================================
#  LANDING PAGE
#===================================================
landing.title=Claim for reimbursement of import duties
landing.help.p1=You can use this service to apply to claim reimbursements on overpayments for import charges. These include Customs Duties, Excise Duties, Countervailing Duties and specific other customs duties.
landing.help.p2=You can use this service for multiple claims (bulk), and be reimbursed via either Current Month Adjustment (CMA) or by bank account transfer.
landing.who.heading=Who can claim
landing.who.p1=You can claim if you have a valid EORI number associated with your Government Gateway login, and one or more Movement Reference Number(s) (MRN) or an entry number.
landing.who.p2=Find out <a class="govuk-link" rel="noreferrer noopener" target="_blank" href="{0}">more about an EORI number (opens in new tab)</a> and an <a class="govuk-link" rel="noreferrer noopener" target="_blank" href="{1}">MRN (opens in new tab)</a>.
landing.who.p3=As a claim declarant you can be an:
landing.who.l1=importer or a representative of the importer
landing.who.l2=agent, freight forwarder or accountant
landing.who.l3=private individual
landing.who.p4=You must apply within 3 years of when the goods are cleared to enter the UK.
landing.why.heading=Why claim
landing.why.p1=You should claim if:
landing.why.l1=the amount you already paid in the import declaration is inaccurate
landing.why.l2=your import declaration was rejected so you need to claim back all or some of the amount you already paid
landing.start-button=Start now
landing.before.heading=Before you start
landing.before.p1=To use this service, you will need:
landing.before.l1=Government Gateway credentials
landing.before.l2=to have your EORI number associated with your CDS enrolment
landing.before.l3=a MRN or entry number
landing.before.l4=to know the type of duty you want to claim reimbursement for
landing.before.l5=the reason for overpayment
landing.before.l6=details of the goods
landing.before.l7=your bank details
landing.before.l8=name and address details of the declarant
landing.before.l9=duty or VAT amount due and paid to HMRC
landing.details.heading=Examples of supporting documents
landing.details.p1=You will need supporting evidence you have received relating to goods you have imported. You can scan copies in advance to make it easier to upload in this service. They can be any of these documents:
landing.details.l1=C88/E2 (proof to authorise imports from the country of origin)
landing.details.l2=commercial invoice (shows the value of the goods)
landing.details.l3=packing list (document that states packaging details in each shipment)
landing.details.l4=air waybill (in your cargo documents)
landing.details.l5=bill of lading (this is a receipt of shipped goods)
landing.details.l6=substitute entry (a form to declare a substitute when goods have been incorrectly declared)
landing.details.l7=schedule of MRNs (a list of previous MRN numbers)
landing.details.l8=proof of authority (from importer for duty to be repaid)
landing.details.l9=correspondence trader or internal (an email chain or letters between you and the trader)
landing.details.l10=additional supporting documents (for example an import licence, insurance certificate, purchase order or letter of credit)

#===================================================
#  UNAUTHORISED PAGE
#===================================================
unauthorised.title=Sorry, this service is unavailable
unauthorised.help=You must have an EORI number associated with your CDS enrolment before you can use this service. This number will then be associated with your Government Gateway credentials.
unauthorised.help-text=Find out <a class="govuk-link" rel="noreferrer noopener" target="_blank" href="{0}">How to get an EORI number (opens in new tab)</a>.

#===================================================
#  INELIGIBLE PAGE
#===================================================
ineligible.title=Sorry, you are unable to make a claim
ineligible.help=You are not eligible to make a claim. If you need help, you can contact <a class="govuk-link" rel="noreferrer noopener" target="_blank" href="{0}">the CDS team (opens in new tab)</a> via the imports and exports general enquiries.

#===================================================
#  CHECK EORI DETAILS PAGE
#===================================================
check-eori-details.title=Check these EORI details are correct
check-eori-details.eori-number.label=EORI
check-eori-details.name.label=Name
check-eori-details.gateway-id.label=Government Gateway user ID
check-eori-details.eori-correct-label=Are these details correct?
check-eori-details.eori-correct=Yes
check-eori-details.eori-incorrect=No, sign in again
check-eori-details.error.required=Select yes if details are correct
check-eori-details.error.invalid=Select yes if details are correct


#===================================================
#  SELECT NUMBER OF CLAIMS PAGE
#===================================================
select-number-of-claims.title=Choose how many MRNs you want to submit in this claim
select-number-of-claims.p1=A Movement Reference Number (MRN) is issued when an import is declared. The MRN is an 18-digit number that can be found in the import acceptance notification.
select-number-of-claims.p2=Multiple MRNs must all be from the same importer and have the same reason for overpayment.
select-number-of-claims.individual.title=Enter one MRN
select-number-of-claims.multiple.title=Enter multiple MRNs
select-number-of-claims.scheduled.title=Upload multiple MRNs
select-number-of-claims.scheduled.hint=Upload a list of MRNs, their duties and paid amounts.
select-number-of-claims.error.required=Choose how many MRNs you want to submit in this claim.
select-number-of-claims.invalid=Choose how many MRNs you want to submit in this claim.

#===================================================
#  ENTER MRN PAGE
#===================================================
enter-movement-reference-number.title=Enter the MRN
enter-movement-reference-number.help=Must be 18 characters, for example 19GB03I52858027001.
enter-movement-reference-number.help-text=The MRN can be found in the import acceptance notification.
enter-movement-reference-number.enter-mrn.label=Enter MRN
enter-movement-reference-number.invalid.number=Enter a movement reference number
enter-movement-reference-number.error.required=Enter a movement reference number
enter-movement-reference-number.multiple.title=Enter the lead MRN
enter-movement-reference-number.multiple.help-text=The MRN can be found in the import acceptance notification.
enter-movement-reference-number.multiple.enter-mrn.label=Enter lead MRN
enter-movement-reference-number.scheduled.title=Enter the lead MRN
enter-movement-reference-number.scheduled.help-text=The MRN can be found in the import acceptance notification.
enter-movement-reference-number.scheduled.enter-mrn.label=Enter lead MRN

#===================================================
#  ENTER ASSOCIATED MRN PAGE
#===================================================
enter-associated-mrn.title=Tell us the {0} MRN
enter-associated-mrn.help-text=The MRN will be issued when an import is declared. <a class="govuk-link" rel="noreferrer noopener" target="_blank" href="{0}">Find out more about this number (opens in new tab)</a>.
enter-associated-mrn.enter-mrn.label=Enter {0} MRN
enter-associated-mrn.help=Must be 18 characters, for example 19GB03I52858027001.
enter-associated-mrn.error.required=Enter a movement reference number
enter-associated-mrn.invalid.number=Enter a movement reference number
enter-associated-mrn.error.exists=You have already entered this MRN. Enter a different MRN
enter-associated-mrn.error.eori-not-matching=The MRN number you entered is not linked to your EORI number
enter-associated-mrn.error.missing-declaration=This MRN does not exist

#===================================================
#  CHECK MOVEMENT REFERENCE NUMBERS
#===================================================
check-movement-reference-numbers.title=All the MRNs entered in this claim
check-movement-reference-numbers.help-text=These are the MRNs that you have added so far. You can add more if you wish.
check-movement-reference-numbers.add-another-mrn-question=Do you want to add another MRN?
check-movement-reference-numbers.error.invalid=Select yes if you want to add another MRN

#===================================================
#  MOVEMENT REFERENCE NUMBER DOES NOT EXISTS
#===================================================
mrn-does-not-exist.title=This MRN does not exist
mrn-does-not-exist.help-text=You have tried to reach an MRN which has not been entered.

#===================================================
#  ENTER DUPLICATE MRN PAGE
#===================================================
enter-duplicate-movement-reference-number.mrn.title=Enter the duplicate MRN
enter-duplicate-movement-reference-number.mrn.input-title=Enter duplicate MRN
enter-duplicate-movement-reference-number.mrn.help-text=This will help us to process your claim more efficiently.
enter-duplicate-movement-reference-number.mrn.help=Must be 18 characters, for example 19GB03I52858027017.
enter-duplicate-movement-reference-number.mrn.invalid.number=Enter a valid MRN
enter-duplicate-movement-reference-number.mrn.invalid=Enter a valid MRN
enter-duplicate-movement-reference-number.mrn.error.required=Enter a valid MRN
enter-duplicate-movement-reference-number.mrn.invalid.enter-different-mrn=Enter a different MRN, you have already entered this one

#===================================================
#  ENTER DUPLICATE ENTRY NUMBER PAGE
#===================================================
enter-duplicate-movement-reference-number.entry.title=Tell us your duplicate Entry Number
enter-duplicate-movement-reference-number.entry.input-title=Enter duplicate Entry Number
enter-duplicate-movement-reference-number.entry.help-text=This will help us to process your claim more efficiently.
enter-duplicate-movement-reference-number.entry.help=Must be 18 characters, for example 190007914H11112017.
enter-duplicate-movement-reference-number.entry.invalid.number=Enter a valid entry number
enter-duplicate-movement-reference-number.entry.invalid=Enter a valid entry number
enter-duplicate-movement-reference-number.entry.error.required=Enter a valid entry number

#===================================================
#  MRN DOES NOT MATCH EORI PAGE
#===================================================
mrn-not-linked-to-eori.title=The MRN number you entered is not linked to your EORI number
mrn-not-linked-to-eori.help-text=The MRN number must be linked to your EORI number. Please enter a valid MRN number.

#===================================================
#  ENTER IMPORTER EORI NUMBER PAGE
#===================================================
enter-importer-eori-number.title=Enter the importer’s EORI number
enter-importer-eori-number.caption=Importer EORI number
enter-importer-eori-number.help=You can get the EORI number from the importer, otherwise you will be unable to make a claim.
enter-importer-eori-number.help-text=Must be between 14-17 characters and start with the first two letters of the ISO county code, GB for example: GB03152858027018
enter-importer-eori-number.invalid.number=Enter a valid EORI number
enter-importer-eori-number.invalid=Enter a valid EORI number
enter-importer-eori-number.error.required=Enter a valid EORI number
enter-importer-eori-number.input-label=Enter importer EORI number

#===================================================
#  ENTER DECLARANT EORI NUMBER PAGE
#===================================================
enter-declarant-eori-number.title=Enter the declarant’s EORI number
enter-declarant-eori-number.caption=Declarant EORI number
enter-declarant-eori-number.help=You can get the EORI number from the declarant, otherwise you will be unable to make a claim.
enter-declarant-eori-number.help-text=Must be between 14-17 characters and start with the first two letters of the ISO county code, GB for example: GB03152858027018
enter-declarant-eori-number.invalid.number=Enter a valid EORI number
enter-declarant-eori-number.invalid=Enter a valid EORI number
enter-declarant-eori-number.error.required=Enter a valid EORI number
enter-declarant-eori-number.input-label=Enter declarant EORI number

#===================================================
#  ENTER CLAIMANT DETAILS AS IMPORTER COMPANY PAGE
#===================================================
enter-your-contact-details.help-text=These are the details if we need to contact you about this claim application.
enter-your-contact-details.title=Enter your contact details
enter-your-contact-details.caption=Contact details
enter-your-contact-details.help-text=These are the contact details if we need to get in touch about this claim.
enter-your-contact-details.contact-name.label=Full name
enter-your-contact-details.contact-name.error.required=Enter your full name
enter-your-contact-details.contact-name.error.maxLength=Enter a shorter name
enter-your-contact-details.contact-email.label=Email address
enter-your-contact-details.contact-email.error.required=Enter a valid email
enter-your-contact-details.contact-email.error.maxLength=Enter a valid email
enter-your-contact-details.contact-email.invalid=Enter a valid email
enter-your-contact-details.contact-phone-number.error.required=Enter a valid phone number
enter-your-contact-details.contact-phone-number.error.maxLength=Enter a valid phone number
enter-your-contact-details.contact-phone-number.invalid=Enter a valid phone number
enter-your-contact-details.contact-phone-number.label=Phone number
enter-your-contact-details.contact-phone-number.help=For international numbers include the country code.
enter-your-contact-details.importer-contact-address.label=Contact address
enter-your-contact-details.address.building.label=Building number or name
enter-your-contact-details.address-building.error.required=Enter a building number or name
enter-your-contact-details.address.line1.label=Address Line 1
enter-your-contact-details.address.line1.error.required=Enter address line 1
enter-your-contact-details.address-line1.error.required=Enter address line 1
enter-your-contact-details.address.line2.label=Address Line 2 (optional)
enter-your-contact-details.address.line3.label=Address Line 3 (optional)
enter-your-contact-details.address.line4.label=Town or city
enter-your-contact-details.address-line4.error.required=Enter a town or city
enter-your-contact-details.address.line5.label=Postcode
enter-your-contact-details.address.line6.label=Country
enter-your-contact-details.countryCode.error.required=Enter a country
enter-your-contact-details.add-company-details.label=<h2>Do you want to add company details?</h2>
enter-your-contact-details.add-company-details.no=No
enter-your-contact-details.add-company-details.yes=Yes
enter-your-contact-details.add-company-details.error.required=Choose if you want to add company details
countryCode.enter-your-contact-details.error.required=Enter a country

#===================================================
#  CLAIMANT DETAILS PAGE
#===================================================
claimant-details.title=Check your details as registered with CDS
claimant-details.registered.title=Details as registered with CDS
claimant-details.registered.details=Details as registered with CDS
claimant-details.registered.address=Address as registered with CDS
claimant-details.contact.title=Contact details
claimant-details.contact.description=These are the details we will use to contact you about your claim.
claimant-details.contact.details=Contact details
claimant-details.contact.address=Contact address
claimant-details.change=Change
claimant-details.want-to-continue.title=Do you want to continue using these contact details?
claimant-details.want-to-continue.hint=If you select No we will contact you using your CDS registered details.
claimant-details.yes=Yes
claimant-details.no=No
claimant-details.error.required.change=Select yes if you wish to continue using these contact details.
claimant-details.error.invalid=Select yes if you wish to add different contact details
claimant-details.add-different.title=Do you wish to add different contact details which we will use to contact you about this claim?
claimant-details.add-different.hint=Adding different contact details will not amend the contact details registered with CDS.

#===================================================
#  CLAIMANT TIMEOUT PAGE
#===================================================
claimant-details-timed-out.title=For your security, we signed you out
claimant-details-timed-out.help=We did not save your additional contact details.
claimant-details-timed-out.button=Check your contact details as registered with CDS

#===================================================
#  ENTER OR CHANGE CONTACT DETAILS PAGE
#===================================================
enter-contact-details.change.title=Change contact details
enter-contact-details.add.title=Add contact details
enter-contact-details.h2=Enter your personal details
enter-contact-details.contact-name.label=Full name
enter-contact-details.contact-name.error.required=Enter your full name
enter-contact-details.contact-name.error.maxLength=Enter a shorter name
enter-contact-details.contact-email.label=Email address
enter-contact-details.contact-email.error.required=Enter a valid email
enter-contact-details.contact-email.invalid=Enter a valid email
enter-contact-details.contact-email.error.maxLength=Enter a shorter email
enter-contact-details.contact-phone-number.label=Telephone (optional)
enter-contact-details.contact-phone-number.error.required=Enter a valid phone number
enter-contact-details.contact-phone-number.error.maxLength=Enter a valid phone number
enter-contact-details.contact-phone-number.invalid=Enter a valid phone number

#===================================================
#  SELECT DECLARANT TYPE PAGE
#===================================================
select-who-is-making-the-claim.title=Who is making this claim?
select-who-is-making-the-claim.help-text=This person is responsible for the claim.<br />They are the point of contact if we have a query about the claim.
select-who-is-making-the-claim.importer0=I am a private individual importer
select-who-is-making-the-claim.importer1=I work for an importer company
select-who-is-making-the-claim.importer2=I work for a representative company on behalf of the importer
select-who-is-making-the-claim.error.required=Select who is making this claim
select-who-is-making-the-claim.invalid=Select who is making this claim
select-who-is-making-the-claim.details.heading=What is an importer and a representative?
select-who-is-making-the-claim.details.paragraph.0=A private individual importer can be a private individual or company bringing goods into the country.
select-who-is-making-the-claim.details.paragraph.1=An importer company is one that solely imports (not agents, private individuals or sole traders).
select-who-is-making-the-claim.details.paragraph.2=A representative company can be a person or a company acting on behalf of an importer. This could be an agent or a broker or a freight forwarder.

#===================================================
#  CHECK DECLARANT DETAILS PAGE
#===================================================
check-declaration-details.title=Check these declaration details are correct
check-declaration-details.duplicate.title=Check these declaration details are correct for the duplicate MRN
check-declaration-details.help-text=These are the declarant details we have from the MRN declaration.
check-declaration-details.is-information-correct=Continue with this MRN?
check-declaration-details.yes=Yes
check-declaration-details.no=No
check-declaration-details.error.invalid=Select yes if you wish to continue with this MRN.
check-declaration-details.error.number=Select yes if you wish to continue with this MRN.
check-declaration-details.error.required=Select yes if you wish to continue with this MRN.
check-declaration-details.scheduled.mrn-number.label=Lead MRN

#===================================================
#  CLAIM NORTHERN IRELAND PAGE
#===================================================
claim-northern-ireland.title=Were your goods imported to or moved through Northern Ireland?
claim-northern-ireland.help-text=
claim-northern-ireland.yes.title=Yes
claim-northern-ireland.no.title=No
claim-northern-ireland.error.required=Select Yes if all the MRNs in this claim were imported to or moved through Northern Ireland.
claim-northern-ireland.error.invalid=Select Yes if all the MRNs in this claim were imported to or moved through Northern Ireland.

claim-northern-ireland.scheduled.help-text=If you select Yes, then all the MRNs in this claim must have been imported to or moved through Northern Ireland.
claim-northern-ireland.multiple.help-text=If you select Yes, then all the MRNs in this claim must have been imported to or moved through Northern Ireland.
#===================================================
#  SELECT BASIS FOR CLAIM PAGE
#===================================================
select-basis-for-claim.title=Select the basis for claim
select-basis-for-claim.error.number=Select the basis for claim
select-basis-for-claim.error.required=Select the basis for claim
select-basis-for-claim.select-label=Choose which basis for claim
select-basis-for-claim.help-text=This will help us to understand why you are making the claim so we can review and validate it.
select-basis-for-claim.details.heading=Examples of basis of claim

select-basis-for-claim.details.b0=Duplicate MRN:
select-basis-for-claim.details.l0=A claim if a duplicate MRN has been made and a trader overpaid duties

select-basis-for-claim.details.b1=Duty suspension:
select-basis-for-claim.details.l1=Goods liable to import charges but not collected until they leave the point of deferring payment of customs duties

select-basis-for-claim.details.b2=End use relief:
select-basis-for-claim.details.l2=Gives a favourable rate of duty and/or levy on some goods imported from non-EU countries

select-basis-for-claim.details.b3=Incorrect commodity code:
select-basis-for-claim.details.l3=A claim made if a trader originally entered an incorrect commodity code and overpaid duties

select-basis-for-claim.details.b4=Incorrect customs procedure code:
select-basis-for-claim.details.l4=A claim made if a trader entered an incorrect CPC and overpaid duties

select-basis-for-claim.details.b5=Incorrect value:
select-basis-for-claim.details.l5=A claim made if a trader originally entered an incorrect total customs value and overpaid duties

select-basis-for-claim.details.b6=Inward processing relief from Customs Duty:
select-basis-for-claim.details.l6=IPR and import VAT are on goods imported from outside the EU, and then exported outside the EU

select-basis-for-claim.details.b7=Outward processing relief:
select-basis-for-claim.details.l7=Allows EU traders to temporarily export goods from the EU to process or repair in a third (non-EU) country and then claim duty relief

select-basis-for-claim.details.b8=Preference:
select-basis-for-claim.details.l8=Post-clearance scrutiny and verification of documents to support customers’ claim to preferential duty rates

select-basis-for-claim.details.b9=Proof of return/refund given:
select-basis-for-claim.details.l9=A claim made by a trader if they have provided a proof of return/refund and overpaid duties

select-basis-for-claim.details.b10=Incorrect excise value - Northern Ireland claims only:
select-basis-for-claim.details.l10=Claims for post-clearance cash repayment of excise differential because the trader made a genuine error when manually calculating excise. <strong>Note: under this basis for claim, if you imported into Northern Ireland, you can only claim under excise tax codes and not under customs tax codes or import VAT.</strong>

select-basis-for-claim.details.b11=Incorrect Additional Information code (excluding NIAID) - Northern Ireland claims only:
select-basis-for-claim.details.l11=The trader has declared goods as ’at risk’ in error, pays the tariff themselves (i.e. does not use subsidy) and wants to correct this error post-clearance

select-basis-for-claim.details.b12=Miscellaneous:
select-basis-for-claim.details.l12=For any other reason not detailed in this list

select-basis-for-claim.reason.d0=Duplicate Movement Reference Number (MRN)
select-basis-for-claim.reason.d1=Duty suspension
select-basis-for-claim.reason.d2=End use relief
select-basis-for-claim.reason.d3=Incorrect commodity code
select-basis-for-claim.reason.d4=Incorrect customs procedure code
select-basis-for-claim.reason.d5=Incorrect value
select-basis-for-claim.reason.d6=Inward processing relief from Customs Duty
select-basis-for-claim.reason.d7=Outward processing relief
select-basis-for-claim.reason.d8=Personal effects
select-basis-for-claim.reason.d9=Preference
select-basis-for-claim.reason.d10=RGR
select-basis-for-claim.reason.d11=Proof of return/refund given
select-basis-for-claim.reason.d12=Incorrect excise value - Northern Ireland claims only
select-basis-for-claim.reason.d13=Incorrect Additional Information code (excluding NIAID) - Northern Ireland claims only
select-basis-for-claim.reason.d14=Miscellaneous

select-basis-for-claim.scheduled.help-text=Your basis must apply to all MRNs in the claim.<br /><br />This will help us to understand why you are making the claim so we can review and validate it.

#===================================================
#  ENTER COMMODITIES PAGE
#===================================================
enter-commodities-details.title=Tell us the reason for this claim
enter-commodities-details.label=
enter-commodities-details.error.required=Enter claim reason
enter-commodities-details.error.maxLength=Claim reason must be 500 characters or fewer
enter-commodities-details.hint=Explain why you would like to be reimbursed and why you are entitled to this claim.

enter-commodities-details.scheduled.hint=Explain why you would like to be reimbursed and why you are entitled to this claim. Your reason must apply to all MRNs in this claim.
enter-commodities-details.multiple.hint=Explain why you would like to be reimbursed and why you are entitled to this claim. Your reason must apply to all MRNs in this claim.

#===================================================
#  REIMBURSEMENT PAGES
#===================================================
duty-type.uk-duty=UK Duty
duty-type.eu-duty=EU Duty
duty-type.beer=Beer
duty-type.wine=Wine
duty-type.made-wine=Made-wine
duty-type.low-alcohol-beverages=Low alcohol beverages
duty-type.spirits=Spirits
duty-type.cider-perry=Cider and perry
duty-type.hydrocarbon-oils=Hydrocarbon oil
duty-type.biofuels=Biofuels
duty-type.miscellaneous-road-fuels=Miscellaneous road fuels
duty-type.tobacco=Tobacco products
duty-type.climate-change-levy=Climate Change Levy

tax-code.A00 = A00 - Customs Duty
tax-code.A20 = A20 - Additional Duty
tax-code.A30 = A30 - Definitive Anti-Dumping Duty
tax-code.A35 = A35 - Provisional Anti-Dumping Duty
tax-code.A40 = A40 - Definitive Countervailing Duty
tax-code.A45 = A45 - Provisional Countervailing Duty
tax-code.B00 = B00 - Value Added Tax
tax-code.A50 = A50 - Customs Duty
tax-code.A70 = A70 - Additional Duty
tax-code.A80 = A80 - Definitive Anti-Dumping Duty
tax-code.A85 = A85 - Provisional Anti-Dumping Duty
tax-code.A90 = A90 - Definitive Countervailing Duty
tax-code.A95 = A95 - Provisional Countervailing Duty
tax-code.B05 = B05 - Value Added Tax
tax-code.407 = 407 - UK produced beer, production of more than 60,000 hectolitres per year
tax-code.440 = 440 - UK produced beer, production between 5,000 and 60,000 hectolitres per year
tax-code.441 = 441 - Imported beer, production between 5,000 and 60,000 hectolitres per year
tax-code.442 = 442 - UK produced beer, production of no more than 5,000 hectolitres per year
tax-code.443 = 443 - Imported beer, production of no more than 5,000 hectolitres per year
tax-code.444 = 444 - UK produced beer, reduced rate of general beer duty (applies to beer exceeding 1.2% alcohol by volume (ABV) but not exceeding 2.8% ABV)
tax-code.445 = 445 - UK produced beer, high strength beer duty (applies to beer exceeding 7.5% ABV). General Beer duty is also due on all UK produced high strength beer
tax-code.446 = 446 - Imported beer, reduced rate of general beer duty (applies to beer exceeding 1.2% ABV but not exceeding 2.8% ABV)
tax-code.447 = 447 - Imported beer, high strength beer duty (applies to beer exceeding 7.5% ABV). General Beer duty is also due on all imported high strength beer)
tax-code.473 = 473 - Imported beer (that is, annual production more than 60,000 hectolitres)
tax-code.411 = 411 - Sparkling, 8.5% and above but not exceeding 15%
tax-code.412 = 412 - Sparkling, exceeding 5.5% but less than 8.5%
tax-code.413 = 413 - Still, exceeding 5.5% but not exceeding 15%
tax-code.415 = 415 - Still or sparkling, exceeding 15% but not exceeding 22%
tax-code.419 = 419 - Still or sparkling, exceeding 22%
tax-code.421 = 421 - Sparkling, 8.5% and above but not exceeding 15%
tax-code.422 = 422 - Sparkling, exceeding 5.5% but less than 8.5%
tax-code.423 = 423 - Still, exceeding 5.5% but not exceeding 15%
tax-code.425 = 425 - Still or sparkling, exceeding 15% but not exceeding 22%
tax-code.429 = 429 - Still or sparkling, exceeding 22%
tax-code.431 = 431 - Not exceeding 1.2% volume
tax-code.433 = 433 - Exceeding 1.2% volume but not exceeding 4.0% volume
tax-code.435 = 435 - Exceeding 4.0% volume but not exceeding 5.5% volume
tax-code.444 = 444 - Beer-based beverages made in the UK exceeding 1.2% volume but not exceeding 2.8% volume
tax-code.446 = 446 - Imported beer-based beverages exceeding 1.2% volume but not exceeding 2.8% volume
tax-code.473 = 473 - Beer based beverage exceeding 1.2% volume
tax-code.438 = 438 - Spirits-based beverages exceeding 1.2% volume but not exceeding 8% volume
tax-code.451 = 451 - Spirits, other than UK produced whisky
tax-code.461 = 461 - UK produced whisky, wholly malt
tax-code.462 = 462 - UK produced whisky, wholly grain
tax-code.463 = 463 - UK produced whisky, blended
tax-code.431 = 431 - If total alcohol by volume does not exceed 1.2%
tax-code.481 = 481 - Cider and Perry [sparkling], made in the UK or imported, exceeding 1.2% but not exceeding 5.5%, Cider and Perry [still], made in the UK or imported, exceeding 1.2% but not exceeding 6.9%
tax-code.483 = 483 - Still, UK produced or imported exceeding 7.5% but less than 8.5%
tax-code.485 = 485 - Sparkling, UK produced or imported exceeding 5.5% but less than 8.5%
tax-code.487 = 487 - Still, UK produced or imported exceeding 6.9% but not exceeding 7.5%
tax-code.511 = 511 - Light oil, unrebated, aviation gasoline
tax-code.520 = 520 - Light oil, other unrebated
tax-code.521 = 521 - Light oil, rebated, furnace fuel
tax-code.522 = 522 - Light oil, rebated, unleaded petrol
tax-code.540 = 540 - Other (unmarked) Heavy oil (other than Kerosene) intended for use as heating fuel, or as fuel for an engine, which would otherwise be eligible for a full rebate
tax-code.541 = 541 - Heavy oil, unrebated
tax-code.542 = 542 - Heavy oil, rebated, kerosene to be used as motor fuel off-road or in an excepted vehicle
tax-code.551 = 551 - Heavy oil, rebated, kerosene (including heavy oil aviation turbine fuel) to be used other than as motor fuel off-road
tax-code.556 = 556 - Heavy oil, rebated, gas oil
tax-code.561 = 561 - Heavy oil, rebated, fuel oil
tax-code.570 = 570 - Heavy oil, other rebated
tax-code.571 = 571 - Biodiesel to be used as motor fuel off road or in an excepted vehicle
tax-code.572 = 572 - Biodiesel blended with kerosene for use as heating fuel
tax-code.589 = 589 - Biodiesel
tax-code.595 = 595 - Bioethanol
tax-code.591 = 591 - Natural Gas (methane content = >80%)
tax-code.592 = 592 - Road Fuel Gas (other than natural gas, which is gaseous at 15°C and 1013.25 millibars)
tax-code.611 = 611 - Cigarettes
tax-code.615 = 615 - Cigars
tax-code.619 = 619 - Handrolling tobacco
tax-code.623 = 623 - Other smoking tobacco
tax-code.627 = 627 - Chewing tobacco
tax-code.633 = 633 - Tobacco for heating
tax-code.99A = 99A - Solid fuels, for example, coal and lignite, coke and semi-coke of coal or lignite, and petroleum coke
tax-code.99B = 99B - Any petroleum gas, or other gaseous hydrocarbon supplied in a liquid state
tax-code.99C = 99C - Gas supplied by a gas utility or any gas supplied in a gaseous state that is of a kind supplied by a gas utility Great Britain
tax-code.99D = 99D - Electricity

select-duty-types.title=Select the duty types you want to claim for all MRNs in the file you uploaded
select-duty-types.error.required=Select one or more duty types you want to claim for.
select-duty-types.error.invalid=Invalid duty type code
<<<<<<< HEAD
select-duty-types.uk-trade-tariff-guidance=You can find more information about duties in our <a href="{0}" class="govuk-link">UK Trade Tariff guidance (opens in new tab)</a> with information on where to find the duties paid.
=======
select-duty-types.uk-trade-tariff-guidance.inset=You can find more information about duties in our <a href="{0}" class="govuk-link">UK Trade Tariff guidance (opens in new tab)</a> with information on where to find the duties paid.
>>>>>>> 565a2d31
select-duty-types.checkbox-legend.1=Customs, Additional, VAT & Anti-Subsidy
select-duty-types.checkbox-legend.2=Excise Duties

select-duty-codes.title=Select the {0} duties you want to claim for all MRNs in the file you uploaded
select-duty-codes.error.required=Select one or more duties to be reimbursed for.
select-duty-codes.error.invalid=Invalid duty code
select-duty-codes.uk-trade-tariff-guidance=You can find more information about duties in our <a href="{0}" class="govuk-link">UK Trade Tariff guidance (opens in new tab)</a> with information on where to find the duties paid.
select-duty-codes.h1.uk-duty=UK
select-duty-codes.h1.eu-duty=EU
select-duty-codes.h1.beer=beer
select-duty-codes.h1.wine=wine
select-duty-codes.h1.made-wine=made-wine
select-duty-codes.h1.low-alcohol-beverages=low alcohol beverages
select-duty-codes.h1.spirits=spirits
select-duty-codes.h1.cider-perry=cider and perry
select-duty-codes.h1.hydrocarbon-oils=hydrocarbon oil
select-duty-codes.h1.biofuels=biofuels
select-duty-codes.h1.miscellaneous-road-fuels=miscellaneous road fuels
select-duty-codes.h1.tobacco=tobacco products
select-duty-codes.h1.climate-change-levy=Climate Change Levy

#===================================================
#  SELECT REIMBURSEMENT METHOD PAGE
#===================================================
reimbursement-method.title=Select reimbursement method
reimbursement-method.help-text=You can be reimbursed via either Current Month Adjustment (CMA) or bank account transfer.
reimbursement-method.cma=Current Month Adjustment (CMA)
reimbursement-method.cma.hint=Your deferment account will be adjusted.
reimbursement-method.bank-transfer=Bank account transfer
reimbursement-method.bank-transfer.hint=You will be reimbursed via your bank account.
reimbursement-method.error.required=Select if you would like to be reimbursed via Current Month Adjustment (CMA) or via Bank Account Transfer.

#===================================================
#  MAKE CLAIM PAGES
#===================================================
select-duties.title=Select the duties you want to claim for
select-duties.duty.hint=This duty is not eligible for CMA reimbursement
select-duties.help-text.1=These are the duties that have been paid in the import declaration. You may not see all the other extra taxes that you have paid for.
select-duties.help-text.2=If you believe you are entitled to an excise claim that is not listed below, <a class="govuk-link" rel="noreferrer noopener" target="_blank" href="{0}">contact the CDS team (opens in new tab)</a>.
select-duties.error.required=Choose at least one duty to claim against
select-duties.duty.A00=Customs Duty
select-duties.duty.A20=Additional Duty
select-duties.duty.A30=Definitive Anti-Dumping Duty
select-duties.duty.A35=Provisional Anti-Dumping Duty
select-duties.duty.A40=Definitive Countervailing Duty
select-duties.duty.A45=Provisional Countervailing Duty
select-duties.duty.B00=Value Added Tax
select-duties.duty.A50=Customs Duty
select-duties.duty.A70=Additional Duty
select-duties.duty.A80=Definitive Anti-Dumping Duty
select-duties.duty.A85=Provisional Anti-Dumping Duty
select-duties.duty.A90=Definitive Countervailing Duty
select-duties.duty.A95=Provisional Countervailing Duty
select-duties.duty.B05=Value Added Tax
select-duties.duty.407=Beer made in the UK (standard rate, that is, annual production more than 60,000 hectolitres)
select-duties.duty.411=Wine (sparkling), of fresh grape, 8.5% vol. and above, but not exceeding 15% vol.
select-duties.duty.412=Wine (sparkling]), of fresh grape, exceeding 5.5% vol. but less than 8.5% vol.
select-duties.duty.413=Wine (still), exceeding 5.5% vol. but not exceeding 15% vol.
select-duties.duty.415=Wine (still or sparkling), exceeding 15% vol. but not exceeding 22% vol.
select-duties.duty.419=Wine (still or sparkling), exceeding 22% vol.
select-duties.duty.421=Made-wine (sparkling), exceeding 8.5% vol. but not exceeding 15% vol.
select-duties.duty.422=Made-wine (sparkling), exceeding 5.5% vol. but less than 8.5% vol.
select-duties.duty.423=Made-wine (still), exceeding 5.5% vol. but not exceeding 15% vol.
select-duties.duty.425=Made-wine (still or sparkling), exceeding 15% vol. but not exceeding 22% vol.
select-duties.duty.429=Made-wine (still or sparkling), exceeding 22% vol.
select-duties.duty.431=Low alcohol beverage of less than 1.2% vol.
select-duties.duty.433=Wine, spirit based beverage exceeding 1.2% vol., but not exceeding 4% vol.
select-duties.duty.435=Wine, spirit based beverage exceeding 4% vol., but not exceeding 5.5% vol.
select-duties.duty.438=Spirit-based beverages exceeding 1.2% vol. but not exceeding 8% vol.
select-duties.duty.440=Beer made in the UK – small brewery beer eligible to reduced rates (variable rate, that is, annual production more than 5,000 hectolitres but not exceeding 60,000 hectolitres)
select-duties.duty.441=Imported beer - small brewery beer eligible to reduced rates (variable rate, that is, annual production more than 5,000 hectolitres but not exceeding 60,000 hectolitres)
select-duties.duty.442=Beer made in the UK - small brewery beer eligible to reduced rates (variable rate, that is, annual production no more than 5,000 hectolitres)
select-duties.duty.443=Imported beer - small brewery beer eligible to reduced rates (variable rate, that is, annual production no more than 5,000 hectolitres)
select-duties.duty.444=Beer made in the UK – reduced rate of general beer duty (applies to beer exceeding 1.2% above but not exceeding 2.8% above)
select-duties.duty.445=Beer made in the UK – high strength beer duty (applies to beer exceeding 7.5% above – general beer duty is also due on all UK produced high strength beer)
select-duties.duty.446=Imported beer – reduced rate of general beer duty (applies to beer exceeding 1.2% above but not exceeding 2.8% above)
select-duties.duty.447=Imported beer – high strength beer duty (applies to beer exceeding 7.5% above – general beer duty is also due on all imported high strength beer)
select-duties.duty.451=Spirits other than UK produced whisky
select-duties.duty.461=UK produced whisky - wholly malt
select-duties.duty.462=UK produced whisky - wholly grain
select-duties.duty.463=UK produced whisky - blended
select-duties.duty.473=Beer based beverage exceeding 1.2% vol. or Annual production more than 60,000 hectolitres
select-duties.duty.481=Cider and Perry (sparkling), made in the UK or imported, exceeding 1.2% but not exceeding 5.5% Cider and Perry (still), made in the UK or imported, exceeding 1.2% but less than 6.9%
select-duties.duty.483=Cider and Perry (still), made in the UK or imported exceeding 7.5% but not exceeding 8.5%
select-duties.duty.485=Cider and Perry (sparkling), made in the UK or imported exceeding 5.5% but not exceeding 8.5%
select-duties.duty.487=Cider and Perry (still), made in the UK or imported exceeding 6.9% but not exceeding 7.5%
select-duties.duty.511=Light oil (unmarked) - aviation gasoline (including light oil aviation turbine fuel)
select-duties.duty.520=Light oil (unmarked) - other unrebated light oil
select-duties.duty.521=Light oil, furnace fuel
select-duties.duty.522=Light oil, unleaded fuel
select-duties.duty.540=Heavy oil – other (unmarked) heavy oil (other than kerosene) intended for use as heating fuel, or as fuel for an engine, which would otherwise be eligible for a full rebate
select-duties.duty.541=Heavy oil (unmarked, including Diesel Engine Road Vehicle (DERV) or road fuel extender and unmarked kerosene or unmarked gas oil for which no marking waiver has been granted
select-duties.duty.542=Heavy oil kerosene to be used as motor fuel off-road or in an excepted vehicle
select-duties.duty.546=Unrebated Kerosene
select-duties.duty.551=Heavy oil, kerosene (marked or unmarked under marking waiver, including heavy oil aviation turbine fuel) to be used other than as motor fuel off-road or in an excepted vehicle
select-duties.duty.556=Heavy gas oil (marked or unmarked under marking waiver)
select-duties.duty.561=Heavy oil, fuel oil (unmarked)
select-duties.duty.570=Heavy oil, other (unmarked)
select-duties.duty.571=Biodiesel to be used as motor fuel off road or in an excepted vehicle
select-duties.duty.572=Biodiesel blended with kerosene for use as heating fuel
select-duties.duty.589=Biodiesel
select-duties.duty.591=Road fuel gases - natural gas including biogas
select-duties.duty.592=Road fuel gases – other than natural gas, for example, LPG
select-duties.duty.595=Bioethanol
select-duties.duty.597=Aqua methanol
select-duties.duty.611=Cigarettes
select-duties.duty.615=Cigars
select-duties.duty.619=Hand rolling tobacco
select-duties.duty.623=Smoking tobacco – other
select-duties.duty.627=Chewing tobacco
select-duties.duty.633=Tobacco for Heating
select-duties.duty.99A=Solid fuels, for example, coal and lignite, coke and semi-coke of coal or lignite, and petroleum coke
select-duties.duty.99B=Any petroleum gas, or other gaseous hydrocarbon supplied in a liquid state
select-duties.duty.99C=Gas supplied by a gas utility or any gas supplied in a gaseous state that is of a kind supplied by a gas utility Great Britain
select-duties.duty.99D=Electricity

multiple-select-duties.title=Select the duties you want to claim for under {0} MRN
multiple-select-duties.help-text.1=These are the duties that have been paid in the import declaration. You may not see all the other extra taxes that you have paid for.
multiple-select-duties.help-text.2=If you believe you are entitled to an excise claim that is not listed below, <a class="govuk-link" rel="noreferrer noopener" target="_blank" href="{0}">contact the CDS team (opens in new tab)</a>.

#===================================================
#  ENTER SINGLE CLAIM PAGE
#===================================================
enter-claim.title=Claim details for {0} - {1}
enter-claim.help-text=This is to calculate your repayment as part of your claim.
enter-claim.inset-text=HMRC does not refund agents’ fees.
enter-claim.paid-amount-label=How much was paid: {0}
enter-claim.actual-amount=How much should have been paid, in pounds?
enter-claim.actual-amount.hint=This is the {0} - {1} amount you should have paid. Amount that should have been paid must be lower than the amount paid.
enter-claim.actual-amount.error.invalid=Amount that should have been paid must be a number, like 30
enter-claim.error.required=Enter the amount that should have been paid, in pounds
enter-claim.error.invalid=Amount that should have been paid must be a number, like 30
enter-claim.invalid.claim=Amount that should have been paid must be lower than the amount paid

#===================================================
#  ENTER SCHEDULE CLAIM PAGE
#===================================================
enter-scheduled-claim.title=Claim details for all MRNs under {0} {1}
enter-scheduled-claim.help-text=This is to calculate your repayment as part of your claim.
enter-scheduled-claim.inset-text=HMRC does not refund agents’ fees.
enter-scheduled-claim.paid-amount=How much was paid, in pounds?
enter-scheduled-claim.actual-amount=How much should have been paid, in pounds?
enter-scheduled-claim.actual-amount.hint=This is the {0} amount you should have paid. Amount that should have been paid must be lower than the amount paid.
enter-scheduled-claim.paid-amount.error.required=Enter the amount that was paid, in pounds
enter-scheduled-claim.paid-amount.error.invalid=Paid amount must be a number, like 30
enter-scheduled-claim.actual-amount.error.required=Enter the amount that should have been paid, in pounds
enter-scheduled-claim.actual-amount.error.invalid=Amount that should have been paid must be a number, like 30
enter-scheduled-claim.actual-amount.invalid.claim=Amount that should have been paid must be lower than the amount paid

#===================================================
#  ENTER MULTIPLE CLAIM PAGE
#===================================================
multiple-enter-claim.title=Claim details for {0} - {1} under {2} MRN
multiple-enter-claim.help-text=This is to calculate your repayment as part of your claim for MRN: <span id="MRN" class="govuk-!-font-weight-bold">{0}</span>.
multiple-enter-claim.inset-text=HMRC does not refund agents’ fees.
multiple-enter-claim.paid-amount-label=How much was paid: <span id="paid-amount">{0}</span>
multiple-enter-claim.actual-amount=How much should have been paid, in pounds?
multiple-enter-claim.actual-amount.hint=This is the {0} - {1} amount you should have paid. Amount that should have been paid must be lower than the amount paid.
multiple-enter-claim.actual-amount.error.invalid=You have entered an invalid claim amount. Enter a valid claim amount you wish to claim for
multiple-enter-claim.error.required=Enter the amount that should have been paid, in pounds
multiple-enter-claim.error.invalid=Amount that should have been paid must be a number, like 30
multiple-enter-claim.invalid.claim=Amount that should have been paid must be lower than the amount paid

#===================================================
#  CHECK REIMBURSEMENT CLAIM TOTAL PAGE
#===================================================
check-claim-summary.title=Check the reimbursement claim total for the MRN
check-claim-summary.scheduled.title=Check the reimbursement claim totals for all MRNs
check-claim-summary.help-text=Your reimbursement calculations are shown below based upon what you have paid and the information you provided on what you should have paid.
check-claim-summary.scheduled.help-text=These are the calculations based on the information you gave us.
check-claim-summary.duty.label=MRN: {0}
check-claim-summary.uk-duty.label=UK Duty
check-claim-summary.eu-duty.label=EU Duty
check-claim-summary.excise-duty.label=Excise Duty
check-claim-summary.overall-total.label=Overall total
check-claim-summary.change-amount=Change amount
check-claim-summary.total=Reimbursement for this MRN
check-claim-summary.are-duties-correct=Are these duties correct?
check-claim-summary.yes=Yes
check-claim-summary.no=No, select different duties
check-claim-summary.error.required=Select yes if duties are correct
check-claim-summary.error.invalid=Select yes if duties are correct
check-claim-summary.duty-code.row.key={0} reimbursement
check-claim-summary.duty-code.total.key={0} claims total reimbursement
check-claim-summary.total.header=Total

multiple-check-claim-summary.title=Check the reimbursement claim totals for all MRNs
multiple-check-claim-summary.help-text=These are the calculations based on the information you gave us.
multiple-check-claim-summary.duty.label={0} MRN: {1}
multiple-check-claim-summary.total=Reimbursement for this MRN
multiple-check-claim-summary.overall-total.header=Total
multiple-check-claim-summary.overall-total.label=Total reimbursement
multiple-check-claim-summary.are-duties-correct=Are these duties correct?
multiple-check-claim-summary.yes=Yes
multiple-check-claim-summary.no=No, select different duties
multiple-check-claim-summary.error.invalid=Select Yes if these duties are correct.

#===================================================
#  CHECK CLAIM TIMEOUT PAGE
#===================================================
check-claim-timed-out.title=For your security, we signed you out.
check-claim-timed-out.p1=This was because you were inactive for too long.
check-claim-timed-out.p2=To access the claim for reimbursement of import duties service, you’ll need to sign back in.
check-claim-timed-out.button=Sign in

#===================================================
#  ENTER LEAD MRN OR ENTRY NUMBER PLACEHOLDER PAGE
#===================================================
enter-lead-mrn-or-entry-number.title=What is your lead MRN or entry number?
enter-lead-mrn-or-entry-number.heading=This page is just a placeholder for the ENTER LEAD MRN OR ENTRY NUMBER page.

#===================================================
#  CHECK BANK DETAILS PAGE
#===================================================
bank-details.title=Check these bank details are correct
bank-details.p1=These are the details of where your reimbursements (repayments) will be made in the UK based on our records.
bank-details.p2=If you are a representative and want to change these bank details, then you will need to provide:
bank-details.bullet1=a letter of authority from the company you represent that proves you are their representative
bank-details.bullet2=a letter from the company you represent to their bank to confirm what the bank details should be changed to
bank-details.account-name.label=Name on the account
bank-details.sort-code.label=Sort code
bank-details.account-number.label=Account number
bank-details.change=Change
bank-details.different-details-link=<a href="{0}" class="govuk-link">Enter different bank details</a>

#===================================================
#  SELECT BANK ACCOUNT TYPE PAGE
#===================================================
select-bank-account-type.title=What type of account details are you providing?
select-bank-account-type.business-bank-account=Business bank account
select-bank-account-type.personal-bank-account=Personal bank account
select-bank-account-type.error.required=Select if you are providing details for a business bank account or a personal bank account.

#===================================================
#  ENTER BANK DETAILS PAGE
#===================================================
enter-bank-details.title=Enter bank account details
enter-bank-details.p1=This is where you would like reimbursements (repayments) to be made in the UK.
enter-bank-details.p2=To use these bank details again, <a class="govuk-link" rel="noreferrer noopener" target="_blank" href="{0}">contact the CDS team (opens in new tab)</a> via the imports and exports general enquiries.  Updating your bank details will only affect this claim and not past and future claims.
enter-bank-details.account-name.label=Name on the account
enter-bank-details.account-name.error.required=Enter the name on the account
enter-bank-details.account-name.error.maxLength=Enter a valid account name
enter-bank-details.account-name.invalid=Enter a valid account name
enter-bank-details.sort-code.label=Sort code
enter-bank-details.sort-code.help-text=Must be 6 digits long
enter-bank-details.sort-code.error.required=Enter a sort code
enter-bank-details.sort-code.invalid=Enter a valid sort code like 309430
enter-bank-details.account-number.label=Account number
enter-bank-details.account-number.help-text=Must be between 6 and 8 digits long
enter-bank-details.account-number.error.required=Enter an account number
enter-bank-details.account-number.error.length=Account number must be between 6 and 8 digits
enter-bank-details.account-number.error.invalid=Enter a valid account number like 00733445
enter-bank-details.error.moc-check-failed=We were unable to verify your sort code and account no. Try again using different details
enter-bank-details.error.moc-check-no=Enter a valid combination of bank account number and sort code.
enter-bank-details.error.account-does-not-exist=We were unable to verify your sort code and account no. Try again using different details
enter-bank-details.error.account-exists-error=The service was unavailable to verify your bank details. Try again later
enter-bank-details.error.INVALID_ACCOUNT_NUMBER=Invalid account number
enter-bank-details.error.INVALID_SORTCODE=Invalid sort code

#===================================================
#  BANK ACCOUNT UNAVAILABLE PAGE
#===================================================
bank-service-unavailable.title=Sorry, the service is unavailable
bank-service-unavailable.help=Contact the <a class="govuk-link" rel="noreferrer noopener" target="_blank" href="{0}">the CDS team (opens in new tab)</a> if you need to make a change to your bank account information to complete this claim.

#===================================================
#  SUPPORTING EVIDENCE PAGES
#===================================================
supporting-evidence.upload.details.heading=Examples of supporting documents
supporting-evidence.check-your-answers.title=You have added {0} document{1} to your claim
supporting-evidence.check-your-answers.help-text=These are the documents you have added so far to support this claim. Add the commercial invoice used in the import declaration, so we can process your claim efficiently.
supporting-evidence.check-your-answers.add-another-document-question=Do you want to add another document?
supporting-evidence.check-your-answers.error.required=Select yes if you would like to add a supporting document
supporting-evidence.check-your-answers.error.invalid=Select yes if you would like to add a supporting document
supporting-evidence.upload.title=Add documents to support your claim
supporting-evidence.upload.error.required=Upload a file containing your supporting evidence
supporting-evidence.upload.p1=Upload supporting evidence you have received for the commodities you have imported. Add the commercial invoice used in the import declaration, so we can process your claim efficiently.
supporting-evidence.upload.p2=The documents can be up to a maximum of 10MB size per file. Valid file format: JPG, PNG, PDF.
supporting-evidence.upload.amendReturn.help-text=The file can be up to 10MB. We accept these file types JPG, PNG, and PDF.
supporting-evidence.upload.input-title=Select document
file.error.required=Select a file containing your supporting evidence
supporting-evidence.scan-progress.title=We are checking your document
supporting-evidence.scan-progress.p1=It could take several seconds to check if your document is free from viruses. We will let you know if there are any issues. Otherwise you will be able to continue.
supporting-evidence.scan-progress.p2=You’ll need to keep selecting ’continue’ every few seconds until the check is complete to go to the next page.
supporting-evidence.upload-failed.title=There is a problem with the file you uploaded
supporting-evidence.upload-failed.p1=We could not scan your file.
supporting-evidence.upload-failed.p2=This could be because:
supporting-evidence.upload-failed.bullet1=the service has experienced technical issues
supporting-evidence.upload-failed.bullet2=your file was larger than 10MB
supporting-evidence.upload-failed.p3=You’ll need to try again.
supporting-evidence.upload-failed.button.tryAgain=Try again
supporting-evidence.scan-failed.title=There is a problem with your file
supporting-evidence.scan-failed.p1=The problem could be that:
supporting-evidence.scan-failed.bullet1=the file had a virus or was corrupt
supporting-evidence.scan-failed.bullet2=you did not select a file to upload
supporting-evidence.scan-failed.bullet3=you uploaded the wrong type of file
supporting-evidence.scan-failed.p2=We only accept these file types: JPG, PNG and PDF.
supporting-evidence.scan-failed.p3=You’ll need to try again.
supporting-evidence.scan-failed.button.tryAgain=Try again
supporting-evidence.choose-document-type.title=Select the description of the file you just uploaded
supporting-evidence.choose-document-type.error.number=Choose a file type to support your claim
supporting-evidence.choose-document-type.error.required=Choose a file type to support your claim
supporting-evidence.choose-document-type.help-text=Choose a definition of the file from this list. This will help us to process your claim more efficiently.
supporting-evidence.choose-document-type.document-type.d0=Air waybill
supporting-evidence.upload.details.b0=Air waybill:
supporting-evidence.upload.details.l0=Transport document that accompanies the commodities (goods) and provides information about them
supporting-evidence.choose-document-type.document-type.d1=Bill of lading
supporting-evidence.upload.details.b1=Bill of lading:
supporting-evidence.upload.details.l1=Transport document that accompanies the commodities (goods) and provides information about them
supporting-evidence.choose-document-type.document-type.d2=Commercial invoice
supporting-evidence.upload.details.b2=Commercial invoice:
supporting-evidence.upload.details.l2=Proof of sale and describes the commodities being sold; their price, description and quantity
supporting-evidence.choose-document-type.document-type.d3=Correspondence between trader and agent
supporting-evidence.upload.details.b3=Correspondence between trader and agent:
supporting-evidence.upload.details.l3=An email chain or letters between you and the trader
supporting-evidence.choose-document-type.document-type.d4=Import and export declaration
supporting-evidence.upload.details.b4=Import and export declaration:
supporting-evidence.upload.details.l4=Proof of the import or export being declared
supporting-evidence.choose-document-type.document-type.d5=Packing list
supporting-evidence.upload.details.b5=Packing list:
supporting-evidence.upload.details.l5=A document that lists product type in each package
supporting-evidence.choose-document-type.document-type.d6=Proof of authority
supporting-evidence.upload.details.b6=Proof of authority:
supporting-evidence.upload.details.l6=In case you change your bank account details
supporting-evidence.choose-document-type.document-type.d7=Substitute entry
supporting-evidence.upload.details.b7=Substitute entry:
supporting-evidence.upload.details.l7=A copy of the original customs declaration amended to show the correct details
supporting-evidence.choose-document-type.document-type.d8=Other documents
supporting-evidence.upload.details.b8=Other documents:
supporting-evidence.upload.details.l8=If you have alternative supporting documents
supporting-evidence.choose-document-type.document-type.d9=Scheduled document
supporting-evidence.upload.details.b9=Scheduled document
supporting-evidence.upload.details.l9=Scheduled document

#===================================================
#  SCHEDULED DOCUMENT PAGES
#===================================================
schedule-document.upload.title=Add a document which shows all the MRNs in this claim
schedule-document.upload.help-text=Upload a list of all MRNs in this claim, known as a scheduled document. This document can be up to 10MB and must be a JPG, PNG or PDF. The MRNs in the document must all be from the same importer and have the same reason for overpayment.
schedule-document.upload.things-to-show.p1=The document should show:
schedule-document.upload.things-to-show.l1=the type of duty or tax you are claiming for each MRN
schedule-document.upload.things-to-show.l2=the amount that was paid to HMRC for each MRN
schedule-document.upload.things-to-show.l3=the amount that should have been paid to HMRC for each MRN
schedule-document.upload.input-title=Select document
schedule-document.upload.error.required=Upload a scheduled document with all the MRNs
schedule-document.size-fail.title=There is a problem with the file you uploaded
schedule-document.size-fail.p1=We could not scan your file.
schedule-document.size-fail.p2=This could be because:
schedule-document.size-fail.bullet1=the service has experienced technical issues
schedule-document.size-fail.bullet2=your file was larger than 10MB
schedule-document.size-fail.p2=You’ll need to try again.
schedule-document.size-fail.button.tryAgain=Try again
schedule-document.scan-progress.title=We are checking your document
schedule-document.scan-progress.p1=It could take several seconds to check if your document is free from viruses. We will let you know if there are any issues. Otherwise you will be able to continue.
schedule-document.scan-progress.p2=You’ll need to keep selecting ’continue’ every few seconds until the check is complete to go to the next page.
schedule-document.format-virus-fail.title=There is a problem with your file
schedule-document.format-virus-fail.p1=The problem could be that:
schedule-document.format-virus-fail.l1=the file had a virus or was corrupt
schedule-document.format-virus-fail.l2=you did not select a file to upload
schedule-document.format-virus-fail.l3=you uploaded the wrong type of file
schedule-document.format-virus-fail.p2=We only accept these file types: JPG, PNG and PDF.
schedule-document.format-virus-fail.p3=You’ll need to try again.
schedule-document.format-virus-fail.button.tryAgain=Try again

schedule-document.review.title=You have successfully uploaded a document showing all the MRNs in this claim
schedule-document.review.p1=The document should show:
schedule-document.review.bullet1=the type of duty or tax you are claiming for each MRN
schedule-document.review.bullet2=the amount that was paid to HMRC for each MRN
schedule-document.review.bullet3=the amount that should have been paid to HMRC for each MRN
schedule-document.review.remove=Remove
schedule-document.review.assistive=the file named {0}


#===================================================
# CHECK YOUR ANSWERS PAGE
#===================================================
check-your-answers.title=Check your answers before sending your application
check-your-answers.help-text=These are the details of your claim. Review them carefully and change those that are incorrect.
check-your-answers.reference-number.label=MRN
check-your-answers.reference-number.multiple.label=Lead MRN
check-your-answers.reference-number.scheduled.label=Lead MRN
check-your-answers.reference-number.associated-mrn-label={0} MRN
check-your-answers.declaration-details.label=Declaration details
check-your-answers.declaration-details.mrn-label=MRN
check-your-answers.declaration-details.multiple.mrn-label=Lead MRN
check-your-answers.declaration-details.scheduled.mrn-label=Lead MRN
check-your-answers.declaration-details.import-date-label=Import date
check-your-answers.declaration-details.paid-charges-label=Duties and VAT paid
check-your-answers.declaration-details.importer-name-label=Importer name
check-your-answers.declaration-details.importer-email-label=Importer email
check-your-answers.declaration-details.importer-telephone-label=Importer telephone
check-your-answers.declaration-details.importer-address-label=Importer address
check-your-answers.declaration-details.declarant-name-label=Declarant name
check-your-answers.declaration-details.declarant-address-label=Declarant address
check-your-answers.claimant-type.h2=Claimant type
check-your-answers.claimant-type.l0=Type of claimant
check-your-answers.duplicate-declaration-details.label=Duplicate declaration details
check-your-answers.duplicate-declaration-details.l0=Duplicate Entry number
check-your-answers.declarant-type.label=Declarant Type
check-your-answers.claimant-individual-details.label=Claimant’s individual details
check-your-answers.claimant-details.l0=Full name
check-your-answers.claimant-details.l1=Email address
check-your-answers.claimant-details.l2=Phone number
check-your-answers.claimant-details.l3=Contact address
check-your-answers.claimant-company-details.label=Claimant’s company details
check-your-answers.contact-details.h2=Contact details
check-your-answers.contact-details.l0=Contact details
check-your-answers.contact-details.l1=Contact address
check-your-answers.basis.h2=Basis for claim
check-your-answers.basis.l0=This is the basis behind the claim
check-your-answers.northern-ireland-claim.label=Were your goods imported into Northern Ireland?
check-your-answers.commodities-details.label=This is the reason for the claim
check-your-answers.claim-calculation.label=Claim calculation
check-your-answers.claim-calculation.l0=Amount of UK Duty to reimburse claimed by you:
check-your-answers.claim-calculation.l1=Amount of EU Duty to reimburse claimed by you:
check-your-answers.claim-calculation.l2=Total claimed reimbursement
check-your-answers.multiple-claim-totals.label=Total reimbursement claim
check-your-answers.bank-details.label=Bank details
check-your-answers.bank-details.l0=Bank account name
check-your-answers.bank-details.l1=Type of bank account
check-your-answers.bank-details.l2=Sort code
check-your-answers.bank-details.l3=Account number
check-your-answers.declaration-statement.h2=<h2>Declaration Statement</h2>
check-your-answers.declaration-statement=I, {0}, declare that the details contained in this claim are true and complete.
check-your-answers.bank-details.account-name.label=Name on the account
check-your-answers.bank-details.sort-code.label=Sort code
check-your-answers.bank-details.account-number.label=Account number

check-your-answers.reference-number.h2=Movement Reference Number (MRN)
check-your-answers.reference-number.multiple.h2=Movement Reference Numbers (MRNs)
check-your-answers.reference-number.scheduled.h2=Lead Movement Reference Number (MRN)
check-your-answers.declaration-details.h2=Declaration details
check-your-answers.northern-ireland-claim.h2=Were your goods imported into Northern Ireland?
check-your-answers.commodity-details.h2=Reason for claim
check-your-answers.claim-calculation.h2=Total reimbursement claim
check-your-answers.claim-calculation.scheduled.h2=Total reimbursement claim for all MRNs
check-your-answers.claim-calculation.uk-duty.label=UK Duty
check-your-answers.claim-calculation.eu-duty.label=EU Duty
check-your-answers.claim-calculation.excise-duty.label=Excise Duty
check-your-answers.claim-calculation.duty.label=reimbursement claim for MRN {0}
check-your-answers.claim-calculation.total=Total reimbursement
check-your-answers.claim-calculation.multiple.total=Total

check-your-answers.bank-details.h2=Bank details
check-your-answers.attached-documents.h2=Supporting documents
check-your-answers.attached-documents.label=Uploaded
check-your-answers.scheduled-document.h2=Scheduled document
check-your-answers.scheduled-document.label=Scheduled document
check-your-answers.claimant-details.h2=Details as registered with CDS
check-your-answers.claimant-details-as-importer.h2=Claimant’s contact details
check-your-answers.confirmation-statement.h2=Now send your application
check-your-answers.confirmation-statement=By submitting this notification you are confirming that, to the best of your knowledge, the details you are providing are correct.
check-your-answers.reimbursement-method.h2=Reimbursement method
check-your-answers.reimbursement-method.label=Method
check-your-answers.reimbursement-method.cma=Current Month Adjustment (CMA)
check-your-answers.reimbursement-method.bt=Bank account transfer
check-your-answers.claimant-details.cds.contact.details=Details as registered with CDS
check-your-answers.claimant-details.cds.contact.address=Address as registered with CDS
check-your-answers.claimant-details.contact.additional=Use different contact details
check-your-answers.claimant-details.additional.contact.details=Contact details
check-your-answers.claimant-details.additional.contact.address=Contact address
check-your-answers.claimant-details.change-hint.contact=Contact details
check-your-answers.claimant-details.change-hint.address=Contact address

#===================================================
# SUBMISSION ERROR PAGE
#===================================================
submit-claim-error.title=Claim submission failed
submit-claim-error.p1=Sorry, your claim submission failed
submit-claim-error.p2=You cannot make a claim. If you need help, you can <a href="{0}" class="govuk-link" rel="noreferrer noopener" target="_blank">contact the CDS team (opens in new tab)</a> via the imports and exports general enquiries.

#===================================================
# CONFIRMATION PAGE
#===================================================
confirmation-of-submission.title=Claim submitted
confirmation-of-submission.reimbursement-amount=Reimbursement amount
confirmation-of-submission.claim-reference=Your claim reference number
confirmation-of-submission.email-sent=We have sent you a confirmation email. If you have not received it, check your SPAM folder or contact HMRC.
confirmation-of-submission.whatNext=What happens next?
confirmation-of-submission.what-next.p1=Your application will be reviewed by HMRC and we will aim to email or write a letter to you to tell you the outcome within 30 working days. We will contact you to either:
confirmation-of-submission.what-next.l1=confirm your claim and bank transfer
confirmation-of-submission.what-next.l2=ask for more information
confirmation-of-submission.what-next.l3=explain why your claim was rejected
confirmation-of-submission.what-next.link.1.start-another-claim=Start another claim

#===================================================
#  PROBLEM WITH ADDRESS
#===================================================
problem-with-address.title=There is a problem with your contact address
problem-with-address.paragraph.1=Some information about your contact address was missing.
problem-with-address.paragraph.2=This could be because:
problem-with-address.point.1=the postcode you entered is missing address line 1
problem-with-address.point.2=you did not provide a postcode for this address
problem-with-address.button.tryAgain=Try again

#===================================================
#  CHOOSE CLAIM TYPE - PAGE
#===================================================
choose-claim-type.title=Choose type of claim
choose-claim-type.c285.title=Repayment of import duties and VAT overpayment (C285)
choose-claim-type.ce1179.title=Repayment or remission of import duties and VAT on rejected imports (C&E1179)
choose-claim-type.ce1179.hint=This includes goods that do not meet the contract conditions, are defective or damaged before customs clearance.
choose-claim-type.error.required=Select if you are claiming reimbursement of import duties that were overpaid or reimbursement of import duties on rejected imports.
choose-claim-type.error.unknown=Select if you are claiming reimbursement of import duties that were overpaid or reimbursement of import duties on rejected imports.

#===================================================
#  COUNTRIES - START
#===================================================
countryCode.placeholder=Select country
country.AD=Andorra
country.AE=United Arab Emirates
country.AF=Afghanistan
country.AG=Antigua and Barbuda
country.AI=Anguilla
country.AL=Albania
country.AM=Armenia
country.AO=Angola
country.AQ=Antarctica
country.AR=Argentina
country.AS=American Samoa
country.AT=Austria
country.AU=Australia
country.AW=Aruba
country.AX=Åland Islands
country.AZ=Azerbaijan
country.BA=Bosnia and Herzegovina
country.BB=Barbados
country.BD=Bangladesh
country.BE=Belgium
country.BF=Burkina Faso
country.BG=Bulgaria
country.BH=Bahrain
country.BI=Burundi
country.BJ=Benin
country.BL=Saint Barthélemy
country.BM=Bermuda
country.BN=Brunei
country.BO=Bolivia
country.BQ=Bonaire, Sint Eustatius and Saba
country.BR=Brazil
country.BS=The Bahamas
country.BT=Bhutan
country.BV=Bouvet Island
country.BW=Botswana
country.BY=Belarus
country.BZ=Belize
country.CA=Canada
country.CC=Cocos (Keeling) Islands
country.CD=Congo (Democratic Republic)
country.CF=Central African Republic
country.CG=Congo
country.CH=Switzerland
country.CI=Ivory Coast
country.CK=Cook Islands
country.CL=Chile
country.CM=Cameroon
country.CN=China
country.CO=Colombia
country.CR=Costa Rica
country.CS=Czechoslovakia
country.CU=Cuba
country.CV=Cape Verde
country.CW=Curaçao
country.CX=Christmas Island
country.CY=Cyprus
country.CZ=Czechia
country.DE=Germany
country.DJ=Djibouti
country.DK=Denmark
country.DM=Dominica
country.DO=Dominican Republic
country.DZ=Algeria
country.EC=Ecuador
country.EE=Estonia
country.EG=Egypt
country.EH=Western Sahara
country.ER=Eritrea
country.ES=Spain
country.ET=Ethiopia
country.FI=Finland
country.FJ=Fiji
country.FK=Falkland Islands
country.FM=Micronesia
country.FO=Faroe Islands
country.FR=France
country.GA=Gabon
country.GB=United Kingdom
country.GD=Grenada
country.GE=Georgia
country.GF=French Guiana
country.GG=Guernsey
country.GH=Ghana
country.GI=Gibraltar
country.GL=Greenland
country.GM=The Gambia
country.GN=Guinea
country.GP=Guadeloupe
country.GQ=Equatorial Guinea
country.GR=Greece
country.GS=South Georgia and South Sandwich Islands
country.GT=Guatemala
country.GU=Guam
country.GW=Guinea-Bissau
country.GY=Guyana
country.HK=Hong Kong
country.HM=Heard Island and McDonald Islands
country.HN=Honduras
country.HR=Croatia
country.HT=Haiti
country.HU=Hungary
country.ID=Indonesia
country.IE=Ireland
country.IL=Israel
country.IM=Isle of Man
country.IN=India
country.IO=British Indian Ocean Territory
country.IQ=Iraq
country.IR=Iran
country.IS=Iceland
country.IT=Italy
country.JE=Jersey
country.JM=Jamaica
country.JO=Jordan
country.JP=Japan
country.KE=Kenya
country.KG=Kyrgyzstan
country.KH=Cambodia
country.KI=Kiribati
country.KM=Comoros
country.KN=St Kitts and Nevis
country.KP=North Korea
country.KR=South Korea
country.KW=Kuwait
country.KY=Cayman Islands
country.KZ=Kazakhstan
country.LA=Laos
country.LB=Lebanon
country.LC=St Lucia
country.LI=Liechtenstein
country.LK=Sri Lanka
country.LR=Liberia
country.LS=Lesotho
country.LT=Lithuania
country.LU=Luxembourg
country.LV=Latvia
country.LY=Libya
country.MA=Morocco
country.MC=Monaco
country.MD=Moldova
country.ME=Montenegro
country.MF=Saint-Martin (French part)
country.MG=Madagascar
country.MH=Marshall Islands
country.MK=North Macedonia
country.ML=Mali
country.MM=Myanmar (Burma)
country.MN=Mongolia
country.MO=Macao
country.MP=Northern Mariana Islands
country.MQ=Martinique
country.MR=Mauritania
country.MS=Montserrat
country.MT=Malta
country.MU=Mauritius
country.MV=Maldives
country.MW=Malawi
country.MX=Mexico
country.MY=Malaysia
country.MZ=Mozambique
country.NA=Namibia
country.NC=New Caledonia
country.NE=Niger
country.NF=Norfolk Island
country.NG=Nigeria
country.NI=Nicaragua
country.NL=Netherlands
country.NO=Norway
country.NP=Nepal
country.NR=Nauru
country.NU=Niue
country.NZ=New Zealand
country.OM=Oman
country.PA=Panama
country.PE=Peru
country.PF=French Polynesia
country.PG=Papua New Guinea
country.PH=Philippines
country.PK=Pakistan
country.PL=Poland
country.PM=Saint Pierre and Miquelon
country.PN=Pitcairn, Henderson, Ducie and Oeno Islands
country.PR=Puerto Rico
country.PS=Occupied Palestinian Territories
country.PT=Portugal
country.PW=Palau
country.PY=Paraguay
country.QA=Qatar
country.RE=Réunion
country.RO=Romania
country.RS=Serbia
country.RU=Russia
country.RW=Rwanda
country.SA=Saudi Arabia
country.SB=Solomon Islands
country.SC=Seychelles
country.SD=Sudan
country.SE=Sweden
country.SG=Singapore
country.SH=Saint Helena, Ascension and Tristan da Cunha
country.SI=Slovenia
country.SJ=Svalbard and Jan Mayen
country.SK=Slovakia
country.SL=Sierra Leone
country.SM=San Marino
country.SN=Senegal
country.SO=Somalia
country.SR=Suriname
country.SS=South Sudan
country.ST=Sao Tome and Principe
country.SV=El Salvador
country.SX=Sint Maarten (Dutch part)
country.SY=Syria
country.SZ=Eswatini
country.TC=Turks and Caicos Islands
country.TD=Chad
country.TF=French Southern Territories
country.TG=Togo
country.TH=Thailand
country.TJ=Tajikistan
country.TK=Tokelau
country.TL=East Timor
country.TM=Turkmenistan
country.TN=Tunisia
country.TO=Tonga
country.TR=Turkey
country.TT=Trinidad and Tobago
country.TV=Tuvalu
country.TW=Taiwan
country.TZ=Tanzania
country.UA=Ukraine
country.UG=Uganda
country.UM=United States - Minor Outlying Islands (the)
country.US=United States
country.UY=Uruguay
country.UZ=Uzbekistan
country.VA=Vatican City
country.VC=St Vincent
country.VE=Venezuela
country.VG=British Virgin Islands
country.VI=United States Virgin Islands
country.VN=Vietnam
country.VU=Vanuatu
country.WF=Wallis and Futuna
country.WS=Samoa
country.YE=Yemen
country.YT=Mayotte
country.ZA=South Africa
country.ZM=Zambia
country.ZW=Zimbabwe<|MERGE_RESOLUTION|>--- conflicted
+++ resolved
@@ -562,11 +562,7 @@
 select-duty-types.title=Select the duty types you want to claim for all MRNs in the file you uploaded
 select-duty-types.error.required=Select one or more duty types you want to claim for.
 select-duty-types.error.invalid=Invalid duty type code
-<<<<<<< HEAD
 select-duty-types.uk-trade-tariff-guidance=You can find more information about duties in our <a href="{0}" class="govuk-link">UK Trade Tariff guidance (opens in new tab)</a> with information on where to find the duties paid.
-=======
-select-duty-types.uk-trade-tariff-guidance.inset=You can find more information about duties in our <a href="{0}" class="govuk-link">UK Trade Tariff guidance (opens in new tab)</a> with information on where to find the duties paid.
->>>>>>> 565a2d31
 select-duty-types.checkbox-legend.1=Customs, Additional, VAT & Anti-Subsidy
 select-duty-types.checkbox-legend.2=Excise Duties
 
