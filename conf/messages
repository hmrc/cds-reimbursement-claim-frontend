service.name=Claim back import duty and VAT
service.text=service.text
service.title=Claim back import duty and VAT
service.signOut=Sign out
hmrc_branding=HM Revenue & Customs
exitSurvey.linkText=Tell us how we can improve this service (takes 1 minute)

phasebanner.phase=Beta
phasebanner.feedback.text=This is a new service - your <a class="govuk-link" href="{0}" rel="noreferrer noopener" target="_blank">feedback (opens in a new tab)</a> will help us to improve it.

lang=en
currency=£

radio.divider=or

session-expired-message=For your security, we will time you out in
session-expired.sign-out-button-text=Sign-out
session-expired.keep-alive-button-text=Continue

#===================================================
#  GLOBAL MESSAGES
#===================================================
generic.day=Day
generic.month=Month
generic.year=Year
generic.yes=Yes
generic.no=No
button.tryAgain=Try again
button.continue=Continue
button.accept-and-send=Accept and send
button.saveAndContinue=Save and continue
button.confirm-and-continue=Confirm and continue
button.confirm-and-submit-claim=Confirm and submit claim
button.go-back=Go back

generic.back=Back
generic.errorPrefix=Error:
generic.defaultOption=Choose

cya.change=Change
cya.delete=Delete
cya.remove=Remove
cya.add=Add

language-switcher.english.hidden=Change the language to English
language-switcher.english=English
language-switcher.english.hover=Use this account in English
language-switcher.welsh=Cymraeg
language-switcher.welsh.hidden=Newid yr iaith i’r Gymraeg
language-switcher.welsh.hover=Defnyddio’r cyfrif hwn yn Cymraeg
language-switcher.nav=Language switcher

error.summary.title=There is a problem

date.day=Day
date.month=Month
date.year=Year

signed-out.title=You’ve signed out
signed-out.p1=To access the claim back import duty and VAT service, you’ll need to sign back in.
signed-out.p2=You can <a href="{0}">sign in</a> to your account.
signed-out.button=Go to GOV.UK

timed-out.title=For your security, we signed you out
timed-out.p1=This was because you were inactive for too long.
timed-out.p2=To access the claim back import duty and VAT service, you’ll need to sign back in.
timed-out.button=Sign in

recruitment-banner.message=Help improve GOV.UK
recruitment-banner.dismiss=No thanks
recruitment-banner.link=Get involved in making Government services better (opens in a new tab)

notification-banner.important=Important

exit-survey.link-text=<a href="{0}" class="govuk-link">What did you think of this service?</a>

#===================================================
#  MESSAGES FOR PAGES
#===================================================

#===================================================
#  SIGN OUT PAGE
#===================================================

sign-out.title=You have successfully left the service
sign-out.close=You can close this browser tab or use these links to get help or use the service again.
sign-out.point1.h=Start a new claim
sign-out.point1.p1=<a class="govuk-link" rel="noreferrer noopener" target="_blank" href="{0}">Claim back import duty and VAT if you have overpaid</a>
sign-out.point1.p2=<a class="govuk-link" rel="noreferrer noopener" target="_blank" href="{0}">Claim back customs charges paid on rejected imports</a>
sign-out.point1.p3=<a class="govuk-link" rel="noreferrer noopener" target="_blank" href="{0}">Claim back a security deposit or guarantee</a>
sign-out.point2.h=View existing claims
sign-out.point2.p1=<a class="govuk-link" rel="noreferrer noopener" target="_blank" href="{0}">View existing claims and upload missing documents</a>
sign-out.point3.h=Information about making a claim
sign-out.point3.p1=<a class="govuk-link" rel="noreferrer noopener" target="_blank" href="{0}">Help for private individuals making a claim</a>
sign-out.point3.p2=<a class="govuk-link" rel="noreferrer noopener" target="_blank" href="{0}">Help for import professionals making a claim</a>
sign-out.point4.h=Help us improve the service
sign-out.point4.p1=Tell us about your experience using this service to help us improve it.
sign-out.point4.p2=<a class="govuk-link" rel="noreferrer noopener" target="_self" href="{0}">Give feedback</a>

#===================================================
#  WE ONLY SUPPORT GG PAGE
#===================================================
we-only-support-gg.title=Report and pay Capital Gains Tax on UK property
we-only-support-gg.p1=The Government Gateway user ID you signed in with cannot be used to access this service.
we-only-support-gg.createAccount=Create an account
we-only-support-gg.createAccount.p1=You’ll need to <a href="{0}">create a new Government Gateway user ID</a>. You can then use it to create a Capital Gains Tax on UK property account.
we-only-support-gg.signIn=Sign in if you already have an account
we-only-support-gg.signIn.p1=<a href="{0}">Sign in</a> with the same Government Gateway user ID you used to create your Capital Gains Tax on UK property account.

#===================================================
#  LANDING PAGE
#===================================================
landing.title=Claim back import duty and VAT
landing.help.p1=You can use this service to apply to claim repayments on overpayments for import charges. These include Customs Duties, Excise Duties, Countervailing Duties and specific other customs duties.
landing.help.p2=You can use this service for multiple claims (bulk), and be repaid via either Current Month Adjustment (CMA) or by bank account transfer.
landing.who.heading=Who can claim
landing.who.p1=You can claim if you have a valid EORI number associated with your Government Gateway login, and one or more Movement Reference Number(s) (MRN).
landing.who.p2=Find out <a class="govuk-link" rel="noreferrer noopener" target="_blank" href="{0}">more about an EORI number (opens in new tab)</a> and an <a class="govuk-link" rel="noreferrer noopener" target="_blank" href="{1}">MRN (opens in new tab)</a>.
landing.who.p3=As a claim declarant you can be an:
landing.who.l1=importer or a representative of the importer
landing.who.l2=agent, freight forwarder or accountant
landing.who.l3=private individual
landing.who.p4=You must apply within 3 years of when the goods are cleared to enter the UK.
landing.why.heading=Why claim
landing.why.p1=You should claim if:
landing.why.l1=the amount you already paid in the import declaration is inaccurate
landing.why.l2=your import declaration was rejected so you need to claim back all or some of the amount you already paid
landing.start-button=Start now
landing.before.heading=Before you start
landing.before.p1=To use this service, you will need:
landing.before.l1=Government Gateway credentials
landing.before.l2=to have your EORI number associated with your Customs Declaration Service (CDS) enrolment
landing.before.l3=a MRN or entry number
landing.before.l4=to know the type of duty you want to claim repayment for
landing.before.l5=the reason for overpayment
landing.before.l6=details of the goods
landing.before.l7=your bank details
landing.before.l8=name and address details of the declarant
landing.before.l9=duty or VAT amount due and paid to HMRC
landing.details.heading=Examples of supporting documents
landing.details.p1=You will need supporting evidence you have received relating to goods you have imported. You can scan copies in advance to make it easier to upload in this service. They can be any of these documents:
landing.details.l1=C88/E2 (proof to authorise imports from the country of origin)
landing.details.l2=commercial invoice (shows the value of the goods)
landing.details.l3=packing list (document that states packaging details in each shipment)
landing.details.l4=air waybill (in your cargo documents)
landing.details.l5=bill of lading (this is a receipt of shipped goods)
landing.details.l6=substitute entry (a form to declare a substitute when goods have been incorrectly declared)
landing.details.l7=schedule of MRNs (a list of previous MRNs)
landing.details.l8=proof of authority (from importer for duty to be repaid)
landing.details.l9=correspondence trader or internal (an email chain or letters between you and the trader)
landing.details.l10=additional supporting documents (for example an import licence, insurance certificate, purchase order or letter of credit)

#===================================================
#  LANDING PAGE SECURITIES
#===================================================
landing-securities.title=Claim back an import security deposit or guarantee
landing-securities.intro.p1=Use this service if you want to claim back an import security deposit or guarantee paid to HMRC for goods you brought into the UK.
landing-securities.who.heading=Making a claim
landing-securities.who.p1=Anyone who paid an import security deposit or guarantee to HMRC and wants it refunding can submit a claim, including:
landing-securities.who.l1=importers or their representatives
landing-securities.who.l2=agents
landing-securities.who.l3=freight forwarders or fast parcel operators
landing-securities.why.heading=Types of claims
landing-securities.why.p1=A security deposit or guarantee may have been paid to HMRC for a variety of reasons. These can include:
landing-securities.why.l1=Temporary admissions of goods
landing-securities.why.l2=Inward processing relief
landing-securities.why.l3=Outward processing relief
landing-securities.why.l4=End use relief
landing-securities.why.l5=Account sales
landing-securities.why.l6=Airworthiness
landing-securities.why.l7=Missing documents at time of import
landing-securities.why.l8=UKAP Entry price
landing-securities.why.l9=UKAP safeguard duties
landing-securities.what.heading=What you need to know
landing-securities.what.l1=claims can take 30 days to process, or longer if we need to contact you
landing-securities.what.l2=you will need to provide documents to support your claim
landing-securities.what.l3=For inward processing relief or end use relief claims, a claim for a refund will only be accepted when 100% of the imported goods have been discharged
landing-securities.before.heading=Before you start
landing-securities.before.p1=To make a claim you will need:
landing-securities.before.l1=an EORI number that starts with ‘GB’. <a class="govuk-link" href="">Register here if you need an EORI number</a>.
landing-securities.before.l2=an account to use HMRC online services. <a class="govuk-link" href="">Register here if you need a Government Gateway ID</a>
landing-securities.before.l3=the Movement Reference Number (MRN) for each of your goods
landing-securities.before.l4=details about the goods you imported
landing-securities.before.l5=to calculate how much tax is due if you are making a partial claim
landing-securities.before.l6=details of why HMRC required a security deposit or guarantee for your import
landing-securities.before.l7=bank account details
landing-securities.before.l8=contact details
landing-securities.docs.heading=What documents do I need to provide?
landing-securities.docs.p1=You should provide supporting documents for the goods you have imported. Scan these documents before you make your claim so you can upload them later. The documents can be up to 10MB per file. We accept JPG, PNG and PDF. 
landing-securities.docs.p2=Documentation required will depend on the circumstances of your import and may include:
landing-securities.docs.l1=commercial invoices
landing-securities.docs.l2=import and export declarations
landing-securities.docs.l3=packing lists
landing-securities.docs.l4=documentation that was missing at the time of import
landing-securities.docs.l5=substitute or diversion entry
landing-securities.docs.l6=inward processing relief - a completed <a class="govuk-link" href="https://public-online.hmrc.gov.uk/lc/content/xfaforms/profiles/forms.html?contentRoot=repository:///Applications/Customs_D/1.0/BRBOD3&template=BOD3.xdp">Bill of Discharge 3 form</a>
landing-securities.docs.l7=end use relief - a completed <a class="govuk-link" href="https://public-online.hmrc.gov.uk/lc/content/xfaforms/profiles/forms.html?contentRoot=repository:///Applications/Customs_C/1.0/BOD4CDS&template=BOD4CDS.xdp">Bill of Discharge 4 form</a>
landing-securities.docs.l8=letter of authority to update bank account details
landing-securities.docs.l9=other documents that support your claim
landing-securities.start.heading=Starting your claim
landing-securities.start.p1=To start your claim, you will need the reference number that matches the declaration that you will be including in your claim. There are 2 types of reference number you may have:
landing-securities.start.subheading1=A Movement reference Number (MRN)
landing-securities.start.p2=An MRN has 18 numbers and letters. For example, 21GBJD4DCMAM33D012
landing-securities.start.p3=Continue to use this service if you have a Movement Reference Number
landing-securities.start.subheading2=An Entry Number
landing-securities.start.p4=An entry number has 18 numbers and letters. For example, 123123456A01112022
landing-securities.start.p5=If you have an entry number, you should <a href="">contact HMRC</a> about your claim.
landing-securities.start-button=Start now
landing-securities.next.heading=What happens next
landing-securities.next.p1=Your claim will be reviewed by HMRC. We will email you the outcome within 30 working days and contact you to either:
landing-securities.next.l1=confirm your claim and deposit refund or guarantee release transfer
landing-securities.next.l2=ask for more information
landing-securities.next.l3=explain why your claim was rejected
landing-securities.help.heading=If you need help
landing-securities.help.p1=Find out more information about <a class="govuk-link" href="https://www.gov.uk/government/organisations/hm-revenue-customs/contact/customs-international-trade-and-excise-enquiries">importing goods into the UK</a>.
landing-securities.help.p2=For general enquiries about importing, you can <a class="govuk-link" rel="noreferrer noopener" href="https://www.gov.uk/government/organisations/hm-revenue-customs/contact/customs-international-trade-and-excise-enquiries" target="_blank">contact HMRC (opens in new tab)</a>.

#===================================================
#  UNAUTHORISED PAGE
#===================================================
unauthorised.title=There is a problem
unauthorised.help=You need an EORI number to use this service. An EORI number must be 14 characters or less, and only include letters a to z and numbers 1 to 9
unauthorised.help-text=Find out <a class="govuk-link" rel="noreferrer noopener" target="_blank" href="{0}">how to get an EORI number (opens in new tab)</a>

#===================================================
#  INELIGIBLE PAGE
#===================================================
ineligible.title=You are not able to submit a claim
ineligible.help=You are not eligible to make a claim. If you need help, you can <a class="govuk-link" rel="noreferrer noopener" target="_blank" href="{0}">contact HMRC (opens in new tab)</a>.

#===================================================
#  CHECK EORI DETAILS PAGE
#===================================================
check-eori-details.title=Check these EORI details are correct
check-eori-details.paragraph=These are the EORI details associated with your Government Gateway Account.
check-eori-details.eori-number.label=EORI number
check-eori-details.name.label=Name
check-eori-details.gateway-id.label=Government Gateway user ID
check-eori-details.eori-correct-label=Select yes if the EORI details are correct
check-eori-details.eori-correct=Yes
check-eori-details.eori-incorrect=No
check-eori-details.error.required=Select yes if the EORI details are correct
check-eori-details.error.invalid=Select yes if the EORI details are correct


#===================================================
#  REJECTED GOODS - CHOOSE HOW MANY MRNS PAGE
#===================================================
rejected-goods.choose-how-many-mrns.title=Choose how many MRNs you want to submit in this claim
rejected-goods.choose-how-many-mrns.p1=A Movement Reference Number (MRN) is a unique 18-digit number that is issued when an import is declared.
rejected-goods.choose-how-many-mrns.p1-xi-info=A Movement Reference Number (MRN) is a unique 18-digit number that is issued when an import is declared. An MRN can be associated with either a GB or an XI EORI number.
rejected-goods.choose-how-many-mrns.p2=You can find it in your initial import acceptance notification, commercial software or in documents from a shipping company, freight forwarder or agency.
rejected-goods.choose-how-many-mrns.inset.title=Entering Multiple MRNs
rejected-goods.choose-how-many-mrns.inset.paragraph=If your claim includes multiple MRNs, the goods must:
rejected-goods.choose-how-many-mrns.inset.paragraph-xi-info=You can enter MRNs associated with both GB and XI EORI numbers. If your claim includes multiple MRNs, the goods must:
rejected-goods.choose-how-many-mrns.inset.bullet.importer=all be from the same importer
rejected-goods.choose-how-many-mrns.inset.bullet.reason=all have the same reason for overpayment
rejected-goods.choose-how-many-mrns.inset.bullet.mop=have the same method of payment
rejected-goods.choose-how-many-mrns.inset.bullet.subsidy=be either subsidy only, or non-subsidy only
rejected-goods.choose-how-many-mrns.individual.title=Enter one MRN
rejected-goods.choose-how-many-mrns.multiple.title=Enter multiple MRNs
rejected-goods.choose-how-many-mrns.multiple.hint=Manually enter details for each MRN.
rejected-goods.choose-how-many-mrns.scheduled.title=Upload multiple MRNs
rejected-goods.choose-how-many-mrns.scheduled.hint=Create and upload a single list containing details of all MRNs.
rejected-goods.choose-how-many-mrns.error.required=Select how many MRNs you want to submit in this claim

#  OVERPAYMENTS - CHOOSE HOW MANY MRNS PAGE
#===================================================
overpayments.choose-how-many-mrns.title=Choose how many MRNs you want to submit in this claim
overpayments.choose-how-many-mrns.p1=A Movement Reference Number (MRN) is a unique 18-digit number that is issued when an import is declared. An MRN can be associated with either a GB or an XI EORI number.
overpayments.choose-how-many-mrns.p2=You can find it in your initial import acceptance notification, commercial software or in documents from a shipping company, freight forwarder or agency.
overpayments.choose-how-many-mrns.inset.title=Entering Multiple MRNs
overpayments.choose-how-many-mrns.inset.paragraph=If your claim includes multiple MRNs, the goods must all be from the same importer and have the same reason for overpayment. You can enter MRNs associated with both GB and XI EORI numbers.
overpayments.choose-how-many-mrns.inset.paragraph-xi-info=You can enter MRNs associated with both GB and XI EORI numbers. If your claim includes multiple MRNs, the goods must:
overpayments.choose-how-many-mrns.inset.bullet.importer=all be from the same importer
overpayments.choose-how-many-mrns.inset.bullet.reason=have the same reason for overpayment
overpayments.choose-how-many-mrns.inset.bullet.mop=have the same method of payment
overpayments.choose-how-many-mrns.individual.title=Enter one MRN
overpayments.choose-how-many-mrns.multiple.title=Enter multiple MRNs
overpayments.choose-how-many-mrns.multiple.hint=Manually enter details for each MRN.
overpayments.choose-how-many-mrns.scheduled.title=Upload multiple MRNs
overpayments.choose-how-many-mrns.scheduled.hint=Create and upload a single list containing details of all MRNs.
overpayments.choose-how-many-mrns.error.required=Select how many MRNs you want to submit in this claim

#===================================================
#  SELECT NUMBER OF CLAIMS PAGE
#===================================================
select-number-of-claims.title=Choose how many MRNs you want to submit in this claim
select-number-of-claims.p1=A Movement Reference Number (MRN) is a unique 18-digit number that is issued when an import is declared. An MRN can be associated with either a GB or an XI EORI number.
select-number-of-claims.p2=You can find it in your initial import acceptance notification, commercial software or in documents from a shipping company, freight forwarder or agency.
select-number-of-claims.inset.title=Entering Multiple MRNs
select-number-of-claims.inset.paragraph=If your claim includes multiple MRNs, the goods must all be from the same importer and have the same reason for overpayment. You can enter MRNs associated with both GB and XI EORI numbers. 
select-number-of-claims.individual.title=Enter one MRN
select-number-of-claims.multiple.title=Enter multiple MRNs
select-number-of-claims.multiple.hint=Manually enter details for each MRN.
select-number-of-claims.scheduled.title=Upload multiple MRNs
select-number-of-claims.scheduled.hint=Create and upload a single list containing details of all MRNs.
select-number-of-claims.error.required=Select how many MRNs you want to submit in this claim
select-number-of-claims.invalid=Select how many MRNs you want to submit in this claim

#===================================================
#  ENTER MRN PAGE
#===================================================
enter-movement-reference-number.title=Enter the Movement Reference Number (MRN)
enter-movement-reference-number.details.heading=Finding your MRN
enter-movement-reference-number.details.paragraph=You can find your MRN in your initial import acceptance notification, commercial software or in documents from a shipping company, freight forwarder or agency.
enter-movement-reference-number.help=Must be 18 characters, for example 19GB03I52858027001.
enter-movement-reference-number.help-text=The MRN is issued when an import is declared.
enter-movement-reference-number.enter-mrn.label=Enter MRN
enter-movement-reference-number.invalid.number=Enter a Movement Reference Number (MRN)
enter-movement-reference-number.error.required=Enter a Movement Reference Number (MRN)
enter-movement-reference-number.error.subsidy-payment-found=Subsidy MRNs cannot be added to online claims at this time
enter-movement-reference-number.error.wrongMRN=This Movement Reference Number (MRN) has not been recognised
enter-movement-reference-number.error.existingMRN=This Movement Reference Number (MRN) has already been used. Enter a different MRN
enter-movement-reference-number.error.needsSubsidy=Enter a subsidy MRN
enter-movement-reference-number.error.needsNonSubsidy=Enter a non-subsidy MRN
enter-movement-reference-number.multiple.title=Enter the first Movement Reference Number (MRN)
enter-movement-reference-number.multiple.help-text=The MRN is issued when an import is declared.
enter-movement-reference-number.multiple.enter-mrn.label=Enter first MRN
enter-movement-reference-number.multiple.error.wrongMRN=This Movement Reference Number (MRN) has not been recognised
enter-movement-reference-number.multiple.error.existingMRN=This Movement Reference Number (MRN) has already been used. Enter a different MRN
enter-movement-reference-number.multiple.error.needsSubsidy=Enter a subsidy MRN
enter-movement-reference-number.multiple.error.needsNonSubsidy=Enter a non-subsidy MRN
enter-movement-reference-number.scheduled.title=Enter the first Movement Reference Number (MRN)
enter-movement-reference-number.scheduled.help-text=The MRN is issued when an import is declared.
enter-movement-reference-number.scheduled.enter-mrn.label=Enter first MRN

enter-movement-reference-number.rejected-goods.single.title=Enter the Movement Reference Number (MRN)
enter-movement-reference-number.rejected-goods.single.help-text=The MRN is issued when an import is declared.
enter-movement-reference-number.rejected-goods.invalid.number=Movement Reference Number (MRN) must be 18 characters long, and only use numbers and letters. For example, 21GBJD4DCMAM33DOI2
enter-movement-reference-number.rejected-goods.error.required=Enter a Movement Reference Number (MRN)
enter-movement-reference-number.rejected-goods.error.subsidy-payment-found=Subsidy MRNs cannot be added to online claims at this time
enter-movement-reference-number.rejected-goods.error.wrongMRN=This Movement Reference Number (MRN) has not been recognised
enter-movement-reference-number.rejected-goods.error.existingMRN=This Movement Reference Number (MRN) has already been used. Enter a different MRN
enter-movement-reference-number.rejected-goods.error.needsSubsidy=Enter a subsidy MRN
enter-movement-reference-number.rejected-goods.error.needsNonSubsidy=Enter a non-subsidy MRN
enter-movement-reference-number.rejected-goods.multiple.error.wrongMRN=This Movement Reference Number (MRN) has not been recognised
enter-movement-reference-number.rejected-goods.multiple.error.existingMRN=Enter a Movement Reference Number (MRN) that has not been used before
enter-movement-reference-number.rejected-goods.multiple.title=Enter the {0}{1} Movement Reference Number (MRN)
enter-movement-reference-number.rejected-goods.multiple.help-text1=The MRN is issued when an import is declared.
enter-movement-reference-number.rejected-goods.multiple.enter-mrn.label=Enter {0} MRN
enter-movement-reference-number.rejected-goods.multiple.help=Must be 18 characters, for example 19GB03I52858027001.
enter-movement-reference-number.rejected-goods.scheduled.error.wrongMRN=This Movement Reference Number (MRN) has not been recognised
enter-movement-reference-number.rejected-goods.scheduled.error.existingMRN=Enter a Movement Reference Number (MRN) that has not been used before
enter-movement-reference-number.rejected-goods.scheduled.title=Enter the {0} Movement Reference Number (MRN)
enter-movement-reference-number.rejected-goods.scheduled.help-text1=The MRN is issued when an import is declared.
enter-movement-reference-number.rejected-goods.scheduled.enter-mrn.label=Enter {0} MRN
enter-movement-reference-number.rejected-goods.scheduled.help=Must be 18 characters, for example 19GB03I52858027001.
enter-movement-reference-number.rejected-goods.details.heading=Finding your MRN
enter-movement-reference-number.rejected-goods.details.paragraph=You can find your MRN in your initial import acceptance notification, commercial software or in documents from a shipping company, freight forwarder or agency.

enter-movement-reference-number.securities.title=Enter the Movement Reference Number (MRN)
enter-movement-reference-number.securities.details.heading=Finding your MRN
enter-movement-reference-number.securities.details.paragraph=You can find your MRN in your initial import acceptance notification, commercial software or in documents from a shipping company, freight forwarder or agency.
enter-movement-reference-number.securities.help=Must be 18 characters, for example 19GB03I52858027001.
enter-movement-reference-number.securities.help-text=The MRN is issued when an import is declared. An MRN can be associated with either a GB or an XI EORI number.
enter-movement-reference-number.securities.enter-mrn.label=Enter MRN
enter-movement-reference-number.securities.invalid.number=Enter the MRN in the correct format
enter-movement-reference-number.securities.error.required=Enter a Movement Reference Number (MRN)

#===================================================
#  ENTER EXPORT MRN PAGE
#===================================================

enter-export-movement-reference-number.securities.title=Enter the export MRN in the declaration
enter-export-movement-reference-number.securities.details.heading=Finding your export MRN
enter-export-movement-reference-number.securities.details.paragraph=You can find your MRN in your initial export acceptance notification, commercial software or in documents from a shipping company, freight forwarder or agency.
enter-export-movement-reference-number.securities.help=Must be 18 characters, for example 19GB03I52858027001.
enter-export-movement-reference-number.securities.help-text=A repayment can only be processed once the goods have departed.
enter-export-movement-reference-number.securities.enter-mrn.label=Enter export MRN
enter-export-movement-reference-number.securities.invalid.number=Enter the MRN in the correct format
enter-export-movement-reference-number.error.required=Enter your Export Movement Reference Number
enter-export-movement-reference-number.securities.error.import=Enter an export Movement Reference Number (MRN)

#===================================================
#  ENTER EXPORT MRN MULTIPLE PAGE
#===================================================
enter-export-movement-reference-number-multiple.securities.title=Enter the first export MRN in the declaration
enter-export-movement-reference-number-multiple.inset-text=You will be able to add any additional export MRN later.
enter-export-movement-reference-number-multiple.securities.details.heading=Finding your export MRN
enter-export-movement-reference-number-multiple.securities.details.paragraph=You can find your MRN in your initial export acceptance notification, commercial software or in documents from a shipping company, freight forwarder or agency.
enter-export-movement-reference-number-multiple.securities.help=Must be 18 characters, for example 19GB03I52858027001.
enter-export-movement-reference-number-multiple.securities.help-text=A repayment can only be processed once the goods have departed.
enter-export-movement-reference-number-multiple.securities.enter-mrn.label=Enter the first export MRN
enter-export-movement-reference-number-multiple.securities.invalid.number=Enter the MRN in the correct format
enter-export-movement-reference-number-multiple.error.required=Enter your Export Movement Reference Number
enter-export-movement-reference-number-multiple.securities.error.import=Enter an export Movement Reference Number (MRN)

#===================================================
#  ENTER ASSOCIATED MRN PAGE
#===================================================
enter-associated-mrn.title=Enter the {0} Movement Reference Number (MRN)
enter-associated-mrn.help-text=The MRN is issued when an import is declared.
enter-associated-mrn.details.heading=Finding your MRN
enter-associated-mrn.details.para=You can find your MRN in your initial import acceptance notification, commercial software or in documents from a shipping company, freight forwarder or agency.
enter-associated-mrn.enter-mrn.label=Enter {0} MRN
enter-associated-mrn.help=Must be 18 characters, for example 19GB03I52858027001.
enter-associated-mrn.error.required=Enter a Movement Reference Number (MRN)
enter-associated-mrn.invalid.number=Enter a Movement Reference Number (MRN)
enter-associated-mrn.error.exists=This Movement Reference Number (MRN) has already been used. Enter a different MRN
enter-associated-mrn.error.eori-not-matching=This Movement Reference Number (MRN) is not linked to your EORI number
enter-associated-mrn.error.missing-declaration=This Movement Reference Number (MRN) has not been recognised

#===================================================
#  CHECK MOVEMENT REFERENCE NUMBERS
#===================================================
check-movement-reference-numbers.title=Movement Reference Numbers (MRNs) added to your claim
check-movement-reference-numbers.help-text=These are the MRNs that you have added so far. You can add more if you wish.
check-movement-reference-numbers.add-another-mrn-question=Do you want to add another MRN?
check-movement-reference-numbers.error.invalid=Select yes to add another Movement Reference Number (MRN)
check-movement-reference-numbers.error.required=Select yes to add another Movement Reference Number (MRN)

#===================================================
#  CHECK MOVEMENT REFERENCE NUMBERS - REJECTED GOODS
#===================================================
check-movement-reference-numbers.rejected-goods.title=Movement Reference Numbers (MRNs) added
check-movement-reference-numbers.rejected-goods.help-text=These are the MRNs that you have added to your claim so far. You can add more if you wish.
check-movement-reference-numbers.rejected-goods.reference-number.multiple.label=First MRN
check-movement-reference-numbers.rejected-goods.reference-number.subsequent-mrn-label={0} MRN
check-movement-reference-numbers.rejected-goods.add-another-mrn-question=Do you want to add another MRN?
check-movement-reference-numbers.rejected-goods.error.invalid=Select yes to add another Movement Reference Number (MRN)
check-movement-reference-numbers.rejected-goods.error.required=Select yes to add another Movement Reference Number (MRN)

#===================================================
#  MOVEMENT REFERENCE NUMBER DOES NOT EXISTS
#===================================================
mrn-does-not-exist.title=This MRN does not exist
mrn-does-not-exist.help-text=You have tried to reach an MRN which has not been entered.

#===================================================
#  ENTER DUPLICATE MRN PAGE
#===================================================
enter-duplicate-movement-reference-number.title=Enter the duplicate MRN
enter-duplicate-movement-reference-number.input-title=Enter duplicate MRN
enter-duplicate-movement-reference-number.help-text=This will help us to process your claim more efficiently.
enter-duplicate-movement-reference-number.help=Must be 18 characters, for example 19GB03I52858027017.
enter-duplicate-movement-reference-number.invalid.number=Movement Reference Number (MRN) must be 18 characters long, and only use numbers and letters. For example, 21GBJD4DCMAM33DOI2
enter-duplicate-movement-reference-number.invalid=Movement Reference Number (MRN) must be 18 characters long, and only use numbers and letters. For example, 21GBJD4DCMAM33DOI3
enter-duplicate-movement-reference-number.error.required=Movement Reference Number (MRN) must be 18 characters long, and only use numbers and letters. For example, 21GBJD4DCMAM33DOI4
enter-duplicate-movement-reference-number.invalid.enter-different-mrn=This Movement Reference Number (MRN) has already been used. Enter a different MRN
enter-duplicate-movement-reference-number.error.subsidy-payment-found=Subsidy MRNs cannot be added to online claims at this time


#===================================================
#  ENTER DUPLICATE ENTRY NUMBER PAGE
#===================================================
enter-duplicate-movement-reference-number.entry.title=Tell us your duplicate Entry Number
enter-duplicate-movement-reference-number.entry.input-title=Enter duplicate Entry Number
enter-duplicate-movement-reference-number.entry.help-text=This will help us to process your claim more efficiently.
enter-duplicate-movement-reference-number.entry.help=Must be 18 characters, for example 190007914H11112017.
enter-duplicate-movement-reference-number.entry.invalid.number=Entry number must only include letters a to z and numbers 1 to 9
enter-duplicate-movement-reference-number.entry.invalid=Entry number must only include letters a to z and numbers 1 to 10
enter-duplicate-movement-reference-number.entry.error.required=Enter an entry number

#===================================================
#  MRN DOES NOT MATCH EORI PAGE
#===================================================
mrn-not-linked-to-eori.title=The MRN you entered is not linked to your EORI number
mrn-not-linked-to-eori.help-text=The MRN must be linked to your EORI number. Please enter a valid MRN.

#===================================================
#  ENTER IMPORTER EORI NUMBER PAGE
#===================================================
enter-importer-eori-number.title=Enter the importer’s EORI number
enter-importer-eori-number.caption=Importer EORI number
enter-importer-eori-number.help=You can get the EORI number from the importer, otherwise you will be unable to make a claim.
enter-importer-eori-number.help-text=The first 2 letters are the country code, like GB or XI. This is followed by 12 or 15 digits, like GB123456123456.
enter-importer-eori-number.invalid.number=EORI number must only include letters a to z and numbers 1 to 9
enter-importer-eori-number.error.maxLength=EORI number must be 17 characters or less
enter-importer-eori-number.invalid=EORI number must only include letters a to z and numbers 1 to 9
enter-importer-eori-number.error.required=Enter an EORI number
enter-importer-eori-number.input-label=Enter importer EORI number

#===================================================
#  ENTER DECLARANT EORI NUMBER PAGE
#===================================================
enter-declarant-eori-number.title=Enter the declarant’s EORI number
enter-declarant-eori-number.caption=Declarant EORI number
enter-declarant-eori-number.help=You can get the EORI number from the declarant, otherwise you will be unable to make a claim.
enter-declarant-eori-number.help-text=The first 2 letters are the country code, like GB or XI. This is followed by 12 or 15 digits, like GB123456123456.
enter-declarant-eori-number.invalid.number=EORI number must only include letters a to z and numbers 1 to 9
enter-declarant-eori-number.error.maxLength=EORI number must be 17 characters or less
enter-declarant-eori-number.invalid=EORI number must only include letters a to z and numbers 1 to 9
enter-declarant-eori-number.error.required=Enter an EORI number
enter-declarant-eori-number.input-label=Enter declarant EORI number

#===================================================
#  ERROR - CLAIM INVALID TPI04 PAGE - SECURITIES
#===================================================
error-claim-invalid-TPI04.title=There is a problem with your claim
error-claim-invalid-TPI04.para.1=This may be because:
error-claim-invalid-TPI04.bullet.1=HMRC have already collected the duty for this shipment.<br><br>This may be because the deposit or guarantee period has expired, or the conditions under which it was imported have changed
error-claim-invalid-TPI04.bullet.2=this claim has already been submitted as part of a whole or partial claim.<br><br>You can <a class="govuk-link" href="{0}">claim repayment of import duty and VAT if you have overpaid (C285)</a> if HMRC have already collected the tax for this claim.<br><br>If you have made a partial claim before and want to claim more, you should <a class="govuk-link" href="{1}">contact HMRC</a>

#===================================================
#  CHOOSE REASON FOR SECURITY PAGE - SECURITIES
#===================================================
choose-reason-for-security.securities.title=Select why a security deposit or guarantee was required
choose-reason-for-security.securities.paragraph=Tell us why HMRC required a security deposit or guarantee for your import
choose-reason-for-security.securities.error.required=Choose the reason for security
choose-reason-for-security.securities.AccountSales=Account Sales
choose-reason-for-security.securities.CommunitySystemsOfDutyRelief=Missing document: Community System of Duty Relief (CSDR)
choose-reason-for-security.securities.EndUseRelief=End Use Relief
choose-reason-for-security.securities.InwardProcessingRelief=Inward Processing Relief (IPR)
choose-reason-for-security.securities.ManualOverrideDeposit=Manual override of duty amount
choose-reason-for-security.securities.MissingLicenseQuota=Missing document: quota license
choose-reason-for-security.securities.MissingPreferenceCertificate=Missing document: preference
choose-reason-for-security.securities.OutwardProcessingRelief=Outward Processing Relief (OPR)
choose-reason-for-security.securities.RevenueDispute=Revenue Dispute or Inland Pre-Clearance (IPC)
choose-reason-for-security.securities.TemporaryAdmission2Y=Temporary Admissions (2 years Expiration)
choose-reason-for-security.securities.TemporaryAdmission6M=Temporary Admissions (6 months Expiration)
choose-reason-for-security.securities.TemporaryAdmission3M=Temporary Admissions (3 months Expiration)
choose-reason-for-security.securities.TemporaryAdmission2M=Temporary Admissions (2 months Expiration)
choose-reason-for-security.securities.UKAPEntryPrice=UKAP Entry Price
choose-reason-for-security.securities.UKAPSafeguardDuties=UKAP Safeguard Duties

#===================================================
#  SELECT SECURITIES PAGE - SECURITIES
#===================================================
select-securities.title.caption=Security deposit: {0} of {1}
select-securities.title=Include this security deposit in your claim?
select-securities.securityId=Security deposit ID: {0}
select-securities.mrn-label=Import MRN
select-securities.reason-for-security-label=Reason for security deposit
select-securities.total-amount-label=Total security deposit value
select-securities.paid-amount-label=Security deposit paid
select-securities.payment-reference-label=Payment reference
select-securities.payment-method-label=Payment method
select-securities.payment-method.guarantee=Guarantee
select-securities.payment-method.bank-account=Bank account
select-securities.payment-method.cash-account=Cash account
select-securities.payment-method.duty-deferment=Duty deferment account
select-securities.payment-method.unavailable=Unavailable
select-securities.acceptance-date-label=Acceptance date
select-securities.bta-due-date-label=Date duty collected
select-securities.legend=Do you want to include this security?
select-securities.yes=Yes
select-securities.no=No
select-securities.error.required=Select Yes if you are claiming for this Security
#===================================================
#  ENTER CLAIMANT DETAILS AS IMPORTER COMPANY PAGE
#===================================================
enter-your-contact-details.help-text=These are the details if we need to contact you about this claim application.
enter-your-contact-details.title=Enter your contact details
enter-your-contact-details.caption=Contact details
enter-your-contact-details.help-text=These are the contact details if we need to get in touch about this claim.
enter-your-contact-details.contact-name.label=Full name
enter-your-contact-details.contact-name.error.required=Enter your full name, like John Smith
enter-your-contact-details.contact-name.error.maxLength=Full name must be 512 characters or less
enter-your-contact-details.contact-email.label=Email address
enter-your-contact-details.contact-email.error.required=Enter an email address in the correct format, like name@example.com
enter-your-contact-details.contact-email.error.maxLength=Email address must be 241 characters or less
enter-your-contact-details.contact-email.invalid=Enter an email address in the correct format, like name@example.com
enter-your-contact-details.contact-phone-number.error.required=Enter a phone number, like 01632 960000 , 07700 900000 or +44 1632 960000
enter-your-contact-details.contact-phone-number.error.maxLength=Phone number must be 30 characters or less
enter-your-contact-details.contact-phone-number.invalid=Enter a phone number, like 01632 960000 , 07700 900000 or +44 1632 960000
enter-your-contact-details.contact-phone-number.label=Phone number
enter-your-contact-details.contact-phone-number.help=For international numbers include the country code.
enter-your-contact-details.importer-contact-address.label=Contact address
enter-your-contact-details.address.building.label=Building number or name
enter-your-contact-details.address-building.error.required=Enter a building number or name
enter-your-contact-details.address.line1.label=Address Line 1
enter-your-contact-details.address.line1.error.required=Enter address line 1
enter-your-contact-details.address-line1.error.required=Enter address line 1
enter-your-contact-details.address.line2.label=Address Line 2 (optional)
enter-your-contact-details.address.line3.label=Address Line 3 (optional)
enter-your-contact-details.address.line4.label=Town or city
enter-your-contact-details.address-line4.error.required=Enter a town or city
enter-your-contact-details.address.line5.label=Postcode
enter-your-contact-details.address.line6.label=Country
enter-your-contact-details.countryCode.error.required=Enter a country
enter-your-contact-details.add-company-details.label=<h2>Do you want to add company details?</h2>
enter-your-contact-details.add-company-details.no=No
enter-your-contact-details.add-company-details.yes=Yes
enter-your-contact-details.add-company-details.error.required=Enter company name
countryCode.enter-your-contact-details.error.required=Enter a country

#===================================================
#  CLAIMANT DETAILS PAGE
#===================================================
claimant-details.title=How we will contact you about this claim
claimant-details.registered.title=Details as registered with CDS
claimant-details.registered.details=Details as registered with CDS
claimant-details.registered.address=Address as registered with CDS
claimant-details.contact.title=Contact details
claimant-details.contact.description=These are the details we will use to contact you about your claim.
claimant-details.contact.details=Contact details
claimant-details.contact.address=Contact address
claimant-details.change=Change
claimant-details.want-to-continue.title=Do you want to continue using these contact details?
claimant-details.want-to-continue.hint=If you select No we will contact you using your CDS registered details.
claimant-details.yes=Yes
claimant-details.no=No
claimant-details.error.required.change=Select yes to use these contact details
claimant-details.error.invalid=Select yes to change these contact details
claimant-details.add-different.title=Do you wish to add different contact details which we will use to contact you about this claim?
claimant-details.add-different.hint=Adding different contact details will not amend the contact details registered with CDS.

#===================================================
#  CHECK CLAIMANT DETAILS PAGE
#===================================================
check-claimant-details.title=How we will contact you about this claim
check-claimant-details.contact.details=Contact details
check-claimant-details.change-hint.contact=Contact details
check-claimant-details.contact.address=Contact address
check-claimant-details.change-hint.address=Contact address

#===================================================
#  ADDRESS LOOKUP
#===================================================
address-lookup.lookup.title=Find your UK address
address-lookup.confirm.title=Review and confirm
address-lookup.select.title=Choose your address
address-lookup.edit.title=Enter your address

#===================================================
#  CLAIMANT TIMEOUT PAGE
#===================================================
claimant-details-timed-out.title=For your security, we signed you out
claimant-details-timed-out.help=We did not save your additional contact details.
claimant-details-timed-out.button=Check your contact details as registered with CDS

#===================================================
#  ENTER OR CHANGE CONTACT DETAILS PAGE
#===================================================
enter-contact-details.change.title=Change contact details
enter-contact-details.confirm.title=Confirm contact details
enter-contact-details.add.title=Add contact details
enter-contact-details.h2=Enter your personal details
enter-contact-details.contact-name.label=Full name
enter-contact-details.contact-name.error.required=Enter your full name
enter-contact-details.contact-name.error.maxLength=Full name must be 512 characters or less
enter-contact-details.contact-email.label=Email address
enter-contact-details.contact-email.error.required=Enter an email address in the correct format, like name@example.com
enter-contact-details.contact-email.invalid=Enter an email address in the correct format, like name@example.com
enter-contact-details.contact-email.error.maxLength=Email address must be 241 characters or less
enter-contact-details.contact-phone-number.label=Telephone
enter-contact-details.contact-phone-number.error.required=Enter a phone number, like 01632 960000 , 07700 900000 or +44 1632 960000
enter-contact-details.contact-phone-number.error.maxLength=Phone number must be 30 characters or less
enter-contact-details.contact-phone-number.invalid=Enter a phone number, like 01632 960000 , 07700 900000 or +44 1632 960000

#===================================================
#  SELECT DECLARANT TYPE PAGE
#===================================================
select-who-is-making-the-claim.title=Who is making this claim?
select-who-is-making-the-claim.help-text=This person is responsible for the claim.<br>They are the point of contact if we have a query about the claim.
select-who-is-making-the-claim.importer0=I am a private individual importer
select-who-is-making-the-claim.importer1=I work for an importer company
select-who-is-making-the-claim.importer2=I work for a representative company on behalf of the importer
select-who-is-making-the-claim.error.required=Select who is making this claim
select-who-is-making-the-claim.invalid=Select who is making this claim
select-who-is-making-the-claim.details.heading=What is an importer and a representative?
select-who-is-making-the-claim.details.paragraph.0=A private individual importer can be a private individual or company bringing goods into the country.
select-who-is-making-the-claim.details.paragraph.1=An importer company is one that solely imports (not agents, private individuals or sole traders).
select-who-is-making-the-claim.details.paragraph.2=A representative company can be a person or a company acting on behalf of an importer. This could be an agent or a broker or a freight forwarder.

#===================================================
#  CHECK DECLARANT DETAILS PAGE
#===================================================
check-declaration-details.title=Check these declaration details are correct
check-declaration-details.duplicate.title=Check these declaration details are correct for the duplicate MRN
check-declaration-details.details.title=Who is the importer and the declarant?
check-declaration-details.details.h1=Importer
check-declaration-details.details.p1=The importer is the person or company that purchased the goods brought into the UK.
check-declaration-details.details.h2=Declarant
check-declaration-details.details.p2=The declarant is the person, company or agency responsible for the import. They must ensure the goods are legitimate, correctly valued and declared on import.
check-declaration-details.help-text=These are the declarant details we have from the import declaration. If they are incorrect, you can change them by <a href="{0}" rel="noreferrer noopener" target="_blank" class="govuk-link">contacting HMRC (opens in new tab)</a>.
check-declaration-details.is-information-correct=Continue with this MRN?
check-declaration-details.yes=Yes
check-declaration-details.no=No
check-declaration-details.error.invalid=Select yes to continue with this MRN
check-declaration-details.error.number=Select yes to continue with this MRN
check-declaration-details.error.required=Select yes to continue with this MRN
check-declaration-details.scheduled.mrn-number.label=First MRN
check-declaration-details.method-of-payment-label=Method of payment
check-declaration-details.subsidy-label=Subsidy
check-declaration-details.payment-method.unavailable=Unavailable
check-declaration-details.banner.empty-securities-selection=You must choose at least one security to progress with this claim.
check-declaration-details.label=Declaration details
check-declaration-details.mrn-label=MRN
check-declaration-details.securities.mrn-label=Import MRN
check-declaration-details.multiple.mrn-label=First MRN
check-declaration-details.scheduled.mrn-label=First MRN
check-declaration-details.import-date-label=Import date
check-declaration-details.paid-charges-label=Duties and VAT paid
check-declaration-details.paid-duties-charges-label=Duties paid
check-declaration-details.paid-vat-charges-label=VAT paid
check-declaration-details.importer-name-label=Importer name
check-declaration-details.importer-email-label=Importer email
check-declaration-details.importer-telephone-label=Importer telephone
check-declaration-details.importer-address-label=Importer address
check-declaration-details.declarant-name-label=Declarant name
check-declaration-details.declarant-address-label=Declarant address
check-declaration-details.reason-for-security-label=Reason for security deposit
check-declaration-details.acceptance-date-label=Date duty to be collected
check-declaration-details.bta-due-date-label=Date security deposit made
check-declaration-details.subsidy-status-label=Subsidy status
check-declaration-details.method-of-payment-label=Method of payment
check-declaration-details.subsidy-label=Subsidy

#===================================================
#  CHECK DECLARANT DETAILS PAGE - ALTERNATIVE TEXTS
#===================================================
check-declaration-details.single.is-information-correct=Continue with this MRN?
check-declaration-details.multiple.is-information-correct=Continue with this MRN?
check-declaration-details.multiple.subsidy-warning=This is a subsidy MRN. All additional MRNs you include in this claim must be 'subsidy only'
check-declaration-details.scheduled.is-information-correct=Continue with this MRN?
check-declaration-details.scheduled.error.invalid=Select yes to continue with this MRN
check-declaration-details.scheduled.error.number=Select yes to continue with this MRN
check-declaration-details.scheduled.error.required=Select yes to continue with this MRN

#===================================================
#  SECURITIES: CHOOSE EXPORT METHOD PAGE
#===================================================
choose-export-method.title=Tell us what you did with the goods
choose-export-method.help-text=The goods were:
choose-export-method.radio-or=or <br>
choose-export-method.error.required=Select what you did with the goods
choose-export-method.export-method-description.ExportedInSingleShipment=Exported in single shipment
choose-export-method.export-method-description.ExportedInMultipleShipments=Exported in multiple shipments
choose-export-method.export-method-description.DeclaredToOtherTraderUnderTemporaryAdmission=Declared to other trader under temporary admission
choose-export-method.export-method-description.DeclaredToFreeCirculation=Declared to free circulation
choose-export-method.export-method-description.DeclaredToInwardProcessingRelief=Declared to Inward Processing Relief
choose-export-method.export-method-description.DeclaredToEndUse=Declared to End Use
choose-export-method.export-method-description.DeclaredToAFreeZone=Declared to a Free Zone
choose-export-method.export-method-description.DeclaredToACustomsWarehouse=Declared to a customs warehouse
choose-export-method.export-method-description.Destroyed=Destroyed
choose-export-method.export-method-description.Other=Other
choose-export-method.export-method-description.MultipleDisposalMethodsWereUsed=More than one of the above

#===================================================
#  CLAIM NORTHERN IRELAND PAGE
#===================================================
claim-northern-ireland.title=Were your goods moved through or imported to Northern Ireland?
claim-northern-ireland.yes.title=Yes
claim-northern-ireland.no.title=No
claim-northern-ireland.error.required=Select yes if all the MRNs in this claim were moved through or imported to Northern Ireland
claim-northern-ireland.error.invalid=Select yes if all the MRNs in this claim were moved through or imported to Northern Ireland

claim-northern-ireland.help-text=You can find this information in documentation from your supplier, shipping company, freight forwarder, agency or fast parcel operator.
claim-northern-ireland.scheduled.help-text=If you select Yes, then all the Movement Reference Numbers (MRNs) in this claim must have been imported to or moved through Northern Ireland.
claim-northern-ireland.multiple.help-text=If you select Yes, then all the Movement Reference Numbers (MRNs) in this claim must have been imported to or moved through Northern Ireland.
#===================================================
#  SELECT BASIS FOR CLAIM PAGE
#===================================================
select-basis-for-claim.title=Choose the reason for making this claim
select-basis-for-claim.error.number=Select the reason for making this claim
select-basis-for-claim.error.required=Select the reason for making this claim
select-basis-for-claim.select-label=Choose which basis for claim
select-basis-for-claim.help-text=Select one option from list.
select-basis-for-claim.details.heading=Examples of basis of claim

select-basis-for-claim.details.bullet.0=Duplicate Movement Reference Number (MRN):
select-basis-for-claim.details.hint.0=A shipment was declared more than once by error and duties were overpaid.

select-basis-for-claim.details.bullet.1=Duty suspension:
select-basis-for-claim.details.hint.1=Claim temporary duty suspensions and tariff quotas for goods imported into the UK.

select-basis-for-claim.details.bullet.2=End use relief:
select-basis-for-claim.details.hint.2=Gives a favourable rate of duty and/or levy on some goods imported from non-EU countries.

select-basis-for-claim.details.bullet.3=Incorrect additional information code (excluding NIAID):
select-basis-for-claim.details.hint.3=Goods were declared as ’at risk’ in error and the tariff was paid by the importer.

select-basis-for-claim.details.bullet.4=Incorrect commodity code:
select-basis-for-claim.details.hint.4=An incorrect commodity code was entered and duties were overpaid.

select-basis-for-claim.details.bullet.5=Incorrect customs procedure code (CPC):
select-basis-for-claim.details.hint.5=An incorrect CPC was entered and and duties were overpaid.

select-basis-for-claim.details.bullet.6=Incorrect excise value:
select-basis-for-claim.details.hint.6=An error was made calculating excise duty. For goods imported into Northern Ireland, claims can only be made under excise tax codes.

select-basis-for-claim.details.bullet.7=Incorrect value:
select-basis-for-claim.details.hint.7=Total customs value was entered incorrectly and duties were overpaid.

select-basis-for-claim.details.bullet.8=Inward processing relief from Customs Duty:
select-basis-for-claim.details.hint.8=Delay or reduce import duties or VAT on goods that were processed or repaired.

select-basis-for-claim.details.bullet.9=Outward processing relief:
select-basis-for-claim.details.hint.9=A claim reduced duty payments on goods sent outside the UK for processing or repair which have been re-imported.

select-basis-for-claim.details.bullet.10=Personal effects
select-basis-for-claim.details.hint.10=

select-basis-for-claim.details.bullet.11=Preferential rate of duty:
select-basis-for-claim.details.hint.11=Post-clearance scrutiny and verification of documents to support a claim to preferential duty rates.

select-basis-for-claim.details.bullet.12=Proof of return or refund given:
select-basis-for-claim.details.hint.12=Proof of return or refund provided and duties were overpaid.

select-basis-for-claim.details.bullet.13=Returned goods relief (RGR)
select-basis-for-claim.details.hint.13=

select-basis-for-claim.details.bullet.14=Other reason:
select-basis-for-claim.details.hint.14=For any other reason not listed.

select-basis-for-claim.reason.DuplicateEntry=Duplicate Movement Reference Number (MRN)
select-basis-for-claim.reason.DutySuspension=Duty suspension
select-basis-for-claim.reason.EndUseRelief=End use relief
select-basis-for-claim.reason.IncorrectAdditionalInformationCode=Incorrect additional information code (excluding NIAID)
select-basis-for-claim.reason.hint.d3=Applicable only to goods moved through Northern Ireland.
select-basis-for-claim.reason.IncorrectCommodityCode=Incorrect commodity code
select-basis-for-claim.reason.IncorrectCpc=Incorrect customs procedure code (CPC)
select-basis-for-claim.reason.IncorrectExciseValue=Incorrect excise value
select-basis-for-claim.reason.hint.IncorrectExciseValue=Applicable only to goods moved through Northern Ireland.
select-basis-for-claim.reason.IncorrectValue=Incorrect value
select-basis-for-claim.reason.InwardProcessingReliefFromCustomsDuty=Inward processing relief from Customs Duty
select-basis-for-claim.reason.OutwardProcessingRelief=Outward processing relief
select-basis-for-claim.reason.PersonalEffects=Personal effects
select-basis-for-claim.reason.Preference=Preferential rate of duty
select-basis-for-claim.reason.ProofOfReturnRefundGiven=Proof of return or refund given
select-basis-for-claim.reason.RGR=Returned goods relief (RGR)
select-basis-for-claim.reason.Miscellaneous=Other reason


#===================================================
#  SELECT BASIS OF REJECTED GOODS PAGE
#===================================================
select-basis-for-claim.rejected-goods.title=Choose the reason for making this claim
select-basis-for-claim.rejected-goods.reason.DamagedBeforeClearance=Goods were damaged before customs clearance
select-basis-for-claim.rejected-goods.reason.Defective=Goods are defective
select-basis-for-claim.rejected-goods.reason.NotInAccordanceWithContract=Goods are not in accordance with contract
select-basis-for-claim.rejected-goods.reason.SpecialCircumstances=Special circumstances
select-basis-for-claim.rejected-goods.error.required=Select the reason for making this claim

#===================================================
#  ENTER SPECIAL CIRCUMSTANCES DETAILS PAGE
#===================================================
enter-special-circumstances.rejected-goods.title=Enter any special circumstances
enter-special-circumstances.rejected-goods.label=Enter any special circumstances
enter-special-circumstances.rejected-goods.hint=Describe any special circumstances about your claim.
enter-special-circumstances.rejected-goods.error.required=Enter the special circumstances of this claim
enter-special-circumstances.rejected-goods.error.maxLength=Special circumstances must be 500 characters or less

#===================================================
#  SELECT METHOD OF DISPOSAL PAGE
#===================================================
select-method-of-disposal.rejected-goods.title=Choose how you will dispose of the goods
select-method-of-disposal.rejected-goods.method.Export=Return the goods by road, rail, air or ship
select-method-of-disposal.rejected-goods.method.PostalExport=Return the goods by post
select-method-of-disposal.rejected-goods.method.DonationToCharity=Donate the goods to charity
select-method-of-disposal.rejected-goods.method.PlacedInCustomsWarehouse=Place the goods in a customs warehouse
select-method-of-disposal.rejected-goods.method.ExportInBaggage=Return the goods in person or by hand
select-method-of-disposal.rejected-goods.method.Destruction=Destroy the goods
select-method-of-disposal.rejected-goods.error.required=Select the method of disposal

#===================================================
#  CHECK TOTAL IMPORT DISCHARGED
#===================================================
check-total-import-discharged.title=Have you discharged all of the imported goods?
check-total-import-discharged.help-text=Any claim for a refund will only be accepted when all of the imported goods have been fully discharged
check-total-import-discharged.error.required=Select yes if 100% of the imported goods have been discharged
check-total-import-discharged.error.invalid=Select yes if 100% of the imported goods have been discharged

#===================================================
#  CLAIM INVALID NOT EXPORTED ALL
#===================================================
claim-invalid-not-exported-all.title=Requirement for claiming back a security deposit or guarantee
claim-invalid-not-exported-all.paragraph1=A claim for a security deposit or guarantee repayment under Inward Processing Relief or End-Use Relief will only be accepted when the imported goods have been discharged 100%.
claim-invalid-not-exported-all.paragraph2=Go back to <a href="{0}">claim back import duty and VAT guidance</a> or  <a href="{1}">start a new security deposit claim</a>
claim-invalid-not-exported-all.paragraph3=To update your claim or to discuss your security deposit or guarantee you can <a href="{0}" target="_blank">contact HMRC (opens in new tab)</a>

#===================================================
#  ENTER REJECTED GOODS DETAILS PAGE
#===================================================
enter-rejected-goods-details.rejected-goods.title=Provide details of the rejected goods
enter-rejected-goods-details.rejected-goods.help-text=Provide any information that may help process your claim.
enter-rejected-goods-details.rejected-goods.p1=This can include:
enter-rejected-goods-details.rejected-goods.bullet.1=what the goods are
enter-rejected-goods-details.rejected-goods.bullet.2=the quantity of goods being claimed for
enter-rejected-goods-details.rejected-goods.bullet.3=the value of the goods being claimed for
enter-rejected-goods-details.rejected-goods.bullet.4=the reason for rejection
enter-rejected-goods-details.rejected-goods.label=Provide details of the rejected goods
enter-rejected-goods-details.rejected-goods.error.required=Enter details of the rejected goods
enter-rejected-goods-details.rejected-goods.error.maxLength=Details of the rejected goods must be 500 characters or fewer

#===================================================
#  ENTER ADDITIONAL DETAILS PAGE
#===================================================
enter-additional-details.title=Provide additional details about this claim
enter-additional-details.help-text=This should include:
enter-additional-details.bullet.1=what the goods are
enter-additional-details.bullet.2=the quantity of goods being claimed for
enter-additional-details.bullet.3=the value of the goods being claimed for
enter-additional-details.bullet.4=additional information about the claim
enter-additional-details.p1=If it is relevant to your case, you should also include your Transfer of Residence number, the commodity code and the Customs Procedure Code (CPC) to be amended to.
enter-additional-details.label=Provide additional details about this claim
enter-additional-details.error.required=Enter additional details
enter-additional-details.error.maxLength=Additional details must be 500 characters or less
enter-additional-details.hint=Provide brief details about this claim.


#===================================================
#  ENTER CLAIM REJECTED GOODS - SINGLE
#===================================================
enter-claim.rejected-goods.single.title=Claim details for {0} - {1}
enter-claim.rejected-goods.multiple.title=Claim details for {0} - {1} under {2} MRN
enter-claim.rejected-goods.paragraph=This is to calculate your repayment as part of your claim.
enter-claim.rejected-goods.for-mrn.paragraph=This is to calculate your repayment as part of your claim for MRN: <span id="MRN" class="govuk-!-font-weight-bold">{0}</span>.
enter-claim.rejected-goods.subsidy-text=Your subsidy allocation balance will be credited with any claim repayments.
enter-claim.rejected-goods.inset-text=HMRC does not refund agents’ fees.
enter-claim.rejected-goods.paid-amount-label=How much was paid: <span id="amount-paid">{0}</span>
enter-claim.rejected-goods.claim-amount=How much is to be claimed back, in pounds?
enter-claim.rejected-goods.claim-amount.hint=The claim amount must be {0} or less.
enter-claim.rejected-goods.claim-amount.error.required=Enter the claim amount, in pounds
enter-claim.rejected-goods.claim-amount.error.invalid-text=Claim amount must be a number, like 30 or 60.55
enter-claim.rejected-goods.claim-amount.error.invalid-amount=Claim amount must be equal to or less than the amount paid
enter-claim.rejected-goods.claim-amount.error.zero=Claim amount must be more than zero
enter-claim.rejected-goods.submitAmountForReimbursement.taxCodeNotSelectedYet=

#===================================================
#  ENTER CLAIM REJECTED GOODS - SECURITIES
#===================================================
enter-claim.securities.title=Claim details for {0} - {1}
enter-claim.securities.paid-amount-label=How much was paid: <span id="amount-paid">{0}</span>
enter-claim.securities.claim-amount=How much is to be claimed back, in pounds?
enter-claim.securities.claim-amount.hint=The claim amount must be lower than or equal to the paid amount.
enter-claim.securities.title.caption=Security deposit: {0}
enter-claim.securities.claim-amount.error.required=Enter the claim amount, in pounds
enter-claim.securities.claim-amount.error.invalid-text=Claim amount must be a number, like 30
enter-claim.securities.claim-amount.error.invalid-amount=Claim amount must be lower than or equal to the amount paid
enter-claim.securities.claim-amount.error.zero=Claim amount must be 0.01 or more

#===================================================
#  CHECK CLAIM REJECTED GOODS - SINGLE
#===================================================
check-claim.rejected-goods.single.title=Check the repayment claim total for the MRN
check-claim.rejected-goods.multiple.title=Check the repayment totals for this claim
check-claim.rejected-goods.single.label=Your repayment or remission calculations are based upon what you have paid and the information you provided on what you should have paid.
check-claim.rejected-goods.description=Your repayment calculations are shown below. This is based on the information you provided to us.
check-claim.rejected-goods.single.label=MRN: {0}
check-claim.rejected-goods.single.total=Repayment for this MRN
check-claim.rejected-goods.error.required=Select yes if these duties are correct
check-claim.rejected-goods.are-duties-correct=Are these duties correct?
check-claim.rejected-goods.yes=Yes
check-claim.rejected-goods.no=No, select different duties
check-claim.rejected-goods.error.invalid=Select yes if these duties are correct
check-claim.rejected-goods.multiple.duty.label={0} MRN: {1}
check-claim.rejected-goods.multiple.overall-total.header=Total
check-claim.rejected-goods.multiple.overall-total.label=Total repayment

#===================================================
#  CHOOSE REPAYMENT METHOD REJECTED GOODS - SINGLE
#===================================================
choose-payment-method.rejected-goods.single.title=Choose repayment method
choose-payment-method.rejected-goods.single.cma=Current Month Adjustment (CMA)
choose-payment-method.rejected-goods.single.bank-transfer=Bank account transfer
choose-payment-method.rejected-goods.single.error.required=Select to be repaid by current month adjustment (CMA) or bank account transfer
choose-payment-method.rejected-goods.single.error.number=Select to be repaid by current month adjustment (CMA) or bank account transfer

#===================================================
#  REIMBURSEMENT PAGES
#===================================================
duty-type.uk-duty=UK Duty
duty-type.eu-duty=EU Duty
duty-type.beer=Beer
duty-type.wine=Wine
duty-type.made-wine=Made-wine
duty-type.low-alcohol-beverages=Low alcohol beverages
duty-type.spirits=Spirits
duty-type.cider-perry=Cider and perry
duty-type.hydrocarbon-oils=Hydrocarbon oil
duty-type.biofuels=Biofuels
duty-type.miscellaneous-road-fuels=Miscellaneous road fuels
duty-type.tobacco=Tobacco products
duty-type.climate-change-levy=Climate Change Levy

tax-code.A00 = A00 - Customs Duty
tax-code.A20 = A20 - Additional Duty
tax-code.A30 = A30 - Definitive Anti-Dumping Duty
tax-code.A35 = A35 - Provisional Anti-Dumping Duty
tax-code.A40 = A40 - Definitive Countervailing Duty
tax-code.A45 = A45 - Provisional Countervailing Duty
tax-code.B00 = B00 - Value Added Tax
tax-code.A50 = A50 - Customs Duty
tax-code.A70 = A70 - Additional Duty
tax-code.A80 = A80 - Definitive Anti-Dumping Duty
tax-code.A85 = A85 - Provisional Anti-Dumping Duty
tax-code.A90 = A90 - Definitive Countervailing Duty
tax-code.A95 = A95 - Provisional Countervailing Duty
tax-code.B05 = B05 - Value Added Tax
tax-code.407 = 407 - UK produced beer, production of more than 60,000 hectolitres per year
tax-code.440 = 440 - UK produced beer, production between 5,000 and 60,000 hectolitres per year
tax-code.441 = 441 - Imported beer, production between 5,000 and 60,000 hectolitres per year
tax-code.442 = 442 - UK produced beer, production of no more than 5,000 hectolitres per year
tax-code.443 = 443 - Imported beer, production of no more than 5,000 hectolitres per year
tax-code.444 = 444 - UK produced beer, reduced rate of general beer duty (applies to beer exceeding 1.2% alcohol by volume (ABV) but not exceeding 2.8% ABV)
tax-code.445 = 445 - UK produced beer, high strength beer duty (applies to beer exceeding 7.5% ABV). General Beer duty is also due on all UK produced high strength beer
tax-code.446 = 446 - Imported beer, reduced rate of general beer duty (applies to beer exceeding 1.2% ABV but not exceeding 2.8% ABV)
tax-code.447 = 447 - Imported beer, high strength beer duty (applies to beer exceeding 7.5% ABV). General Beer duty is also due on all imported high strength beer)
tax-code.473 = 473 - Imported beer (that is, annual production more than 60,000 hectolitres)
tax-code.411 = 411 - Sparkling, 8.5% and above but not exceeding 15%
tax-code.412 = 412 - Sparkling, exceeding 5.5% but less than 8.5%
tax-code.413 = 413 - Still, exceeding 5.5% but not exceeding 15%
tax-code.415 = 415 - Still or sparkling, exceeding 15% but not exceeding 22%
tax-code.419 = 419 - Still or sparkling, exceeding 22%
tax-code.421 = 421 - Sparkling, 8.5% and above but not exceeding 15%
tax-code.422 = 422 - Sparkling, exceeding 5.5% but less than 8.5%
tax-code.423 = 423 - Still, exceeding 5.5% but not exceeding 15%
tax-code.425 = 425 - Still or sparkling, exceeding 15% but not exceeding 22%
tax-code.429 = 429 - Still or sparkling, exceeding 22%
tax-code.431 = 431 - Not exceeding 1.2% volume
tax-code.433 = 433 - Exceeding 1.2% volume but not exceeding 4.0% volume
tax-code.435 = 435 - Exceeding 4.0% volume but not exceeding 5.5% volume
tax-code.444 = 444 - Beer-based beverages made in the UK exceeding 1.2% volume but not exceeding 2.8% volume
tax-code.446 = 446 - Imported beer-based beverages exceeding 1.2% volume but not exceeding 2.8% volume
tax-code.473 = 473 - Beer based beverage exceeding 1.2% volume
tax-code.438 = 438 - Spirits-based beverages exceeding 1.2% volume but not exceeding 8% volume
tax-code.451 = 451 - Spirits, other than UK produced whisky
tax-code.461 = 461 - UK produced whisky, wholly malt
tax-code.462 = 462 - UK produced whisky, wholly grain
tax-code.463 = 463 - UK produced whisky, blended
tax-code.431 = 431 - If total alcohol by volume does not exceed 1.2%
tax-code.481 = 481 - Cider and Perry [sparkling], made in the UK or imported, exceeding 1.2% but not exceeding 5.5%, Cider and Perry [still], made in the UK or imported, exceeding 1.2% but not exceeding 6.9%
tax-code.483 = 483 - Still, UK produced or imported exceeding 7.5% but less than 8.5%
tax-code.485 = 485 - Sparkling, UK produced or imported exceeding 5.5% but less than 8.5%
tax-code.487 = 487 - Still, UK produced or imported exceeding 6.9% but not exceeding 7.5%
tax-code.511 = 511 - Light oil, unrebated, aviation gasoline
tax-code.520 = 520 - Light oil, other unrebated
tax-code.521 = 521 - Light oil, rebated, furnace fuel
tax-code.522 = 522 - Light oil, rebated, unleaded petrol
tax-code.540 = 540 - Other (unmarked) Heavy oil (other than Kerosene) intended for use as heating fuel, or as fuel for an engine, which would otherwise be eligible for a full rebate
tax-code.541 = 541 - Heavy oil, unrebated
tax-code.542 = 542 - Heavy oil, rebated, kerosene to be used as motor fuel off-road or in an excepted vehicle
tax-code.546 = 546 - Unrebated Kerosene
tax-code.551 = 551 - Heavy oil, rebated, kerosene (including heavy oil aviation turbine fuel) to be used other than as motor fuel off-road
tax-code.556 = 556 - Heavy oil, rebated, gas oil
tax-code.561 = 561 - Heavy oil, rebated, fuel oil
tax-code.570 = 570 - Heavy oil, other rebated
tax-code.571 = 571 - Biodiesel to be used as motor fuel off road or in an excepted vehicle
tax-code.572 = 572 - Biodiesel blended with kerosene for use as heating fuel
tax-code.589 = 589 - Biodiesel
tax-code.595 = 595 - Bioethanol
tax-code.597 = 597 - Aqua methanol
tax-code.591 = 591 - Natural Gas (methane content = >80%)
tax-code.592 = 592 - Road Fuel Gas (other than natural gas, which is gaseous at 15°C and 1013.25 millibars)
tax-code.611 = 611 - Cigarettes
tax-code.615 = 615 - Cigars
tax-code.619 = 619 - Handrolling tobacco
tax-code.623 = 623 - Other smoking tobacco
tax-code.627 = 627 - Chewing tobacco
tax-code.633 = 633 - Tobacco for heating
tax-code.99A = 99A - Solid fuels, for example, coal and lignite, coke and semi-coke of coal or lignite, and petroleum coke
tax-code.99B = 99B - Any petroleum gas, or other gaseous hydrocarbon supplied in a liquid state
tax-code.99C = 99C - Gas supplied by a gas utility or any gas supplied in a gaseous state that is of a kind supplied by a gas utility Great Britain
tax-code.99D = 99D - Electricity

select-duty-types.title=Select the duty types you want to claim for all MRNs in the file you uploaded
select-duty-types.error.required=Select one or more duty types you want to claim for
select-duty-types.error.invalid=The duty code was not recognised. Check the details you entered are correct
select-duty-types.uk-trade-tariff-guidance=You can find more information about duties in our <a href="{0}" class="govuk-link" rel="noreferrer noopener" target="_blank">UK Trade Tariff guidance (opens in new tab)</a> with information on where to find the duties paid.
select-duty-types.hidden-help=Use the find feature of your web browser to search for content on the page.
select-duty-types.checkbox-legend.1=Customs, Additional, VAT & Anti-Subsidy
select-duty-types.checkbox-legend.2=Excise Duties

select-duty-codes.title=Select the {0} duties you want to claim for all MRNs in the file you uploaded
select-duty-codes.error.required=Select one or more duty types you want to claim for
select-duty-codes.error.invalid=The duty code was not recognised. Check the details you entered are correct
select-duty-codes.uk-trade-tariff-guidance=You can find more information about duties in our <a href="{0}" class="govuk-link" rel="noreferrer noopener" target="_blank">UK Trade Tariff guidance (opens in new tab)</a> with information on where to find the duties paid.
select-duty-codes.hidden-help=Use the find feature of your web browser to search for content on the page.
select-duty-codes.h1.uk-duty=UK
select-duty-codes.h1.eu-duty=EU
select-duty-codes.h1.beer=beer
select-duty-codes.h1.wine=wine
select-duty-codes.h1.made-wine=made-wine
select-duty-codes.h1.low-alcohol-beverages=low alcohol beverages
select-duty-codes.h1.spirits=spirits
select-duty-codes.h1.cider-perry=cider and perry
select-duty-codes.h1.hydrocarbon-oils=hydrocarbon oil
select-duty-codes.h1.biofuels=biofuels
select-duty-codes.h1.miscellaneous-road-fuels=miscellaneous road fuels
select-duty-codes.h1.tobacco=tobacco products
select-duty-codes.h1.climate-change-levy=Climate Change Levy
select-duty-codes.subsidy-text=Duties shown are all covered by subsidy.

#===================================================
#  SELECT REIMBURSEMENT METHOD PAGE
#===================================================
reimbursement-method.title=Choose repayment method
reimbursement-method.cma=Current Month Adjustment (CMA)
reimbursement-method.bank-transfer=Bank account transfer
reimbursement-method.error.required=Select to be repaid by Current Month Adjustment (CMA) or Bank Account Transfer
reimbursement-method.error.invalid=Select to be repaid by Current Month Adjustment (CMA) or Bank Account Transfer

#===================================================
#  MAKE CLAIM PAGES
#===================================================

#===================================================
#  CONFIRM FULL REPAYMENT PAGE
#===================================================

confirm-full-repayment.caption=Security deposit: {0} of {1}
confirm-full-repayment.title=Claim back this security deposit?
confirm-full-repayment.question=Do you want to claim back all of this security deposit?
confirm-full-repayment.error.required=Choose &apos;Yes&apos; if you would like to claim back the full amount


#===================================================
#  SELECT DUTIES PAGE
#===================================================
select-duties.caption=Security deposit: {0}
select-duties.title=Select the duties you want to claim for
select-duties.subsidies.title=Duties shown are all covered by subsidy
select-duties.multiple.title=Select the duties you want to claim for under {0} MRN
select-duties.multiple.subsidies.title=Duties shown are all covered by subsidy
select-duties.multiple.help-text.1=These are the duties that have been paid under MRN: <span id="MRN" class="govuk-!-font-weight-bold">{0}</span>
select-duties.duty.hint=This duty is not eligible for Current Month Adjustment (CMA) repayment.
select-duties.duty.caption=How much was paid: %s
select-duties.error.required=Select one or more duty types you want to claim for
select-duties.duty.A00=Customs Duty
select-duties.duty.A20=Additional Duty
select-duties.duty.A30=Definitive Anti-Dumping Duty
select-duties.duty.A35=Provisional Anti-Dumping Duty
select-duties.duty.A40=Definitive Countervailing Duty
select-duties.duty.A45=Provisional Countervailing Duty
select-duties.duty.B00=Value Added Tax
select-duties.duty.A50=Customs Duty
select-duties.duty.A70=Additional Duty
select-duties.duty.A80=Definitive Anti-Dumping Duty
select-duties.duty.A85=Provisional Anti-Dumping Duty
select-duties.duty.A90=Definitive Countervailing Duty
select-duties.duty.A95=Provisional Countervailing Duty
select-duties.duty.B05=Value Added Tax
select-duties.duty.407=Beer made in the UK (standard rate, that is, annual production more than 60,000 hectolitres)
select-duties.duty.411=Wine (sparkling), of fresh grape, 8.5% vol. and above, but not exceeding 15% vol.
select-duties.duty.412=Wine (sparkling), of fresh grape, exceeding 5.5% vol. but less than 8.5% vol.
select-duties.duty.413=Wine (still), exceeding 5.5% vol. but not exceeding 15% vol.
select-duties.duty.415=Wine (still or sparkling), exceeding 15% vol. but not exceeding 22% vol.
select-duties.duty.419=Wine (still or sparkling), exceeding 22% vol.
select-duties.duty.421=Made-wine (sparkling), exceeding 8.5% vol. but not exceeding 15% vol.
select-duties.duty.422=Made-wine (sparkling), exceeding 5.5% vol. but less than 8.5% vol.
select-duties.duty.423=Made-wine (still), exceeding 5.5% vol. but not exceeding 15% vol.
select-duties.duty.425=Made-wine (still or sparkling), exceeding 15% vol. but not exceeding 22% vol.
select-duties.duty.429=Made-wine (still or sparkling), exceeding 22% vol.
select-duties.duty.431=Low alcohol beverage of less than 1.2% vol.
select-duties.duty.433=Wine, spirit based beverage exceeding 1.2% vol., but not exceeding 4% vol.
select-duties.duty.435=Wine, spirit based beverage exceeding 4% vol., but not exceeding 5.5% vol.
select-duties.duty.438=Spirit-based beverages exceeding 1.2% vol. but not exceeding 8% vol.
select-duties.duty.440=Beer made in the UK – small brewery beer eligible to reduced rates (variable rate, that is, annual production more than 5,000 hectolitres but not exceeding 60,000 hectolitres)
select-duties.duty.441=Imported beer - small brewery beer eligible to reduced rates (variable rate, that is, annual production more than 5,000 hectolitres but not exceeding 60,000 hectolitres)
select-duties.duty.442=Beer made in the UK - small brewery beer eligible to reduced rates (variable rate, that is, annual production no more than 5,000 hectolitres)
select-duties.duty.443=Imported beer - small brewery beer eligible to reduced rates (variable rate, that is, annual production no more than 5,000 hectolitres)
select-duties.duty.444=Beer made in the UK – reduced rate of general beer duty (applies to beer exceeding 1.2% above but not exceeding 2.8% above)
select-duties.duty.445=Beer made in the UK – high strength beer duty (applies to beer exceeding 7.5% above – general beer duty is also due on all UK produced high strength beer)
select-duties.duty.446=Imported beer – reduced rate of general beer duty (applies to beer exceeding 1.2% above but not exceeding 2.8% above)
select-duties.duty.447=Imported beer – high strength beer duty (applies to beer exceeding 7.5% above – general beer duty is also due on all imported high strength beer)
select-duties.duty.451=Spirits other than UK produced whisky
select-duties.duty.461=UK produced whisky - wholly malt
select-duties.duty.462=UK produced whisky - wholly grain
select-duties.duty.463=UK produced whisky - blended
select-duties.duty.473=Beer based beverage exceeding 1.2% vol. or Annual production more than 60,000 hectolitres
select-duties.duty.481=Cider and Perry (sparkling), made in the UK or imported, exceeding 1.2% but not exceeding 5.5% Cider and Perry (still), made in the UK or imported, exceeding 1.2% but less than 6.9%
select-duties.duty.483=Cider and Perry (still), made in the UK or imported exceeding 7.5% but not exceeding 8.5%
select-duties.duty.485=Cider and Perry (sparkling), made in the UK or imported exceeding 5.5% but not exceeding 8.5%
select-duties.duty.487=Cider and Perry (still), made in the UK or imported exceeding 6.9% but not exceeding 7.5%
select-duties.duty.511=Light oil (unmarked) - aviation gasoline (including light oil aviation turbine fuel)
select-duties.duty.520=Light oil (unmarked) - other unrebated light oil
select-duties.duty.521=Light oil, furnace fuel
select-duties.duty.522=Light oil, unleaded fuel
select-duties.duty.540=Heavy oil – other (unmarked) heavy oil (other than kerosene) intended for use as heating fuel, or as fuel for an engine, which would otherwise be eligible for a full rebate
select-duties.duty.541=Heavy oil (unmarked, including Diesel Engine Road Vehicle (DERV) or road fuel extender and unmarked kerosene or unmarked gas oil for which no marking waiver has been granted
select-duties.duty.542=Heavy oil kerosene to be used as motor fuel off-road or in an excepted vehicle
select-duties.duty.546=Unrebated Kerosene
select-duties.duty.551=Heavy oil, kerosene (marked or unmarked under marking waiver, including heavy oil aviation turbine fuel) to be used other than as motor fuel off-road or in an excepted vehicle
select-duties.duty.556=Heavy gas oil (marked or unmarked under marking waiver)
select-duties.duty.561=Heavy oil, fuel oil (unmarked)
select-duties.duty.570=Heavy oil, other (unmarked)
select-duties.duty.571=Biodiesel to be used as motor fuel off road or in an excepted vehicle
select-duties.duty.572=Biodiesel blended with kerosene for use as heating fuel
select-duties.duty.589=Biodiesel
select-duties.duty.591=Road fuel gases - natural gas including biogas
select-duties.duty.592=Road fuel gases – other than natural gas, for example, LPG
select-duties.duty.595=Bioethanol
select-duties.duty.597=Aqua methanol
select-duties.duty.611=Cigarettes
select-duties.duty.615=Cigars
select-duties.duty.619=Hand rolling tobacco
select-duties.duty.623=Smoking tobacco – other
select-duties.duty.627=Chewing tobacco
select-duties.duty.633=Tobacco for Heating
select-duties.duty.99A=Solid fuels, for example, coal and lignite, coke and semi-coke of coal or lignite, and petroleum coke
select-duties.duty.99B=Any petroleum gas, or other gaseous hydrocarbon supplied in a liquid state
select-duties.duty.99C=Gas supplied by a gas utility or any gas supplied in a gaseous state that is of a kind supplied by a gas utility Great Britain
select-duties.duty.99D=Electricity

multiple-select-duties.title=Select the duties you want to claim for under {0} MRN
multiple-select-duties.help-text.1=These are the duties that have been paid under MRN: <strong>{0}</strong>

#===================================================
#  ENTER SINGLE CLAIM PAGE
#===================================================
enter-claim.title=Claim details
enter-claim.tax-code-description={0} - {1}
enter-claim.mrn=Movement Reference Number (MRN):<br><span id="MRN">{0}</span>
enter-claim.help-text=This is to calculate your repayment as part of your claim.
enter-claim.inset-text.subsidy=Your subsidy allocation balance will be credited with any claim repayments.
enter-claim.inset-text=HMRC does not refund agents’ fees.
enter-claim.paid-amount-label.subsidy=How much was paid by subsidy: {0}
enter-claim.paid-amount-label=How much was paid: {0}
enter-claim.actual-amount=How much should have been paid, in pounds?
enter-claim.actual-amount.hint=The claim amount must be lower than or equal to the paid amount.

enter-claim.actual-amount.error.invalid=The amount that should have been paid must be a number, like 30 or 60.55
enter-claim.error.required=Enter the amount that should have been paid, in pounds
enter-claim.error.invalid=The amount that should have been paid must be a number, like 30 or 60.55
enter-claim.invalid.claim=The amount that should have been paid must be less than the amount paid

#===================================================
#  ENTER SCHEDULE CLAIM PAGE C285
#===================================================
enter-scheduled-claim.title=Claim details for all MRNs under {0} {1}
enter-scheduled-claim.help-text=Provide your claim details for {0}.
enter-scheduled-claim.p1=This is to calculate your repayment as part of your claim.
enter-scheduled-claim.inset-text=HMRC does not refund agents’ fees.
enter-scheduled-claim.paid-amount=How much was paid, in pounds?
enter-scheduled-claim.actual-amount=How much should have been paid, in pounds?
enter-scheduled-claim.actual-amount.hint=The amount must be lower than or equal to the paid amount. For example £160.40.
enter-scheduled-claim.paid-amount.error.required=Enter the amount that was paid, in pounds
enter-scheduled-claim.paid-amount.error.invalid=The amount paid must be a number, like 30 or 60.55
enter-scheduled-claim.paid-amount.error.zero=The amount paid must be more than zero
enter-scheduled-claim.actual-amount.error.required=Enter the amount that should have been paid, in pounds
enter-scheduled-claim.actual-amount.error.invalid=The amount that should have been paid must be a number, like 30 or 60.55
enter-scheduled-claim.actual-amount.invalid.claim=The amount that should have been paid must be less than the amount paid
enter-scheduled-claim.invalid.claim=The amount paid must be a number, like 30 or 60.55
enter-scheduled-claim.claim-amount.error.zero=The claim amount must be more than zero

#===================================================
#  ENTER CLAIM SCHEDULED PAGE C&E1179
#===================================================
enter-claim-scheduled.rejected-goods.title=Claim details for all MRNs under {0} {1}
enter-claim-scheduled.rejected-goods.help-text=Provide your claim details for {0}.
enter-claim-scheduled.rejected-goods.inset-text=HMRC does not refund agents’ fees.
enter-claim-scheduled.rejected-goods.paid-amount=How much was paid, in pounds?
enter-claim-scheduled.rejected-goods.claim-amount=How much is to be claimed back, in pounds?
enter-claim-scheduled.rejected-goods.claim-amount.hint=The amount must be lower than or equal to the paid amount. For example £160.40.
enter-claim-scheduled.rejected-goods.paid-amount.error.required=Enter the amount that was paid, in pounds
enter-claim-scheduled.rejected-goods.paid-amount.error.invalid=The amount paid must be a number, like 30 or 60.55
enter-claim-scheduled.rejected-goods.paid-amount.error.zero=The amount paid must be more than zero
enter-claim-scheduled.rejected-goods.claim-amount.error.required=Enter the claim amount, in pounds
enter-claim-scheduled.rejected-goods.claim-amount.error.invalid=The claim amount must be a number, like 30 or 60.55
enter-claim-scheduled.rejected-goods.claim-amount.invalid.claim=The claim amount must be equal to or less than the amount paid
enter-claim-scheduled.rejected-goods.claim-amount.error.zero=The claim amount must be more than zero
enter-claim-scheduled.rejected-goods.invalid.claim=The claim amount must be a number, like 30 or 60.55
enter-claim-scheduled.rejected-goods.subsidy.inset-text=Your subsidy allocation balance will be credited with any claim repayments.


#===================================================
#  ENTER MULTIPLE CLAIM PAGE
#===================================================
multiple-enter-claim.caption=Claim details
multiple-enter-claim.title={0} - {1}
multiple-enter-claim.help-text={0} Movement Reference Number (MRN):<br><span id="MRN">{1}</span>
multiple-enter-claim.para=This is to calculate your repayment as part of your claim.
multiple-enter-claim.inset-text=HMRC does not refund agents’ fees.
multiple-enter-claim.inset-text.subsidy=Your subsidy allocation balance will be credited with any claim repayments.
multiple-enter-claim.paid-amount-label=How much was paid: <span id="paid-amount">{0}</span>
multiple-enter-claim.actual-amount=How much should have been paid, in pounds?
<<<<<<< HEAD
multiple-enter-claim.actual-amount.hint=This is the {0} - {1} amount you should have paid. Amount that should have been paid must be lower than the amount paid.
=======
>>>>>>> dba69ddd
multiple-enter-claim.actual-amount.hint=The claim amount must be lower than or equal to the paid amount.
multiple-enter-claim.actual-amount.error.invalid=The claim amount must be equal to or less than the amount paid
multiple-enter-claim.error.required=Enter the amount that should have been paid, in pounds
multiple-enter-claim.error.invalid=The amount that should have been paid must be a number, like 30 or 60.55
multiple-enter-claim.invalid.claim=The amount that should have been paid must be less than the amount paid

#===================================================
#  CHECK CLAIM PAGE FOR SECURITIES
#===================================================

check-claim.securities.title=Check the claim details for these security deposits
check-claim.securities.summary=Your repayment calculations are shown below. This is based on the information you provided to us.
check-claim.securities.claim-for-security.h2=Security deposit: {0}
check-claim.securities.hidden.claim-full-amount=Change {0} for Security ID: {1}
check-claim.securities.hidden.duties-selected=Change {0} for Security ID: {1}
check-claim.securities.hidden.tax-code=Change {0} amount for Security ID: {1}


#===================================================
#  CHECK REIMBURSEMENT CLAIM TOTAL PAGE
#===================================================
check-claim-summary.title=Check the repayment claim total for the MRN
check-claim-summary.scheduled.title=Check the repayment totals for this claim
check-claim-summary.help-text=Your repayment or remissions calculations are based upon what you have paid and the information you provided on what you should have paid.
check-claim-summary.scheduled.help-text=These are the calculations based on the information you gave us.
check-claim-summary.duty.label=MRN: {0}
check-claim-summary.uk-duty.label=UK Duty
check-claim-summary.eu-duty.label=EU Duty
check-claim-summary.excise-duty.label=Excise Duty
check-claim-summary.overall-total.label=Overall total
check-claim-summary.change-amount=Change amount
check-claim-summary.total=Repayment for this MRN
check-claim-summary.are-duties-correct=Are these duties correct?
check-claim-summary.yes=Yes
check-claim-summary.no=No, select different duties
check-claim-summary.error.required=Select yes if the claim details are correct
check-claim-summary.error.invalid=Select yes if the claim details are correct
check-claim-summary.duty-code.row.key={0} repayment
check-claim-summary.duty-code.total.key={0} claims total repayment
check-claim-summary.total.header=Total

multiple-check-claim-summary.title=Check the repayment totals for this claim
multiple-check-claim-summary.duty.label={0} MRN: {1}
multiple-check-claim-summary.total=Repayment for this MRN
multiple-check-claim-summary.overall-total.header=Total
multiple-check-claim-summary.overall-total.label=Total repayment
multiple-check-claim-summary.are-duties-correct=Are these duties correct?
multiple-check-claim-summary.yes=Yes
multiple-check-claim-summary.no=No, select different duties
multiple-check-claim-summary.error.invalid=Select yes if the claim details are correct
multiple-check-claim-summary.error.required=Select yes if duties are correct

#===================================================
#  CHECK CLAIM TIMEOUT PAGE
#===================================================
check-claim-timed-out.title=Your session has ended due to inactivity
check-claim-timed-out.p1=For your security, this session has ended as you have been inactive for 15 minutes
check-claim-timed-out.p2=To access the Claim back import duty and VAT service, you’ll need to sign back in.
check-claim-timed-out.button=Sign in

#===================================================
#  ENTER INSPECTION DATE PAGE
#===================================================
enter-inspection-date.rejected-goods.title=Tell us when the goods will be available until for inspection
enter-inspection-date.rejected-goods.help-text=HMRC may want to inspect your goods to process your claim. You must allow at least 2 full working days between submitting this claim and returning or disposing of your goods.
enter-inspection-date.rejected-goods.label=Enter inspection date
enter-inspection-date.rejected-goods.hint=Tell us the date your goods will be made available for inspection until. For example, 26 6 2020.
enter-inspection-date.rejected-goods.error.required=Enter the date your goods will be made available for inspection until. For example, 26 6 2020 or 15 12 2021
enter-inspection-date.rejected-goods.day.error.required=Inspection date must include a day
enter-inspection-date.rejected-goods.month.error.required=Inspection date must include a month
enter-inspection-date.rejected-goods.year.error.required=Inspection date must include a year
enter-inspection-date.rejected-goods.monthAndYear.error.required=Inspection date must include a month and a year
enter-inspection-date.rejected-goods.dayAndYear.error.required=Inspection date must include a day and a year
enter-inspection-date.rejected-goods.dayAndMonth.error.required=Inspection date must include a day and a month
enter-inspection-date.rejected-goods.error.invalid=Enter the date your goods will be made available for inspection until. For example, 26 6 2020 or 15 12 2021
enter-inspection-date.rejected-goods.error.before1900=Enter the date your goods will be made available for inspection until. For example, 26 6 2020 or 15 12 2021

#===================================================
#  CHECK BANK DETAILS PAGE
#===================================================
bank-details.title=Check these bank details are correct
bank-details.p1=These are the details of where your repayments will be made in the UK based on our records.
bank-details.details.heading=How to change bank details if you are a representative
bank-details.details.p1=If you are a representative and want to change these bank details, you will need to provide:
bank-details.details.bullet1=a letter of authority from the company you represent that proves you are their representative
bank-details.details.bullet2=a letter from the company you represent to their bank, confirming what the bank details should be changed to
bank-details.account-name.label=Name on the account
bank-details.account-name.label.hidden=bank details
bank-details.sort-code.label=Sort code
bank-details.account-number.label=Account number
bank-details.change=Change
bank-details.different-details-link=<a href="{0}" class="govuk-link">Enter different bank details</a>
sort-code.mask=Ending with {0}
account-number.mask=Ending with {0}

#===================================================
#  CHOOSE PAYEE TYPE PAGE
#===================================================
choose-payee-type.title=Who will the repayment be made to?
choose-payee-type.radio.importer=Importer
choose-payee-type.radio.declarant=Declarant
choose-payee-type.error.required=Select who the repayment will be made to

#===================================================
#  SELECT BANK ACCOUNT TYPE PAGE
#===================================================
select-bank-account-type.title=What type of account details are you providing?
select-bank-account-type.business-bank-account=Business bank account
select-bank-account-type.personal-bank-account=Personal bank account
select-bank-account-type.error.required=Select if this is a business bank account or a personal bank account

#===================================================
#  ENTER BANK DETAILS PAGE
#===================================================
enter-bank-account-details.title=Enter your bank account details
enter-bank-account-details.p1=This is where you would like repayments to be made in the UK.
enter-bank-account-details.p2=To use these bank details again, <a class="govuk-link" rel="noreferrer noopener" href="https://www.gov.uk/government/organisations/hm-revenue-customs/contact/customs-international-trade-and-excise-enquiries" target="_blank">contact HMRC (opens in new tab)</a> via the imports and exports general enquiries.  Updating your bank details will only affect this claim and not past and future claims.
enter-bank-account-details.account-name.label=Name on the account
enter-bank-account-details.account-name.label.hidden=bank details
enter-bank-account-details.account-name.error.required=Enter the name on the account
enter-bank-account-details.account-name.error.maxLength=Enter a valid account name
enter-bank-account-details.account-name.invalid=Enter a valid account name
enter-bank-account-details.sort-code.label=Sort code
enter-bank-account-details.sort-code.help-text=Must be 6 digits long.
enter-bank-account-details.sort-code.error.required=Enter a sort code
enter-bank-account-details.sort-code.invalid=Enter a valid sort code like 309430
enter-bank-account-details.account-number.label=Account number
enter-bank-account-details.account-number.help-text=Must be between 6 and 8 digits long.
enter-bank-account-details.account-number.error.required=Enter an account number
enter-bank-account-details.account-number.error.length=Account number must be between 6 and 8 digits
enter-bank-account-details.account-number.error.invalid=Enter a valid account number like 00733445
enter-bank-account-details.error.moc-check-failed=We were unable to verify your sort code and account no. Try again using different details
enter-bank-account-details.error.moc-check-no=Enter a valid combination of bank account number and sort code
enter-bank-account-details.error.account-does-not-exist=We were unable to verify your sort code and account no. Try again using different details
enter-bank-account-details.error.account-exists-error=The service was unavailable to verify your bank details. Try again later
enter-bank-account-details.error.INVALID_ACCOUNT_NUMBER=Invalid account number
enter-bank-account-details.error.INVALID_SORTCODE=Invalid sort code

#===================================================
#  BANK ACCOUNT UNAVAILABLE PAGE
#===================================================
bank-service-unavailable.title=Sorry, the service is unavailable
bank-service-unavailable.help=Contact the <a class="govuk-link" rel="noreferrer noopener" target="_blank" href="{0}">the CDS team (opens in new tab)</a> if you need to make a change to your bank account information to complete this claim.

#===================================================
#  SUPPORTING EVIDENCE PAGES
#===================================================
supporting-evidence.upload.details.heading=Examples of supporting documents
supporting-evidence.check-your-answers.title=You have added {0} document{1} to your claim
supporting-evidence.check-your-answers.help-text=These are the documents you have added so far to support this claim. Add the commercial invoice used in the import declaration, so we can process your claim efficiently.
supporting-evidence.check-your-answers.add-another-document-question=Do you want to add another document?
supporting-evidence.check-your-answers.error.required=Select yes to add a supporting document to your claim, or no to continue
supporting-evidence.check-your-answers.error.invalid=Select yes to add a supporting document to your claim, or no to continue
supporting-evidence.upload.title=Add documents to support your claim
supporting-evidence.upload.error.required=Upload a supporting document
supporting-evidence.upload.p1=Upload supporting evidence you have received for the commodities you have imported. Add the commercial invoice used in the import declaration, so we can process your claim efficiently.
supporting-evidence.upload.p2=The documents can be up to a maximum of 10MB size per file. Valid file format: JPG, PNG, PDF.
supporting-evidence.upload.amendReturn.help-text=The file can be up to 10MB. We accept these file types JPG, PNG, and PDF.
supporting-evidence.upload.input-title=Select a document to upload
supporting-evidence.upload.allowed-file-types=JPG, PNG, or PDF
file.error.required=Select a supporting document
supporting-evidence.scan-progress.title=We are checking your document
supporting-evidence.scan-progress.p1=It could take several seconds to check if your document is free from viruses. We will let you know if there are any issues. Otherwise you will be able to continue.
supporting-evidence.scan-progress.p2=You’ll need to keep selecting ’continue’ every few seconds until the check is complete to go to the next page.
supporting-evidence.upload-failed.title=There is a problem with the file you tried to upload
supporting-evidence.upload-failed.p1=Your file could not be scanned
supporting-evidence.upload-failed.p2=This could be because:
supporting-evidence.upload-failed.bullet1=the service experienced technical issues
supporting-evidence.upload-failed.bullet2=your file was larger than 10MB
supporting-evidence.upload-failed.p3=You will need to upload your file again
supporting-evidence.upload-failed.button.tryAgain=Try again
supporting-evidence.scan-failed.title=There is a problem with the file you tried to upload
supporting-evidence.scan-failed.p1=This could be because:
supporting-evidence.scan-failed.l1=The file contained a virus or was damaged
supporting-evidence.scan-failed.l2=You did not select a file to upload
supporting-evidence.scan-failed.l3=You tried to upload the wrong type of document
supporting-evidence.scan-failed.p2=The selected file must be a JPG, PNG or PDF.
supporting-evidence.scan-failed.p3=You will need to upload your file again
supporting-evidence.scan-failed.button.tryAgain=Try again
supporting-evidence.choose-document-type.title=Add supporting documents to your claim
supporting-evidence.choose-document-type.error.number=Select the type of document to add to your claim
supporting-evidence.choose-document-type.error.required=Select the type of document to add to your claim
supporting-evidence.choose-document-type.help-text=You can repeat this step to add more types of documents to your claim
supporting-evidence.choose-document-type.document-type.AirWayBill=Air waybill
supporting-evidence.upload.details.bullet.AirWayBill=Air waybill:
supporting-evidence.upload.details.hint.AirWayBill=Transport document that accompanies the commodities (goods) and provides information about them.
supporting-evidence.choose-document-type.document-type.BillOfLading=Bill of lading
supporting-evidence.upload.details.bullet.BillOfLading=Bill of lading:
supporting-evidence.upload.details.hint.BillOfLading=Transport document that accompanies the commodities (goods) and provides information about them.
supporting-evidence.choose-document-type.document-type.CommercialInvoice=Commercial invoice
supporting-evidence.upload.details.bullet.CommercialInvoice=Commercial invoice:
supporting-evidence.upload.details.hint.CommercialInvoice=Proof of sale and describes the commodities being sold; their price, description and quantity.
supporting-evidence.choose-document-type.document-type.CorrespondenceTrader=Correspondence between trader and agent
supporting-evidence.upload.details.bullet.CorrespondenceTrader=Correspondence between trader and agent:
supporting-evidence.upload.details.hint.CorrespondenceTrader=An email chain or letters between you and the trader.
supporting-evidence.choose-document-type.document-type.ImportAndExportDeclaration=Import and export declaration
supporting-evidence.upload.details.bullet.ImportAndExportDeclaration=Import and export declaration:
supporting-evidence.upload.details.hint.ImportAndExportDeclaration=Proof of the import or export being declared.
supporting-evidence.choose-document-type.document-type.PackingList=Packing list
supporting-evidence.upload.details.bullet.PackingList=Packing list:
supporting-evidence.upload.details.hint.PackingList=A document that lists product type in each package.
supporting-evidence.choose-document-type.document-type.ProofOfAuthority=Proof of authority
supporting-evidence.upload.details.bullet.ProofOfAuthority=Proof of authority:
supporting-evidence.upload.details.hint.ProofOfAuthority=In case you change your bank account details.
supporting-evidence.choose-document-type.document-type.SubstituteEntry=Substitute entry
supporting-evidence.upload.details.bullet.SubstituteEntry=Substitute entry:
supporting-evidence.upload.details.hint.SubstituteEntry=A copy of the original customs declaration amended to show the correct details.
supporting-evidence.choose-document-type.document-type.Other=Other documents
supporting-evidence.upload.details.bullet.Other=Other documents:
supporting-evidence.upload.details.hint.Other=If you have alternative supporting documents.
supporting-evidence.choose-document-type.document-type.ScheduleOfMRNs=Scheduled document
supporting-evidence.upload.details.bullet.ScheduleOfMRNs=Scheduled document
supporting-evidence.upload.details.hint.ScheduleOfMRNs=Scheduled document.
supporting-evidence.choose-document-type.document-type.AdditionalSupportingDocuments=Additional supporting documents
supporting-evidence.upload.details.bullet.AdditionalSupportingDocuments=Additional supporting documents:
supporting-evidence.upload.details.hint.AdditionalSupportingDocuments=Additional supporting documents.
supporting-evidence.choose-document-type.document-type.LetterOfAuthority=Letter of authority
supporting-evidence.upload.details.bullet.LetterOfAuthority=Letter of authority:
supporting-evidence.upload.details.hint.LetterOfAuthority=Letter of authority.
supporting-evidence.choose-document-type.document-type.ProofOfExportOrDestruction=Proof of export or destruction
supporting-evidence.upload.details.bullet.ProofOfExportOrDestruction=Proof of export or destruction:
supporting-evidence.upload.details.hint.ProofOfExportOrDestruction=Proof of export or destruction.
supporting-evidence.choose-document-type.document-type.DocumentaryProofFaultyOrNotWhatOrdered=Documentary proof that the goods are faulty or not what you ordered
supporting-evidence.upload.details.bullet.DocumentaryProofFaultyOrNotWhatOrdered=Documentary proof:
supporting-evidence.upload.details.hint.DocumentaryProofFaultyOrNotWhatOrdered=Documentary proof that the goods are faulty or not what you ordered.
supporting-evidence.choose-document-type.document-type.CalculationWorksheet=Calculation worksheet
supporting-evidence.upload.details.bullet.CalculationWorksheet=Calculation worksheet:
supporting-evidence.upload.details.hint.CalculationWorksheet=Calculation worksheet.

supporting-evidence.choose-document-type.error.invalid-document-type=The selected file must be a JPG, PNG or PDF

#===================================================
#  SCHEDULED DOCUMENT PAGES
#===================================================
schedule-document.upload.title=Add a document showing all MRNs in this claim
schedule-document.upload.title.subsidy=Add a document which shows all the subsidy MRNs in this claim
schedule-document.upload.help-text.para1=You will need to create and upload a list of all the MRNs to include in this claim. You can enter MRNs associated with both GB and XI EORI numbers.
schedule-document.upload.things-to-show.p1=The MRNs in the document must:
schedule-document.upload.things-to-show.l1=all be from the same importer
schedule-document.upload.things-to-show.l2=all have the same reason for overpayment
schedule-document.upload.things-to-show.l3=have the same method of payment
schedule-document.upload.help-text.para2=Download this <a href="{0}" class="govuk-link" rel="noreferrer noopener" target="_blank">claim template</a>. You can use this to fill in the information we need to process you claim.
schedule-document.upload.help-text.para3=Your claim will be delayed if this information is not provided.
schedule-document.upload.help-text.para4=This document can be up to 10MB and must be a JPG, PNG or PDF.
schedule-document.upload.input-title=Select a document to upload
schedule-document.upload.error.required=There is a problem with the file you tried to upload
schedule-document.upload.choose.description=Select a document to upload
schedule-document.upload.allowed-file-types=JPG, PNG, or PDF
schedule-document.upload-failed.title=Your file could not be scanned
schedule-document.upload-failed.p1=This could be because:
schedule-document.upload-failed.p2=the service experienced technical issues
schedule-document.upload-failed.bullet1=your file was larger than 10MB
schedule-document.upload-failed.bullet2=You will need to upload your file again
schedule-document.upload-failed.p3=Try again
schedule-document.upload-failed.button.tryAgain=Try again
schedule-document.scan-progress.title=We are checking your document
schedule-document.scan-progress.p1=It could take several seconds to check if your document is free from viruses. We will let you know if there are any issues. Otherwise you will be able to continue.
schedule-document.scan-progress.p2=You’ll need to keep selecting ’continue’ every few seconds until the check is complete to go to the next page.
schedule-document.scan-failed.title=There is a problem with the file you tried to upload
schedule-document.scan-failed.p1=This could be because:
schedule-document.scan-failed.l1=The file contained a virus or was damaged
schedule-document.scan-failed.l2=You tried to upload the wrong type of document
schedule-document.scan-failed.l3=you uploaded the wrong type of file
schedule-document.scan-failed.p2=The selected file must be a JPG, PNG or PDF.
schedule-document.scan-failed.p3=You will need to upload your file again
schedule-document.scan-failed.button.tryAgain=Try again

schedule-document.check-your-answers.title=You have successfully uploaded a document showing all the MRNs in this claim
schedule-document.check-your-answers.help-text=The document should show:<ul class="govuk-list govuk-list--bullet"><li>the type of duty or tax you are claiming for each MRN<li>the amount that was paid to HMRC for each MRN<li>the amount that should have been paid to HMRC for each MRN</ul>
schedule-document.check-your-answers.p1=The document should show:
schedule-document.check-your-answers.bullet1=the type of duty or tax you are claiming for each MRN
schedule-document.check-your-answers.bullet2=the amount that was paid to HMRC for each MRN
schedule-document.check-your-answers.bullet3=the amount that should have been paid to HMRC for each MRN
schedule-document.check-your-answers.remove=Remove
schedule-document.check-your-answers.assistive=the file named {0}

schedule-document.file-type.ScheduleOfMRNs=Scheduled document

#===================================================
#  BILL OF DISCHARGE PAGE
#===================================================
bill-of-discharge.bod3.title=Inward Processing bill of discharge (BOD3 form)
bill-of-discharge.bod3.p1=You will need to complete a <a href="{0}" class="govuk-link" rel="noreferrer noopener" target="_blank">BOD3 form (opens in new tab)</a> to claim back your security deposit or guarantee. This tells HMRC how you disposed of Inward Processing goods that you imported using authorisation by declaration.
bill-of-discharge.bod4.title=End-Use bill of discharge (BOD4 form)
bill-of-discharge.bod4.p1=You will need to complete a <a href="{0}" class="govuk-link" rel="noreferrer noopener" target="_blank">BOD4 form (opens in new tab)</a> to claim back your security deposit or guarantee. This tells HMRC how you disposed of the End Use goods you imported using authorisation by declaration.
bill-of-discharge.p2=We will ask you to upload this along with other supporting documents later in this claim.
bill-of-discharge.subheading=Continue with this claim?
bill-of-discharge.yes=Yes
bill-of-discharge.no=No
bill-of-discharge.error.required=Select yes to continue with this claim

#===================================================
#  BILL OF DISCHARGE ERROR PAGE
#===================================================
bill-of-discharge-error.title=You have chosen not to continue with your claim
bill-of-discharge-error.p1=You have chosen at this time not to continue with your claim for repayment of a security deposit or guarantee.
bill-of-discharge-error.bod3.p2=To submit a new claim for repayment of your security deposit or guarantee at a later date, you will need to complete a BOD3 form.
bill-of-discharge-error.bod3.p3=This tells HMRC how you disposed of Inward Processing goods that you imported using authorisation by declaration.
bill-of-discharge-error.bod4.p2=To submit a new claim for repayment of your security deposit or guarantee at a later date, you will need to complete a BOD4 form.
bill-of-discharge-error.bod4.p3=This tells HMRC how you disposed of the End Use goods you imported using authorisation by declaration.
bill-of-discharge-error.p4=Find out more information about <a href="{0}">importing goods into the UK</a>.
bill-of-discharge-error.p5=For general enquiries about importing, you can <a href="{0}" class="govuk-link" rel="noreferrer noopener" target="_blank">Contact HMRC (opens in new tab)</a>

#===================================================
#  BANK ACCOUNT CHANGE LETTER OF AUTHORITY PAGE
#===================================================
bank_account_letter_of_authority.title=Is a Letter of Authority required?
bank_account_letter_of_authority.subheading1=Bank account in the same name
bank_account_letter_of_authority.p1=A letter of authority is not required if you are updating the bank details for a personal or business account held in the same name.
bank_account_letter_of_authority.subheading2=Bank account in a different name
bank_account_letter_of_authority.p2=To change bank details to an account held in a different name, we need to confirm you have permission to do this.
bank_account_letter_of_authority.p3=You will need to provide HMRC with a letter of authority to update the bank account details for this claim. You can upload this document or send by post to HMRC after your claim has been submitted.
bank_account_letter_of_authority.p4=Your claim will not be processed until HMRC have received this document.
bank_account_letter_of_authority.label=Continue updating bank account details?
bank_account_letter_of_authority.yes=Yes
bank_account_letter_of_authority.no=No
bank_account_letter_of_authority.error.required=Select yes to continue updating bank account details

#===================================================
# CHECK YOUR ANSWERS PAGE
#===================================================
check-your-answers.title=Check your answers before sending your claim
check-your-answers.scheduled.title=Check your answers before sending your claim
check-your-answers.rejectedgoods.scheduled.title=Check your answers before sending your claim
check-your-answers.help-text=These are the details of your claim. Review them carefully and change those that are incorrect.
check-your-answers.reference-number.label=MRN
check-your-answers.reference-number.label-plaintext=Movement Reference Number (MRN)""
check-your-answers.reference-number.multiple.label=First MRN
check-your-answers.reference-number.multiple.label-plaintext=First Movement Reference Number (MRN)
check-your-answers.reference-number.scheduled.label=First MRN
check-your-answers.reference-number.scheduled.label-plaintext=First Movement Reference Number (MRN)
check-your-answers.reference-number.rejectedgoods.scheduled.label=First MRN
check-your-answers.reference-number.rejectedgoods.scheduled.label-plaintext=First Movement Reference Number (MRN)
check-your-answers.reference-number.associated-mrn-label={0} MRN
check-your-answers.reference-number.associated-mrn-label-plaintext={0} Movement Reference Number (MRN)
check-your-answers.reference-number.rejectedgoodsmultiple.label={0} MRN
check-your-answers.reference-number.rejectedgoodsmultiple.label-plaintext={0} Movement Reference Number (MRN)

check-your-answers.declaration-details.label=Declaration details
check-your-answers.declaration-details.mrn-label=MRN
check-your-answers.declaration-details.securities.mrn-label=Import MRN
check-your-answers.declaration-details.multiple.mrn-label=First MRN
check-your-answers.declaration-details.scheduled.mrn-label=First MRN
check-your-answers.declaration-details.import-date-label=Import date
check-your-answers.declaration-details.paid-charges-label=Duties and VAT paid
check-your-answers.declaration-details.paid-duties-charges-label=Duties paid
check-your-answers.declaration-details.paid-vat-charges-label=VAT paid
check-your-answers.declaration-details.importer-name-label=Importer name
check-your-answers.declaration-details.importer-email-label=Importer email
check-your-answers.declaration-details.importer-telephone-label=Importer telephone
check-your-answers.declaration-details.importer-address-label=Importer address
check-your-answers.declaration-details.declarant-name-label=Declarant name
check-your-answers.declaration-details.declarant-address-label=Declarant address
check-your-answers.declaration-details.reason-for-security-label=Reason for security deposit
check-your-answers.declaration-details.acceptance-date-label=Date duty to be collected
check-your-answers.declaration-details.bta-due-date-label=Date security deposit made
check-your-answers.declaration-details.subsidy-status-label=Subsidy status
check-your-answers.declaration-details.method-of-payment-label=Method of payment
check-your-answers.declaration-details.subsidy-label=Subsidy


check-your-answers.claimant-type.h2=Claimant type
check-your-answers.claimant-type.l0=Type of claimant
check-your-answers.duplicate-declaration-details.label=Duplicate declaration details
check-your-answers.duplicate-declaration-details.l0=Duplicate Entry number
check-your-answers.declarant-type.label=Declarant Type
check-your-answers.claimant-individual-details.label=Claimant’s individual details
check-your-answers.claimant-details.l0=Full name
check-your-answers.claimant-details.l1=Email address
check-your-answers.claimant-details.l2=Phone number
check-your-answers.claimant-details.l3=Contact address
check-your-answers.claimant-company-details.label=Claimant’s company details
check-your-answers.contact-details.h2=Contact details
check-your-answers.contact-details.l0=Contact details
check-your-answers.contact-details.l1=Contact address
check-your-answers.basis.h2=Basis for claim
check-your-answers.basis.l0=This is the basis behind the claim
check-your-answers.northern-ireland-claim.label=Were your goods imported into Northern Ireland?
check-your-answers.additional-details.label=This is the reason for the claim
check-your-answers.claim-calculation.label=Claim calculation
check-your-answers.claim-calculation.l0=Amount of UK Duty to be repaid to you:
check-your-answers.claim-calculation.l1=Amount of EU Duty to be repaid to you:
check-your-answers.claim-calculation.l2=Total claimed repayment
check-your-answers.multiple-claim-totals.label=Claim total
check-your-answers.bank-details.label=Bank details
check-your-answers.bank-details.l0=Bank account name
check-your-answers.bank-details.l1=Type of bank account
check-your-answers.bank-details.l2=Sort code
check-your-answers.bank-details.l3=Account number
check-your-answers.declaration-statement.h2=<h2>Declaration Statement</h2>
check-your-answers.declaration-statement=I, {0}, declare that the details contained in this claim are true and complete.
check-your-answers.bank-details.account-name.label=Name on the account
check-your-answers.bank-details.account-name.label.hidden=bank details
check-your-answers.bank-details.sort-code.label=Sort code
check-your-answers.bank-details.account-number.label=Account number

check-your-answers.reference-number.h2=Movement Reference Number (MRN)
check-your-answers.reference-number.h2-subsidy=Movement Reference Number (MRN) - Subsidy
check-your-answers.reference-number.multiple.h2=Movement Reference Numbers (MRNs)
check-your-answers.reference-number.multiple.h2-subsidy=Movement Reference Numbers (MRNs) - Subsidy
check-your-answers.reference-number.scheduled.h2=First Movement Reference Number (MRN)
check-your-answers.reference-number.rejectedgoods.scheduled.h2=Lead Movement Reference Number (MRN)
check-your-answers.reference-number.rejectedgoods.scheduled.h2-subsidy=Lead Movement Reference Number (MRN) - Subsidy
check-your-answers.declaration-details.h2=Declaration details
check-your-answers.northern-ireland-claim.h2=Were your goods imported into Northern Ireland?
check-your-answers.additional-details.h2=Reason for claim
check-your-answers.claim-calculation.h2=Claim total
check-your-answers.claim-calculation.scheduled.h2=Total repayment claim for all MRNs
check-your-answers.claim-calculation.uk-duty.label=UK Duty
check-your-answers.claim-calculation.eu-duty.label=EU Duty
check-your-answers.claim-calculation.excise-duty.label=Excise Duty
check-your-answers.claim-calculation.duty.label=repayment claim for MRN {0}
check-your-answers.claim-calculation.total=Total
check-your-answers.claim-calculation.multiple.total=Total

check-your-answers.bank-details.h2=Bank details
check-your-answers.attached-documents.h2=Supporting documents
check-your-answers.attached-documents.label=Uploaded
check-your-answers.attached-documents.hidden-label=uploaded supporting documents
check-your-answers.attached-documents.empty=No documents attached
check-your-answers.documents.h2=Documents
check-your-answers.documents.label={0}
check-your-answers.documents.hidden-label={0} supporting documents
check-your-answers.scheduled-document.h2=Scheduled document
check-your-answers.scheduled-document.label=Scheduled document
check-your-answers.claimant-details.h2=Contact information for this claim
check-your-answers.claimant-details-as-importer.h2=Claimant’s contact details
check-your-answers.confirmation-statement.h2=Now send your claim
check-your-answers.scheduled.confirmation-statement.h2=Now send your claim
check-your-answers.confirmation-statement=By submitting this notification you are confirming that, to the best of your knowledge, the details you are providing are correct.
check-your-answers.reimbursement-method.h2=Repayment method
check-your-answers.reimbursement-method.label=Method
check-your-answers.reimbursement-method.cma=Current Month Adjustment (CMA)
check-your-answers.reimbursement-method.bt=Bank account transfer
check-your-answers.reimbursement-method.subsidy=Subsidy payment
check-your-answers.claimant-details.cds.contact.details=Details as registered with CDS
check-your-answers.claimant-details.cds.contact.address=Address as registered with CDS
check-your-answers.claimant-details.contact.additional=Use different contact details
check-your-answers.claimant-details.additional.contact.details=Contact details
check-your-answers.claimant-details.additional.contact.address=Contact address
check-your-answers.claimant-details.change-hint.contact=Contact details
check-your-answers.claimant-details.change-hint.address=Contact address

check-your-answers.contact-information.h2=Contact information for this claim
check-your-answers.contact-information.contact-details=Contact details
check-your-answers.contact-information.contact-address=Contact address
check-your-answers.special-circumstances.h2=Special circumstances
check-your-answers.special-circumstances.label=Any special circumstances relating to your claim
check-your-answers.disposal-method.h2=Disposal method
check-your-answers.disposal-method.l0=This is how the goods will be disposed of
check-your-answers.details-rejected-goods.h2=Details of rejected goods
check-your-answers.details-rejected-goods.label=These are the details of the rejected goods
check-your-answers.repayment-method.h2=Repayment method
check-your-answers.repayment-method.label=Method
check-your-answers.repayment-method.cma=Current Month Adjustment (CMA)
check-your-answers.repayment-method.bt=Bank account transfer
check-your-answers.repayment-method.subsidy=Subsidy allocation
check-your-answers.payment-method.label=Payment method
check-your-answers.payment-method.bt=Bank account transfer
check-your-answers.payment-method.guarantee=Guarantee
check-your-answers.payment-method.cash-account=Cash account
check-your-answers.payment-method.duty-deferment=Duty deferment account
check-your-answers.payment-method.unavailable=Unavailable

check-your-answers.inspection.h2=Details of inspection
check-your-answers.inspection.inspection-date=Inspection date
check-your-answers.inspection.inspection-address=Inspection address
check-your-answers.inspection.inspection-address-type=Inspection address type
check-your-answers.claim-total.h2=Claim total
check-your-answers.claim-total.total=Total
check-your-answers.claim-total.duty.label=repayment claim for MRN {0}
check-your-answers.claim-total.multiple.total=Total
check-your-answers.claim-total.scheduled.total=Total
check-your-answers.contact-information.change-hint.contact=Contact details
check-your-answers.contact-information.change-hint.address=Contact address

check-your-answers.documents-evidence-h2=Supporting evidence for your claim
check-your-answers.documents-evidence-p1=Check that you have uploaded the documents that will help HMRC assess your claim.
check-your-answers.documents-evidence-p2=HMRC may contact you for more information or request any missing documents. If you are unable to provide these your claim may be rejected by HMRC.
check-your-answers.documents-evidence-link-text=Add more documents

check-your-answers.documents-none-h2=No documents selected
check-your-answers.documents-none-p1=You have not selected any documents to upload with your claim. This evidence helps HMRC assess your claim.
check-your-answers.documents-none-p2=HMRC may contact you for more information or request any missing documents. If you are unable to provide these your claim may be rejected by HMRC.
check-your-answers.documents-none-link-text=Add documents

check-your-answers.claim-for-security.h2=Claim details for: {0}
check-your-answers.claim-for-security.label=Claim for {0}
check-your-answers.claim-for-security.yes=Yes
check-your-answers.claim-for-security.no=No
check-your-answers.claim-for-security.total=Total security deposit value
check-your-answers.claim-for-security.paid-total=Total security deposit paid
check-your-answers.claim-for-security.claim-total=Total
check-your-answers.claim-for-security.claim-full-amount.label=Claim full amount
check-your-answers.claim-for-security.claim-full-amount.yes=Yes
check-your-answers.claim-for-security.claim-full-amount.no=No
check-your-answers.claim-for-security.duties-selected.label=Duties selected

check-your-answers.export-declaration-details.h2=Export Movement Reference Number (MRN)
check-your-answers.export-declaration-details.mrn=Export MRN

#===================================================
# INSPECTION ADDRESS TYPE
#===================================================
inspection-address.type.Other=Other address
inspection-address.type.Importer=Importer address
inspection-address.type.Importer.hint=Importer address.
inspection-address.type.Declarant=Declarant address
inspection-address.type.Declarant.hint=Declarant address.
inspection-address.type.title=Choose an address for the inspection
inspection-address.type.or=or
inspection-address.type.error.required=Choose the address where the goods can be inspected

#===================================================
# SUBMISSION ERROR PAGE
#===================================================
submit-claim-error.title=Claim submission failed
submit-claim-error.p1=Sorry, your claim submission failed
submit-claim-error.p2=You cannot make a claim. If you need help, you can <a class="govuk-link" rel="noreferrer noopener" href="https://www.gov.uk/government/organisations/hm-revenue-customs/contact/customs-international-trade-and-excise-enquiries" target="_blank">contact HMRC (opens in new tab)</a> via the imports and exports general enquiries.

#===================================================
# CONFIRMATION PAGE
#===================================================
confirmation-of-submission.title=Claim submitted
confirmation-of-submission.reimbursement-amount=Amount requested
confirmation-of-submission.claim-reference=Your claim reference number
confirmation-of-submission.email-sent=We have sent you a confirmation email. If you have not received it, check your spam folder or <a class="govuk-link" rel="noreferrer noopener" href="https://www.gov.uk/government/organisations/hm-revenue-customs/contact/customs-international-trade-and-excise-enquiries" target="_blank">contact HMRC (opens in new tab)</a>.
confirmation-of-submission.whatNext=What happens next?
confirmation-of-submission.what-next.p1=Your claim will be reviewed by HMRC and we will email or write to you within 30 working days with the outcome.
confirmation-of-submission.what-next.p2=We will contact you to either:
confirmation-of-submission.what-next.l1=confirm your claim and bank transfer
confirmation-of-submission.what-next.l2=ask for more information
confirmation-of-submission.what-next.l3=explain why your claim was rejected
confirmation-of-submission.what-next.link.1.start-another-claim=Start another claim
confirmation-of-submission.view-upload=View or update an existing claim
confirmation-of-submission.feedback-subheading=Help us improve the service
confirmation-of-submission.feedback-paragraph=Tell us about your experience using this service to help us improve it.
confirmation-of-submission.feedback-link=Give feedback
#===================================================
#  PROBLEM WITH ADDRESS
#===================================================
problem-with-address.title=There is a problem with your contact address
problem-with-address.paragraph.1=Some information was missing for your contact address.
problem-with-address.paragraph.2=The contact address should include:
problem-with-address.point.1=a property name or number (address line 1)
problem-with-address.point.2=a real postcode
problem-with-address.point.3=a town or city name
problem-with-address.button.tryAgain=Try again

#===================================================
#  CHOOSE CLAIM TYPE - PAGE
#===================================================
choose-claim-type.title=Start a new claim
choose-claim-type.c285.title=Claim back import duty and VAT if you have overpaid
choose-claim-type.c285.hint=For goods you imported or received from abroad.
choose-claim-type.ce1179.title=Claim back customs charges paid on rejected goods
choose-claim-type.ce1179.hint=If the goods have not met contract conditions, were defective or damaged before customs clearance.
choose-claim-type.view.title=View claims or upload documents
choose-claim-type.view.hint=Upload documents or view the details of claims you have submitted.
choose-claim-type.securities.title=Claim back a security deposit
choose-claim-type.securities.hint=If HMRC required a security deposit or guarantee for goods you imported.
choose-claim-type.error.required=Select the reason for making this claim
choose-claim-type.error.unknown=Select the reason for making this claim


#===================================================
#  INVALID REASON FOR SECURITY - PAGE
#===================================================
invalid-reason-for-security.title=There is a problem with your claim
invalid-reason-for-security.because=This may because:
invalid-reason-for-security.point.1=no security was paid for the selected Movement Reference Number (MRN)
invalid-reason-for-security.point.2=the MRN was entered incorrectly
invalid-reason-for-security.point.3=the reason for security was entered incorrectly
invalid-reason-for-security.submit=Enter a different MRN
invalid-reason-for-security.reason=Reason for security deposit

#===================================================
#  DECLARATION NOT FOUND - PAGE
#===================================================
declaration-not-found.title=There is a problem with your claim
declaration-not-found.because=This may be because:
declaration-not-found.point.1=the Movement Reference Number (MRN) has not been recognised
declaration-not-found.must-be=An MRN must be 18 characters long, and only use numbers and letters. For example, 21GBJD4DCMAM33DO12.
declaration-not-found.already-paid=If your shipment has an entry number and you paid security deposit to HMRC, you can <a class="govuk-link" rel="noreferrer noopener" href="{0}">make a claim for a refund here</a>
declaration-not-found.submit=Enter a different MRN

#===================================================
#  CHOOSE FILE TYPE - PAGE
#===================================================
choose-file-type.title=Add supporting documents to your claim
choose-file-type.help-text=You can repeat this step to add more types of documents to your claim.

choose-file-type.file-type.AirWayBill=Air waybill
choose-file-type.file-type.BillOfLading=Bill of lading
choose-file-type.file-type.PackingList=Packing list
choose-file-type.file-type.SubstituteEntry=Substitute entry
choose-file-type.file-type.AdditionalSupportingDocuments=Additional supporting documents
choose-file-type.file-type.CalculationWorksheet=Calculation worksheet
choose-file-type.file-type.CommercialInvoice=Commercial invoice
choose-file-type.file-type.CorrespondenceTrader=Correspondence between trader and agent
choose-file-type.file-type.DocumentaryProofFaultyOrNotWhatOrdered=	Documentary proof that the goods are faulty or not what you ordered
choose-file-type.file-type.ImportAndExportDeclaration=Import and export declaration
choose-file-type.file-type.LetterOfAuthority=Letter of authority
choose-file-type.file-type.ProofOfExportOrDestruction=Proof of export or destruction
choose-file-type.file-type.Other=Other documents

choose-file-type.file-type.SupportingEvidence=Evidence supporting your claim
choose-file-type.file-type.ExportDeclaration=Export declaration
choose-file-type.file-type.ImportDeclaration=Import declaration
choose-file-type.file-type.ProofOfEligibility=Proof of eligibility
choose-file-type.file-type.ImportPackingList=Import packing list
choose-file-type.file-type.ExportPackingList=Export packing list
choose-file-type.file-type.ProofOfOrigin=Proof of origin
choose-file-type.file-type.ProofOfOrigin.hint=Proof of origin documentation is required for this claim.
choose-file-type.file-type.ProofOfAuthority=Letter of authority
choose-file-type.file-type.ProofOfAuthority.hint=Required when bank account details have been updated.
choose-file-type.file-type.CalculationWorksheetOrFinalSalesFigures=Calculation Worksheet or Final Sales Figures
choose-file-type.file-type.BillOfDischarge3=Bill of discharge 3
choose-file-type.file-type.BillOfDischarge3.hint=A completed BOD3 form is required for this claim.
choose-file-type.file-type.BillOfDischarge4=Bill of discharge 4
choose-file-type.file-type.BillOfDischarge4.hint=A completed BOD4 form is required for this claim.
choose-file-type.file-type.QuotaLicense=Quota License
choose-file-type.file-type.QuotaLicense.hint=A valid quota licence is required for this claim.
choose-file-type.file-type.SubstituteOrDiversionEntry=Substitute or diversion entry
choose-file-type.file-type.ClaimWorksheet=Claim worksheet
choose-file-type.file-type.ClaimWorksheet.hint=Claim information should include details of the goods type, quantity, disposal methods and any export MRNs.

choose-file-type.file-type.none.more=I have no more documents to upload
choose-file-type.file-type.none=I have no documents to upload
choose-file-type.error.required=Select which type of document you are uploading
choose-file-type.or=or
choose-file-type.choose-file-type.error.invalid-file-type=The selected file must be a JPG, PNG or PDF

choose-file-type.securities.title=Add supporting documents to your claim
choose-file-type.securities.help-text=You can repeat this step to add more types of documents to your claim

#===================================================
#  CHOOSE FILES - PAGE
#===================================================
choose-files.uploaded.label=Uploaded
choose-files.rejected-goods.title=Upload {0}
choose-files.rejected-goods.p1={0} can be up to a maximum of {1} size per file. The selected file must be a JPG, PNG or PDF.
choose-files.rejected-goods.allowed-file-types=JPG, PNG, or PDF
choose-files.rejected-goods.choose.first.label=Upload {0}
choose-files.rejected-goods.choose.next.label=Upload another {0}
choose-files.rejected-goods.add-another-document-question=Add a different type of supporting evidence to your claim?
choose-files.rejected-goods.add-another-document-question.error.required=Select yes to add a different type of supporting document to your claim

choose-files.overpayments.title=Upload {0}
choose-files.overpayments.p1={0} can be up to a maximum of {1} size per file. The selected file must be a JPG, PNG or PDF.
choose-files.overpayments.allowed-file-types=JPG, PNG, or PDF
choose-files.overpayments.choose.first.label=Upload {0}
choose-files.overpayments.choose.next.label=Upload another {0}
choose-files.overpayments.add-another-document-question=Add a different type of supporting evidence to your claim?
choose-files.overpayments.add-another-document-question.error.required=Select yes to add a different type of supporting document to your claim

choose-files.securities.title=Upload {0}
choose-files.securities.p1={0} can be up to a maximum of {1} size per file. The selected file must be a JPG, PNG or PDF.
choose-files.securities.allowed-file-types=JPG, PNG, or PDF
choose-files.securities.choose.first.label=Upload {0}
choose-files.securities.choose.next.label=Upload another {0}
choose-files.securities.add-another-document-question=Add a different type of supporting evidence to your claim?
choose-files.securities.add-another-document-question.error.required=Select yes to add a different type of supporting document to your claim

#===================================================
#  COUNTRIES - START
#===================================================
countryCode.placeholder=Select country
country.AD=Andorra
country.AE=United Arab Emirates
country.AF=Afghanistan
country.AG=Antigua and Barbuda
country.AI=Anguilla
country.AL=Albania
country.AM=Armenia
country.AN=Netherlands Antilles
country.AO=Angola
country.AQ=Antarctica
country.AR=Argentina
country.AS=American Samoa
country.AT=Austria
country.AU=Australia
country.AW=Aruba
country.AX=Åland Islands
country.AZ=Azerbaijan
country.BA=Bosnia and Herzegovina
country.BB=Barbados
country.BD=Bangladesh
country.BE=Belgium
country.BF=Burkina Faso
country.BG=Bulgaria
country.BH=Bahrain
country.BI=Burundi
country.BJ=Benin
country.BL=Saint Barthélemy
country.BM=Bermuda
country.BN=Brunei
country.BO=Bolivia
country.BQ=Bonaire, Sint Eustatius and Saba
country.BR=Brazil
country.BS=The Bahamas
country.BT=Bhutan
country.BV=Bouvet Island
country.BW=Botswana
country.BY=Belarus
country.BZ=Belize
country.CA=Canada
country.CC=Cocos (Keeling) Islands
country.CD=Congo (Democratic Republic)
country.CF=Central African Republic
country.CG=Congo
country.CH=Switzerland
country.CI=Ivory Coast
country.CK=Cook Islands
country.CL=Chile
country.CM=Cameroon
country.CN=China
country.CO=Colombia
country.CR=Costa Rica
country.CS=Czechoslovakia
country.CU=Cuba
country.CV=Cape Verde
country.CW=Curaçao
country.CX=Christmas Island
country.CY=Cyprus
country.CZ=Czechia
country.DE=Germany
country.DJ=Djibouti
country.DK=Denmark
country.DM=Dominica
country.DO=Dominican Republic
country.DZ=Algeria
country.EC=Ecuador
country.EE=Estonia
country.EG=Egypt
country.EH=Western Sahara
country.ER=Eritrea
country.ES=Spain
country.ET=Ethiopia
country.FI=Finland
country.FJ=Fiji
country.FK=Falkland Islands
country.FM=Micronesia
country.FO=Faroe Islands
country.FR=France
country.GA=Gabon
country.GB=United Kingdom
country.GD=Grenada
country.GE=Georgia
country.GF=French Guiana
country.GG=Guernsey
country.GH=Ghana
country.GI=Gibraltar
country.GL=Greenland
country.GM=The Gambia
country.GN=Guinea
country.GP=Guadeloupe
country.GQ=Equatorial Guinea
country.GR=Greece
country.GS=South Georgia and South Sandwich Islands
country.GT=Guatemala
country.GU=Guam
country.GW=Guinea-Bissau
country.GY=Guyana
country.HK=Hong Kong
country.HM=Heard Island and McDonald Islands
country.HN=Honduras
country.HR=Croatia
country.HT=Haiti
country.HU=Hungary
country.ID=Indonesia
country.IE=Ireland
country.IL=Israel
country.IM=Isle of Man
country.IN=India
country.IO=British Indian Ocean Territory
country.IQ=Iraq
country.IR=Iran
country.IS=Iceland
country.IT=Italy
country.JE=Jersey
country.JM=Jamaica
country.JO=Jordan
country.JP=Japan
country.KE=Kenya
country.KG=Kyrgyzstan
country.KH=Cambodia
country.KI=Kiribati
country.KM=Comoros
country.KN=St Kitts and Nevis
country.KP=North Korea
country.KR=South Korea
country.KW=Kuwait
country.KY=Cayman Islands
country.KZ=Kazakhstan
country.LA=Laos
country.LB=Lebanon
country.LC=St Lucia
country.LI=Liechtenstein
country.LK=Sri Lanka
country.LR=Liberia
country.LS=Lesotho
country.LT=Lithuania
country.LU=Luxembourg
country.LV=Latvia
country.LY=Libya
country.MA=Morocco
country.MC=Monaco
country.MD=Moldova
country.ME=Montenegro
country.MF=Saint-Martin (French part)
country.MG=Madagascar
country.MH=Marshall Islands
country.MK=North Macedonia
country.ML=Mali
country.MM=Myanmar (Burma)
country.MN=Mongolia
country.MO=Macao
country.MP=Northern Mariana Islands
country.MQ=Martinique
country.MR=Mauritania
country.MS=Montserrat
country.MT=Malta
country.MU=Mauritius
country.MV=Maldives
country.MW=Malawi
country.MX=Mexico
country.MY=Malaysia
country.MZ=Mozambique
country.NA=Namibia
country.NC=New Caledonia
country.NE=Niger
country.NF=Norfolk Island
country.NG=Nigeria
country.NI=Nicaragua
country.NL=Netherlands
country.NO=Norway
country.NP=Nepal
country.NR=Nauru
country.NU=Niue
country.NZ=New Zealand
country.OM=Oman
country.PA=Panama
country.PE=Peru
country.PF=French Polynesia
country.PG=Papua New Guinea
country.PH=Philippines
country.PK=Pakistan
country.PL=Poland
country.PM=Saint Pierre and Miquelon
country.PN=Pitcairn, Henderson, Ducie and Oeno Islands
country.PR=Puerto Rico
country.PS=Occupied Palestinian Territories
country.PT=Portugal
country.PW=Palau
country.PY=Paraguay
country.QA=Qatar
country.RE=Réunion
country.RO=Romania
country.RS=Serbia
country.RU=Russia
country.RW=Rwanda
country.SA=Saudi Arabia
country.SB=Solomon Islands
country.SC=Seychelles
country.SD=Sudan
country.SE=Sweden
country.SG=Singapore
country.SH=Saint Helena, Ascension and Tristan da Cunha
country.SI=Slovenia
country.SJ=Svalbard and Jan Mayen
country.SK=Slovakia
country.SL=Sierra Leone
country.SM=San Marino
country.SN=Senegal
country.SO=Somalia
country.SR=Suriname
country.SS=South Sudan
country.ST=Sao Tome and Principe
country.SV=El Salvador
country.SX=Sint Maarten (Dutch part)
country.SY=Syria
country.SZ=Eswatini
country.TC=Turks and Caicos Islands
country.TD=Chad
country.TF=French Southern Territories
country.TG=Togo
country.TH=Thailand
country.TJ=Tajikistan
country.TK=Tokelau
country.TL=East Timor
country.TM=Turkmenistan
country.TN=Tunisia
country.TO=Tonga
country.TR=Turkey
country.TT=Trinidad and Tobago
country.TV=Tuvalu
country.TW=Taiwan
country.TZ=Tanzania
country.UA=Ukraine
country.UG=Uganda
country.UM=United States - Minor Outlying Islands (the)
country.US=United States
country.UY=Uruguay
country.UZ=Uzbekistan
country.VA=Vatican City
country.VC=St Vincent
country.VE=Venezuela
country.VG=British Virgin Islands
country.VI=United States Virgin Islands
country.VN=Vietnam
country.VU=Vanuatu
country.WF=Wallis and Futuna
country.WS=Samoa
country.YE=Yemen
country.YT=Mayotte
country.ZA=South Africa
country.ZM=Zambia
country.ZW=Zimbabwe

ordinal.label.0=zero
ordinal.label.1=first
ordinal.label.2=second
ordinal.label.3=third
ordinal.label.4=fourth
ordinal.label.5=fifth
ordinal.label.6=sixth
ordinal.label.7=seventh
ordinal.label.8=eighth
ordinal.label.9=ninth
ordinal.suffix.0=th
ordinal.suffix.1=st
ordinal.suffix.2=nd
ordinal.suffix.3=rd
ordinal.suffix.4=th
ordinal.suffix.5=th
ordinal.suffix.6=th
ordinal.suffix.7=th
ordinal.suffix.8=th
ordinal.suffix.9=th
ordinal.suffix.1x=th

#===================================================
#  METHODS OF PAYMENT
#===================================================

method-of-payment.001=Immediate Payment
method-of-payment.002=Deferment Account
method-of-payment.003=Cash Account
method-of-payment.004=Guarantee Account
method-of-payment.005=Individual Guarantee
method-of-payment.006=Subsidy<|MERGE_RESOLUTION|>--- conflicted
+++ resolved
@@ -1257,10 +1257,6 @@
 multiple-enter-claim.inset-text.subsidy=Your subsidy allocation balance will be credited with any claim repayments.
 multiple-enter-claim.paid-amount-label=How much was paid: <span id="paid-amount">{0}</span>
 multiple-enter-claim.actual-amount=How much should have been paid, in pounds?
-<<<<<<< HEAD
-multiple-enter-claim.actual-amount.hint=This is the {0} - {1} amount you should have paid. Amount that should have been paid must be lower than the amount paid.
-=======
->>>>>>> dba69ddd
 multiple-enter-claim.actual-amount.hint=The claim amount must be lower than or equal to the paid amount.
 multiple-enter-claim.actual-amount.error.invalid=The claim amount must be equal to or less than the amount paid
 multiple-enter-claim.error.required=Enter the amount that should have been paid, in pounds
