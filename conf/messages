--- conflicted
+++ resolved
@@ -605,11 +605,6 @@
 enter-additional-details.error.maxLength=Claim reason must be 500 characters or fewer
 enter-additional-details.hint=Provide brief details about this claim
 
-<<<<<<< HEAD
-=======
-enter-commodities-details.scheduled.hint=Explain why you would like to be reimbursed and why you are entitled to this claim. Your reason must apply to all <abbr title="Movement Reference Numbers">MRNs</abbr> in this claim.
-enter-commodities-details.multiple.hint=Explain why you would like to be reimbursed and why you are entitled to this claim. Your reason must apply to all <abbr title="Movement Reference Numbers">MRNs</abbr> in this claim.
->>>>>>> 5f66b39e
 
 #===================================================
 #  ENTER CLAIM REJECTED GOODS - SINGLE
