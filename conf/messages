lang=en
service.name = cds-reimbursement-claim-frontend
service.title=Claim for reimbursement of import duties
service.signOut=Sign out
hmrc_branding=HM Revenue & Customs
exitSurvey.linkText=Tell us how we can improve this service (takes 1 minute)

#===================================================
#  GLOBAL MESSAGES
#===================================================
generic.day=Day
generic.month=Month
generic.year=Year
generic.yes=Yes
generic.no=No
button.tryAgain=Try again
button.continue=Continue
button.saveAndContinue=Save and continue
button.confirm-and-continue=Confirm and continue
button.confirm-and-submit-claim=Confirm and submit claim

generic.back=Back
generic.errorPrefix=Error:

cya.change=Change
cya.delete=Delete
cya.remove=Remove
cya.add=Add

language-switcher.english.hidden=Change the language to English
language-switcher.english=English
language-switcher.english.hover=Use this account in English
language-switcher.welsh=Cymraeg
language-switcher.welsh.hidden=Newid yr iaith i’r Gymraeg
language-switcher.welsh.hover=Defnyddio’r cyfrif hwn yn Cymraeg
language-switcher.nav=Language switcher

error.summary.heading=There’s a problem

signed-out.title=You’ve signed out
signed-out.p1=To access the claim for reimbursement of import duties service, you’ll need to sign back in.
signed-out.p2=You can <a href="{0}">sign in</a> to your account.
signed-out.button=Go to GOV.UK

timed-out.title=For your security, we signed you out
timed-out.p1=This was because you were inactive for too long.
timed-out.p2=To access the claim for reimbursement of import duties service, you’ll need to sign back in.
timed-out.button=Sign in

recruitment-banner.message=Help improve GOV.UK
recruitment-banner.dismiss=No thanks
recruitment-banner.link=Get involved in making Government services better (opens in a new tab)

footer.cookies.text = Cookies
footer.cookies.url = /help/cookies
footer.privacy.text = Privacy policy
footer.privacy.url = /help/privacy
footer.termsConditions.text = Terms and conditions
footer.termsConditions.url = /help/terms-and-conditions
footer.govukHelp.text = Help using GOV.UK
footer.govukHelp.url = https://www.gov.uk/help

exit-survey.link-text=What did you think of this service?

#===================================================
#  MESSAGES FOR PAGES
#===================================================

#===================================================
#  LANDING PAGE
#===================================================
landing.title=Claim for reimbursement of import duties
landing.help.p1=You can use this service to apply to claim reimbursements on overpayments for import charges. These include Customs Duties, Excise Duties, Countervailing Duties and specific other customs duties.
landing.help.p2=In the near future, you will also be able to use this service to make multiple claims. Reimbursement via Current Month Adjustment (CMA) will also be available.
landing.who.heading=Who can claim
landing.who.p1=You can claim if you have a valid EORI number associated with your Government Gateway login, and one or more Movement Reference Number(s) (MRN) or an entry number.
landing.who.p2=Find out <a href="{0}" target="_blank">more about an EORI number</a> (opens in new tab) and an <a href="{1}" target="_blank">MRN</a> (opens in new tab).
landing.who.p3=As a claim declarant you can be an:
landing.who.l1=importer or a representative of the importer
landing.who.l2=agent, freight forwarder or accountant
landing.who.l3=private individual
landing.who.p4=You must apply within 3 years of when the goods are cleared to enter the UK.
landing.why.heading=Why claim
landing.why.p1=You should claim if:
landing.why.l1=the amount you already paid in the import declaration is inaccurate
landing.why.l2=your import declaration was rejected so you need to claim back all or some of the amount you already paid
landing.start-button=Start now
landing.before.heading=Before you start
landing.before.p1=To use this service, you will need:
landing.before.l1=Government Gateway credentials
landing.before.l2=to have your EORI number associated with your CDS enrolment
landing.before.l3=a MRN or entry number
landing.before.l4=to know the type of duty you want to claim reimbursement for
landing.before.l5=the reason for overpayment
landing.before.l6=details of the goods
landing.before.l7=your bank details
landing.before.l8=name and address details of the declarant
landing.before.l9=duty or VAT amount due and paid to HMRC
landing.details.heading=Examples of supporting documents
landing.details.p1=You will need supporting evidence you have received relating to goods you have imported. You can scan copies in advance to make it easier to upload in this service. They can be any of these documents:
landing.details.l1=C88/E2 (proof to authorise imports from the country of origin)
landing.details.l2=commercial invoice (shows the value of the goods)
landing.details.l3=packing list (document that states packaging details in each shipment)
landing.details.l4=air waybill (in your cargo documents)
landing.details.l5=bill of lading (this is a receipt of shipped goods)
landing.details.l6=substitute entry (a form to declare a substitute when goods have been incorrectly declared)
landing.details.l7=schedule of MRNs (a list of previous MRN numbers)
landing.details.l8=proof of authority (from importer for duty to be repaid)
landing.details.l9=correspondence trader or internal (an email chain or letters between you and the trader)
landing.details.l10=additional supporting documents (for example an import licence, insurance certificate, purchase order or letter of credit)

#===================================================
#  UNAUTHORISED PAGE
#===================================================
unauthorised.title=Sorry, this service is unavailable
unauthorised.help=You must have an EORI number associated with your CDS enrolment before you can use this service. This number will then be associated with your Government Gateway credentials.
unauthorised.help-text=Find out <a href="{0}" target="_blank">How to get an EORI number.</a>

#===================================================
#  INELIGIBLE PAGE
#===================================================
ineligible.title=Sorry, you cannot make a claim.
ineligible.help=There is an issue with your declaration. Contact the CDS team.

#===================================================
#  ENTER MRN PAGE
#===================================================
enter-movement-reference-number.title=What is your Movement Reference Number (MRN)?
enter-movement-reference-number.caption=Movement Reference Number
enter-movement-reference-number.help=Must be 18 or 17 characters, for example 19GB03I52858027017
enter-movement-reference-number.help-text=The Movement Reference Number (MRN) will be issued when an import is declared. <a target="_blank" href="{0}">Find out more about this number (opens in new tab)</a>. You can also add an entry (legacy) number found in your CHIEF documentation.
enter-movement-reference-number.invalid.number=Enter a valid MRN or entry number
enter-movement-reference-number.invalid=Enter a valid MRN or entry number
enter-movement-reference-number.error.required=Enter a valid MRN or entry number

#===================================================
#  MRN DOES NOT MATCH EORI PAGE
#===================================================
mrn-not-linked-to-eori.title=The MRN number you entered is not linked to your EORI number
mrn-not-linked-to-eori.caption=Movement Reference Number
mrn-not-linked-to-eori.help-text=The MRN number must be linked to your EORI number. Please enter a valid MRN number.

#===================================================
#  ENTER IMPORTER EORI NUMBER PAGE
#===================================================
enter-importer-eori-number.title=Enter the importer’s EORI number
enter-importer-eori-number.caption=Importer EORI number
enter-importer-eori-number.help=You can get the EORI number from the importer, otherwise you will be unable to make a claim.
enter-importer-eori-number.help-text=Must be 17 characters, for example 9GB03I52858027018
enter-importer-eori-number.invalid.number=Enter a valid EORI number
enter-importer-eori-number.invalid=Enter a valid EORI number
enter-importer-eori-number.error.required=Enter a valid EORI number

#===================================================
#  ENTER DECLARANT EORI NUMBER PAGE
#===================================================
enter-declarant-eori-number.title=Enter the declarant’s EORI number
enter-declarant-eori-number.caption=Declarant EORI number
enter-declarant-eori-number.help=You can get the EORI number from the declarant, otherwise you will be unable to make a claim.
enter-declarant-eori-number.help-text=Must be 17 characters, for example 9GB03I52858027018
enter-declarant-eori-number.invalid.number=Enter a valid EORI number
enter-declarant-eori-number.invalid=Enter a valid EORI number
enter-declarant-eori-number.error.required=Enter a valid EORI number

#===================================================
#  ENTER CLAIMANT DETAILS AS INDIVIDUAL PAGE
#===================================================
enter-claimant-details-individual.help-text=These are the details if we need to contact you about this claim application.
enter-claimant-details-individual.title=Enter your claimant details
enter-claimant-details-individual.caption=Individual Claimant Details
enter-claimant-details-individual.help-text=These are the details if we need to contact you about this claim application.
enter-claimant-details-individual.importer-full-name.label=Full name
enter-claimant-details-individual.importer-full-name.help=This must be your legal name
enter-claimant-details-individual.importer-full-name.error.required=Enter a full name
enter-claimant-details-individual.importer-email.label=Email address
enter-claimant-details-individual.importer-email.error.required=Enter a valid email address
enter-claimant-details-individual.importer-phone-number.error.required=Enter a valid phone number
enter-claimant-details-individual.importer-phone-number.label=Phone number
enter-claimant-details-individual.importer-phone-number.invalid=Enter a valid phone number
enter-claimant-details-individual.importer-phone-number.help=For international numbers include the country code.
enter-claimant-details-individual.importer-contact-address.label=Contact Address
enter-claimant-details-individual.address.building.label=Building number or name
enter-claimant-details-individual.nonUkAddress-building.error.required=Enter a building number or name
enter-claimant-details-individual.address.line1.label=Address Line 1
enter-claimant-details-individual.address.line1.error.required=Enter a address line 1
enter-claimant-details-individual.nonUkAddress-line1.error.required=Enter a address line 1
enter-claimant-details-individual.address.line2.label=Address Line 2 (optional)
enter-claimant-details-individual.address.line3.label=Address Line 3 (optional)
enter-claimant-details-individual.address.line4.label=Town or city
enter-claimant-details-individual.nonUkAddress-line4.error.required=Enter a valid town or city
enter-claimant-details-individual.address.line5.label=County (optional)
enter-claimant-details-individual.address.line6.label=Postcode
enter-claimant-details-individual.address.line6.error.required=Enter a valid postcode
enter-claimant-details-individual.address.line7.label=Country
enter-claimant-details-individual.countryCode.error.required=Enter a country
enter-claimant-details-individual.add-company-details.label=<h2>Do you want to add company details?</h2>
enter-claimant-details-individual.add-company-details.no=No
enter-claimant-details-individual.add-company-details.yes=Yes
enter-claimant-details-individual.add-company-details.error.required=Choose if you want to add company details
countryCode.enter-claimant-details-individual.error.required=Enter a country

#===================================================
#  ENTER CLAIMANT DETAILS AS IMPORTER COMPANY PAGE
#===================================================
enter-claimant-details-importer-company.help-text=These are the details if we need to contact you about this claim application.
enter-claimant-details-importer-company.title=Enter your claimant details as an importer company
enter-claimant-details-importer-company.caption=Company Claimant Details
enter-claimant-details-importer-company.help-text=These are the details of the importer company associated with you.
enter-claimant-details-importer-company.importer-company-name.label=Company name
enter-claimant-details-importer-company.importer-company-name.error.required=Enter a company name
enter-claimant-details-importer-company.importer-email.label=Email address
enter-claimant-details-importer-company.importer-email.error.required=Enter a valid email
enter-claimant-details-importer-company.importer-phone-number.error.required=Enter a valid phone number
enter-claimant-details-importer-company.importer-phone-number.label=Phone number
enter-claimant-details-importer-company.importer-phone-number.help=For international numbers include the country code.
enter-claimant-details-importer-company.importer-contact-address.label=Contact Address
enter-claimant-details-importer-company.address.building.label=Building number or name
enter-claimant-details-importer-company.nonUkAddress-building.error.required=Enter a building number or name
enter-claimant-details-importer-company.address.line1.label=Address Line 1
enter-claimant-details-importer-company.address.line1.error.required=Enter address line 1
enter-claimant-details-importer-company.nonUkAddress-line1.error.required=Enter address line 1
enter-claimant-details-importer-company.address.line2.label=Address Line 2 (optional)
enter-claimant-details-importer-company.address.line3.label=Address Line 3 (optional)
enter-claimant-details-importer-company.address.line4.label=Town or city
enter-claimant-details-importer-company.nonUkAddress-line4.error.required=Enter a town or city
enter-claimant-details-importer-company.address.line5.label=County (optional)
enter-claimant-details-importer-company.address.line6.label=Postcode
enter-claimant-details-importer-company.address.line7.label=Country
enter-claimant-details-importer-company.countryCode.error.required=Enter a country
enter-claimant-details-importer-company.add-company-details.label=<h2>Do you want to add company details?</h2>
enter-claimant-details-importer-company.add-company-details.no=No
enter-claimant-details-importer-company.add-company-details.yes=Yes
enter-claimant-details-importer-company.add-company-details.error.required=Choose if you want to add company details
countryCode.enter-claimant-details-importer-company.error.required=Enter a country

#===================================================
#  ENTER DECLARATION DETAILS PAGE
#===================================================
enter-declaration-details.title=Enter Declaration Details
enter-declaration-details.caption=Declaration details
enter-declaration-details.help-text=These are the import date and place of import related to the entry number: <strong>{0}</strong>.
enter-declaration-details.date-of-import.label=Date of Import
enter-declaration-details.date-of-import.help=This is the date when the commodities arrived in the UK.
enter-declaration-details.place-of-import.label=Place of import
enter-declaration-details.place-of-import.help=This is where the commodities arrived in the UK. You can find the location on import documents.
enter-declaration-details.importer-name.label=Importer name
enter-declaration-details.importer-name.help=This is the legal name of the importer company or individual.
enter-declaration-details.importer-email-address.label=Importer email address
enter-declaration-details.importer-phone-number.label=Importer phone number
enter-declaration-details.importer-phone-number.invalid=Enter a valid importer phone number
enter-declaration-details.importer-phone-number.help=For international numbers include the country code.
enter-declaration-details.importer-email-address.invalid = Enter a valid importer email address
enter-declaration-details.declarant-name.label=Declarant name
enter-declaration-details.declarant-name.help=This is the name of the person who made the declaration.
enter-declaration-details.declarant-email-address.label=Declarant email address
enter-declaration-details.declarant-phone-number.label=Declarant phone number
enter-declaration-details.declarant-phone-number.invalid=Enter a valid phone number
enter-declaration-details.declarant-phone-number.help=For international numbers include the country code.
enter-declaration-details.error.required=Enter a valid import date
enter-declaration-details.error.tooFarInFuture=Please a date before today
enter-declaration-details.date-of-import.error.required=Enter a valid date of import
enter-declaration-details-month.error.monthAndYearRequired = Enter a valid date of import
enter-declaration-details-day.error.invalid=Enter a valid date of import
enter-declaration-details-day.error.dayAndMonthRequired= Enter a valid date of import
enter-declaration-details-day.error.dayAndYearRequired= Enter a valid date of import
enter-declaration-details-year.error.required= Enter a valid date of import
enter-declaration-details-month.error.required= Enter a valid date of import
enter-declaration-details-day.error.required= Enter a valid date of import
enter-declaration-details-month.error.invalid= Enter a valid date of import
enter-declaration-details-year.error.invalid= Enter a valid date of import
enter-declaration-details.error.before1900= Enter a valid date of import
enter-declaration-details.place-of-import.error.required=Enter a valid place of import
enter-declaration-details.importer-name.error.required=Enter a valid importer name
enter-declaration-details.importer-email-address.error.required=Enter a valid importer email address
enter-declaration-details.importer-phone-number.error.required=Enter a valid importer phone number
enter-declaration-details.declarant-name.error.required=Enter a valid declarant name
enter-declaration-details.declarant-email-address.error.required=Enter a valid declarant email address
enter-declaration-details.declarant-phone-number.error.required=Enter a valid declarant phone number
enter-declaration-details.declarant-email-address.invalid = Enter a valid declarant email address

#===================================================
#  SELECT DECLARANT TYPE PAGE
#===================================================
select-who-is-making-the-claim.title=Who is making this claim?
select-who-is-making-the-claim.caption=Declarant Type
select-who-is-making-the-claim.help-text=This person is responsible for the claim. They are the point of contact if we have a query about the claim.
select-who-is-making-the-claim.importer=I am a private individual importer
select-who-is-making-the-claim.associate-with-importer-company=I am associated with the importer company
select-who-is-making-the-claim.associate-with-representative-company=I am associated with a representative company on behalf of the importer
select-who-is-making-the-claim.error.required=Select a declaration type
select-who-is-making-the-claim.invalid=Select a declaration type
select-who-is-making-the-claim.details.label=What is an importer and a representative?
select-who-is-making-the-claim.details.p0=An importer can be a person or company bringing the goods into the country.
select-who-is-making-the-claim.details.p1=A representative company can be a person or company acting on behalf of an importer. This could be an agent or a broker or a freight forwarder.

#===================================================
#  CHECK DECLARANT DETAILS PAGE
#===================================================
check-declaration-details.title=Check these details are correct
check-declaration-details.caption=Declarant Details
check-declaration-details.help-text=These are the declaration details given by the MRN Reference Number: <strong>{0}</strong>. If these details are incorrect, you can change them by <a href="https://www.gov.uk/government/organisations/hm-revenue-customs/contact/customs-international-trade-and-excise-enquiries">contacting the CDS team (opens in new tab)</a> via imports and exports: general enquires.
check-declaration-details.mrn-number.label=MRN number
check-declaration-details.import-date.label=Import date
check-declaration-details.paid-charges.label=Paid charges
check-declaration-details.importer-name.label=Importer name
check-declaration-details.importer-email.label=Importer email
check-declaration-details.importer-telephone.label=Importer telephone
check-declaration-details.importer-contact-address.label=Importer contact address
check-declaration-details.declarant-name.label=Declarant name
check-declaration-details.declarant-email.label=Declarant email
check-declaration-details.declarant-telephone.label=Declarant telephone
check-declaration-details.declarant-contact-address.label=Declarant contact address

#===================================================
<<<<<<< HEAD
#  SELECT REASON FOR CLAIM PAGE
#===================================================
select-reason-for-claim.title=Select the reason for claim
select-reason-for-claim.error.number=Select the reason for claim
select-reason-for-claim.error.required=Select the reason for claim
select-reason-for-claim.caption=Reason for claim
select-reason-for-claim.help-text=This will help us to understand why you are making the claim so we can review and validate it.
select-reason-for-claim=Examples of basis of claims:
select-reason-for-claim.details.l0=duplicate MRN or entry number (a claim if a duplicate MRN or entry number has been made and a trader overpaid duties)
select-reason-for-claim.details.l1=duty suspension (goods liable to import charges but not collected until they leave the point of deferring payment of customs duties)
select-reason-for-claim.details.l2=end use relief (gives a favourable rate of duty and/or levy on some goods imported from non-EU countries)
select-reason-for-claim.details.l3=incorrect commodity code (a claim made if a trader originally entered an incorrect commodity code and overpaid duties)
select-reason-for-claim.details.l4=incorrect customs procedure code (a claim made if a trader entered an incorrect CPC and overpaid duties)
select-reason-for-claim.details.l5=incorrect value (a claim made if a trader originally entered an incorrect total customs value and overpaid duties)
select-reason-for-claim.details.l6=incorrect EORI and deferment account number (a claim made if a trader entered a wrong EORI and/or deferment account number)
select-reason-for-claim.details.l7=inward processing relief from Customs Duty (IPR and import VAT are on goods imported from outside the EU, and then exported outside the EU)
select-reason-for-claim.details.l8=outward processing relief (allows EU traders to temporarily export goods from the EU to process or repair in a third (non-EU) country and then claim duty relief
select-reason-for-claim.details.l9=preference (post-clearance scrutiny and verification of documents to support customers' claim to preferential duty rates)
select-reason-for-claim.details.l10=proof of return/refund given (a claim made by a trader if they have provided a proof of return/refund and overpaid duties)
select-reason-for-claim.reason.d0=Duplicate MRN or Entry
select-reason-for-claim.reason.d1=Duty suspension
select-reason-for-claim.reason.d2=End use relief
select-reason-for-claim.reason.d3=Incorrect commodity code
select-reason-for-claim.reason.d4=Incorrect CPC
select-reason-for-claim.reason.d5=Incorrect value
select-reason-for-claim.reason.d6=Incorrect EORI and deferment account number
select-reason-for-claim.reason.d7=Inward Processing Relief from Customs Duty
select-reason-for-claim.reason.d8=Outward Processing Relief
select-reason-for-claim.reason.d9=Preference
select-reason-for-claim.reason.d10=Proof of returns/refund given
=======
#  SELECT BASIS FOR CLAIM PAGE
#===================================================
select-basis-for-claim.title=Select the basis for claim
select-basis-for-claim.error.number=Select the basis for claim
select-basis-for-claim.error.required=Select the basis for claim
select-basis-for-claim.caption=Reason for claim
select-basis-for-claim.help-text=This will help us to understand why you are making the claim so we can review and validate it.
select-basis-for-claim=Examples of basis of claim
select-basis-for-claim.details.l0=duplicate MRN or entry number (a claim if a duplicate MRN or entry number has been made and a trader overpaid duties)
select-basis-for-claim.details.l1=duty suspension (goods liable to import charges but not collected until they leave the point of deferring payment of customs duties)
select-basis-for-claim.details.l2=end use relief (gives a favourable rate of duty and/or levy on some goods imported from non-EU countries)
select-basis-for-claim.details.l3=incorrect commodity code (a claim made if a trader originally entered an incorrect commodity code and overpaid duties)
select-basis-for-claim.details.l4=incorrect customs procedure code (a claim made if a trader entered an incorrect CPC and overpaid duties)
select-basis-for-claim.details.l5=incorrect value (a claim made if a trader originally entered an incorrect total customs value and overpaid duties)
select-basis-for-claim.details.l6=incorrect EORI and deferment account number (a claim made if a trader entered a wrong EORI and/or deferment account number)
select-basis-for-claim.details.l7=inward processing relief from Customs Duty (IPR and import VAT are on goods imported from outside the EU, and then exported outside the EU)
select-basis-for-claim.details.l8=outward processing relief (allows EU traders to temporarily export goods from the EU to process or repair in a third (non-EU) country and then claim duty relief
select-basis-for-claim.details.l9=preference (post-clearance scrutiny and verification of documents to support customers' claim to preferential duty rates)
select-basis-for-claim.details.l10=proof of return/refund given (a claim made by a trader if they have provided a proof of return/refund and overpaid duties)
select-basis-for-claim.reason.d0=Duplicate MRN or Entry
select-basis-for-claim.reason.d1=Duty suspension
select-basis-for-claim.reason.d2=End use relief
select-basis-for-claim.reason.d3=Incorrect commodity code
select-basis-for-claim.reason.d4=Incorrect CPC
select-basis-for-claim.reason.d5=Incorrect value
select-basis-for-claim.reason.d6=Incorrect EORI and deferment account number
select-basis-for-claim.reason.d7=Inward Processing Relief from Customs Duty
select-basis-for-claim.reason.d8=Outward Processing Relief
select-basis-for-claim.reason.d9=Preference
select-basis-for-claim.reason.d10=Proof of returns/refund given
>>>>>>> efe81e2c

#===================================================
#  SELECT REASON AND BASIS FOR CLAIM PAGE
#===================================================
select-reason-and-basis-for-claim.title=Select the reason and or basis for claim
select-reason-and-basis-for-claim.error.number=Select the reason and or basis for claim
select-reason-and-basis-for-claim.error.required=Select the reason and or basis for claim
select-reason-and-basis-for-claim.caption=Reason for claim
select-reason-and-basis-for-claim.help-text=This will help us to understand why you are making the claim so we can review and validate it.
select-reason-and-basis-for-claim.basis.error.number= Select a basis for claim
select-reason-and-basis-for-claim.reason.error.number= Select a reason for claim

select-reason-and-basis-for-claim.basis.label=Examples of basis of claim
select-reason-and-basis-for-claim.basis.details.l0=duplicate MRN or entry number (a claim if a duplicate MRN or entry number has been made and a trader overpaid duties)
select-reason-and-basis-for-claim.basis.details.l1=duty suspension (goods liable to import charges but not collected until they leave the point of deferring payment of customs duties)
select-reason-and-basis-for-claim.basis.details.l2=end use relief (gives a favourable rate of duty and/or levy on some goods imported from non-EU countries)
select-reason-and-basis-for-claim.basis.details.l3=incorrect commodity code (a claim made if a trader originally entered an incorrect commodity code and overpaid duties)
select-reason-and-basis-for-claim.basis.details.l4=incorrect customs procedure code (a claim made if a trader entered an incorrect CPC and overpaid duties)
select-reason-and-basis-for-claim.basis.details.l5=incorrect value (a claim made if a trader originally entered an incorrect total customs value and overpaid duties)
select-reason-and-basis-for-claim.basis.details.l6=incorrect EORI and deferment account number (a claim made if a trader entered a wrong EORI and/or deferment account number)
select-reason-and-basis-for-claim.basis.details.l7=inward processing relief from Customs Duty (IPR and import VAT are on goods imported from outside the EU, and then exported outside the EU)
select-reason-and-basis-for-claim.basis.details.l8=outward processing relief (allows EU traders to temporarily export goods from the EU to process or repair in a third (non-EU) country and then claim duty relief
select-reason-and-basis-for-claim.basis.details.l9=preference (post-clearance scrutiny and verification of documents to support customers' claim to preferential duty rates)
select-reason-and-basis-for-claim.basis.details.l10=proof of return/refund given (a claim made by a trader if they have provided a proof of return/refund and overpaid duties)
select-reason-and-basis-for-claim.reason.label=Examples of reasons to claim
select-reason-and-basis-for-claim.basis.reason.l0=mail order goods - duties not due (for example you pay the duties but you ask HMRC to invalidate the customs declaration)
select-reason-and-basis-for-claim.basis.reason.l1=overpayment (for example you paid duties that were not due)
select-reason-and-basis-for-claim.basis.reason.l2=special circumstances (situations such as outside normal commercial risk and not due to negligence or deception on your part)

select-reason-and-basis-for-claim.basis.d0=Duplicate MRN or Entry
select-reason-and-basis-for-claim.basis.d1=Duty suspension
select-reason-and-basis-for-claim.basis.d2=End use relief
select-reason-and-basis-for-claim.basis.d3=Incorrect commodity code
select-reason-and-basis-for-claim.basis.d4=Incorrect CPC
select-reason-and-basis-for-claim.basis.d5=Incorrect value
select-reason-and-basis-for-claim.basis.d6=Incorrect EORI and deferment account number
select-reason-and-basis-for-claim.basis.d7=Inward Processing Relief from Customs Duty
select-reason-and-basis-for-claim.basis.d8=Outward Processing Relief
select-reason-and-basis-for-claim.basis.d9=Preference
select-reason-and-basis-for-claim.basis.d10=Proof of returns/refund given
select-reason-and-basis-for-claim.reason.d0=Mail order goods
select-reason-and-basis-for-claim.reason.d1=Overpayment
select-reason-and-basis-for-claim.reason.d2=Special circumstances

#===================================================
#  ENTER COMMODITIES PAGE
#===================================================
enter-commodities-details.title=Enter details of the commodities you would like reimbursing for
enter-commodities-details.caption=Commodity Details
enter-commodities-details.help-text=You can enter more than one commodity from the same MRN declaration. Describe each commodity in the claim. This will help reduce delays in your claim being processed.
enter-commodities-details.error.required=Enter commodity details

#===================================================
#  ENTER DUTIES PAGE
#===================================================
enter-duty-and-claim-amounts.title=Enter UK duty amounts to calculate your claim
enter-duty-and-claim-amounts.caption=Duties Paid and Claims
enter-duty-and-claim-amounts.make-eu-duty-claim=<h2>Do you want to add EU duties?</h2>
enter-duty-and-claim-amounts.make-eu-duty-claim.error.required=Please choose if you want to add EU duties
enter-duty-and-claim-amounts.help-text=HMRC does not refund agents' fees.
enter-duty-and-claim-amounts.invalid.claim=You must enter at least one valid paid and claim amount
enter-duty-and-claim-amounts-eu.invalid.claim=You must enter at least one valid claim

enter-duty-and-claim-amounts-eu.title=Enter EU duty amounts to calculate your claim
enter-duty-and-claim-amounts-eu.caption=Duties Paid and Claims
enter-duty-and-claim-amounts-eu.help-text=HMRC does not refund agents' fees.
enter-duty-and-claim-amounts-eu.invalid.claim=You must enter at least one valid claim
enter-duty-and-claim-amounts-eu-eu.invalid.claim=You must enter at least one valid claim

#===================================================
#  CHECK REIMBURSEMENT CLAIM TOTAL PAGE
#===================================================
check-your-reimbursement-claim-total.title=Your Reimbursement Claim Total
check-your-reimbursement-claim-total.caption=Reimbursement Claim
check-your-reimbursement-claim-total.help-text=These are the calculations based on the information you gave us.

#===================================================
#  ENTER BANK DETAILS PAGE
#===================================================
enter-bank-details.title=Enter bank account details
enter-bank-details.caption=Bank Details
enter-bank-details.help-text=This is where you would like reimbursements to be made in the UK. To use these bank details again, contact the CDS team.
enter-bank-details.account-name.label=Bank account name
enter-bank-details.account-name.help-text=The name registered within the account
enter-bank-details.account-name.error.required=Enter a valid account name
enter-bank-details.account-number.label=Account number
enter-bank-details.account-number.help-text=Must be between 6 and 8 digits long
enter-bank-details.account-number.error.required=Please enter a valid account number
enter-bank-details.account-number.invalid=Enter a valid account number
enter-bank-details.sort-code.label=Sort Code
enter-bank-details.sort-code.help=Must be 6 digits long, for example 01 02 03
enter-bank-details-sort-code.error.required=Enter a valid sort code
enter-bank-details.is-business-account=This is a business bank account

#===================================================
#  BANK DETAILS PAGE
#===================================================
bank-details.title=Check these bank details are correct
bank-details.caption=Bank Details
bank-details.help-text=These are the details of where your reimbursements will be made in the UK based on our records.
bank-details.different-details-link=Enter different bank details

#===================================================
#  SUPPORTING EVIDENCE PAGES
#===================================================
supporting-evidence.choose-document-type.title=Select the description of the file you just uploaded
supporting-evidence.choose-document-type.error.number=Choose a file type to support your claim
supporting-evidence.choose-document-type.error.required=Choose a file type to support your claim
supporting-evidence.choose-document-type.caption=Supporting evidence
supporting-evidence.choose-document-type.help-text=Choose a definition of the file from this list. This will help us to process your claim more efficiently.
supporting-evidence.choose-document-type=Examples of file types
supporting-evidence.choose-document-type.details.l0=C88/E2 (proof to authorise imports from the country of origin)
supporting-evidence.choose-document-type.details.l1=Commercial invoice (shows the value of the goods)
supporting-evidence.choose-document-type.details.l2=Packing list (document that states packaging details in each shipment)
supporting-evidence.choose-document-type.details.l3=Air waybill (in your cargo documents)
supporting-evidence.choose-document-type.details.l4=Bill of lading (this is a receipt of shipped goods)
supporting-evidence.choose-document-type.details.l5=Substitute entry (a form to declare a substitute when goods have been incorrectly declared)
supporting-evidence.choose-document-type.details.l6=Schedule of MRNs (a list of previous MRN numbers)
supporting-evidence.choose-document-type.details.l7=Proof of authority (from importer for duty to be repaid)
supporting-evidence.choose-document-type.details.l8=Correspondence trader (an email chain or letters between you and the trader)
supporting-evidence.choose-document-type.details.l9=Additional supporting documents (for example an import licence, insurance certificate, purchase order or letter of credit)
supporting-evidence.check-your-answers.title=Confirm these are the files you want to submit
supporting-evidence.check-your-answers.caption=Supporting evidence
supporting-evidence.check-your-answers.file-label=Document {0}
supporting-evidence.check-your-answers.help-text=You can add more files as evidence to support your claim.
supporting-evidence.check-your-answers.do-you-want-to-upload-evidence=Do you want to upload any supporting evidence?
supporting-evidence.check-your-answers.cya-change=Change
supporting-evidence.check-your-answers.assistive=the file named {0}
supporting-evidence.check-your-answers.add-another-file=Add another file
supporting-evidence.upload.title=Upload files to support your claim
supporting-evidence.upload.caption=Supporting evidence
supporting-evidence.upload.error.required=Upload a file containing your supporting evidence
supporting-evidence.upload.help-text=Upload supporting evidence you have received for the commodities you have imported. Files can be up to 10MB. We accept these file types JPG, PNG, PDF, DOC, and XLS.
supporting-evidence.upload.amendReturn.help-text=The file can be up to 10MB. We accept these file types JPG, PNG, PDF, DOC, and XLS.
file.error.required=Select a file containing your supporting evidence
supporting-evidence.scan-progress.title=Wait a few seconds and then select ‘continue’
supporting-evidence.scan-progress.caption=Supporting evidence
supporting-evidence.scan-progress.p1=We are checking your file.
supporting-evidence.scan-progress.p2=You’ll need to keep selecting ‘continue’ every few seconds until the check is complete to go to the next page.
supporting-evidence.upload-failed.title=There is a problem with the file you uploaded
supporting-evidence.upload-failed.p1=We could not scan your file.
supporting-evidence.upload-failed.p2=This could be because:
supporting-evidence.upload-failed.bullet1=the service has experienced technical issues
supporting-evidence.upload-failed.bullet2=your file was larger than 10MB
supporting-evidence.upload-failed.p3=You’ll need to try again.
supporting-evidence.upload-failed.button.tryAgain=Try again
supporting-evidence.scan-failed.title=There is a problem with your file
supporting-evidence.scan-failed.p1=The problem could be that:
supporting-evidence.scan-failed.bullet1=the file had a virus or was corrupt
supporting-evidence.scan-failed.bullet2=you did not select a file to upload
supporting-evidence.scan-failed.bullet3=you uploaded the wrong type of file
supporting-evidence.scan-failed.bullet4=you uploaded a file larger than 10MB
supporting-evidence.scan-failed.p2=We only accept these file types: JPG, PNG, PDF, DOC, and XLS
supporting-evidence.scan-failed.p3=You’ll need to try again.
supporting-evidence.scan-failed.button.tryAgain=Try again
supporting-evidence.choose-document-type.document-type.d0=C88/E2
supporting-evidence.choose-document-type.document-type.d1=Commercial Invoice
supporting-evidence.choose-document-type.document-type.d2=Packing List
supporting-evidence.choose-document-type.document-type.d3=Air Waybill
supporting-evidence.choose-document-type.document-type.d4=Bill of Lading
supporting-evidence.choose-document-type.document-type.d5=Substitute Entry
supporting-evidence.choose-document-type.document-type.d6=Schedule of MRNs
supporting-evidence.choose-document-type.document-type.d7=Proof of Authority
supporting-evidence.choose-document-type.document-type.d8=Correspondence Trader
supporting-evidence.choose-document-type.document-type.d9=Additional Supporting Documents

#===================================================
# CHECK YOUR ANSWERS PAGE
#===================================================
check-your-answers.title=Review your claim
check-your-answers.caption=Claim Details
check-your-answers.help-text=These are the details of your claim. Review them carefully and change those that are incorrect.
check-your-answers.entry-reference-number.label=Entry reference number
check-your-answers.mrn.label=MRN
check-your-answers.declaration-details.label=Declaration details
check-your-answers.duplicate-declaration-details.label=Duplicate Declaration details
check-your-answers.declaration-details.l0=Import date:
check-your-answers.declaration-details.l1=Place of import: 
check-your-answers.declaration-details.l2=Importer name: 
check-your-answers.declaration-details.l3=Importer email: 
check-your-answers.declaration-details.l4=Import phone number: 
check-your-answers.declaration-details.l5=Declarant name: 
check-your-answers.declaration-details.l6=Declarant email: 
check-your-answers.declaration-details.l7=Declarant phone number: 
check-your-answers.declaration-details.l8=Paid charges:
check-your-answers.declaration-details.l9=Declarant contact address:
check-your-answers.declaration-details.l10=Importer contact address:
check-your-answers.duplicate-declaration-details.label=Duplicate declaration details
check-your-answers.duplicate-declaration-details.l0=Duplicate Entry number:
check-your-answers.declarant-type.label=Declarant Type
check-your-answers.claimant-individual-details.label=Claimant’s individual details
check-your-answers.claimant-details.l0=Company name: 
check-your-answers.claimant-details.l1=Email address: 
check-your-answers.claimant-details.l2=Phone number: 
check-your-answers.claimant-details.l3=Contact address: 
check-your-answers.claimant-company-details.label=Claimant’s company details
check-your-answers.reason-and-basis.label=Reason and basis for claim
check-your-answers.reason-and-basis.l0=Reason: 
check-your-answers.reason-and-basis.l1=Basis:
check-your-answers.reason.label=Reason for claim
check-your-answers.commodities-details.label=Commodities details
check-your-answers.claim-calculation.label=Claim calculation
check-your-answers.claim-calculation.l0=Amount of UK Duty to reimburse claimed by you: 
check-your-answers.claim-calculation.l1=Amount of EU Duty to reimburse claimed by you: 
check-your-answers.claim-calculation.l2=Total claimed reimbursement: 
check-your-answers.bank-details.label=Bank details
check-your-answers.bank-details.l0=Bank account name: 
check-your-answers.bank-details.l1=Type of bank account: 
check-your-answers.bank-details.l2=Sort code: 
check-your-answers.bank-details.l3=Account number: 
check-your-answers.attached-documents.label=Attached documents
check-your-answers.declaration-statement.h2=<h2>Declaration Statement</h2>
check-your-answers.declaration-statement=I, {0}, declare that the details contained in this claim are true and complete.

#===================================================
# SUBMISSION ERROR PAGE
#===================================================
submit-claim-error.title=Sorry, there is a problem with the service
submit-claim-error.p1=Your claim might not have been sent to HMRC.
submit-claim-error.p2=You’ll need to contact the CDS team to find out if your claim was successful.

#===================================================
# CONFIRMATION PAGE
#===================================================
confirmation-of-submission.title=Claim submitted
confirmation-of-submission.reimbursement-amount=Reimbursement amount
confirmation-of-submission.claim-reference=Your claim reference number
confirmation-of-submission.email-sent=We have sent you a confirmation email. If you have not received it, check your SPAM folder or contact HMRC.
confirmation-of-submission.whatNext=What happens next?
confirmation-of-submission.what-next.p1=Your application will be reviewed by HMRC and we will email you the outcome within 30 working days. We will contact you to either:
confirmation-of-submission.what-next.l1=confirm your claim and bank transfer
confirmation-of-submission.what-next.l2=ask for more information
confirmation-of-submission.what-next.l3=explain why your claim was rejected
confirmation-of-submission.what-next.p2=Print or save a copy of this page for your records.
confirmation-of-submission.what-next.link.1.start-another-claim=Start another claim

#===================================================
#  ACCESSIBILITY - START
#===================================================

accessibility-statement.title = Accessibility statement
accessibility-statement.caption = Claim for reimbursement of import duties
accessibility-statement.heading1 = Using this service
accessibility-statement.heading2 = How accessible this service is
accessibility-statement.heading3 = Reporting accessibility problems with this service
accessibility-statement.heading4 = What to do if you are not happy with how we respond to your complaint
accessibility-statement.heading5 = Contacting us by phone or getting a visit from us in person
accessibility-statement.heading6 = How we tested this service
accessibility-statement.p1 = This accessibility statement explains how accessible this service is, what to do if you have difficulty using it and how to report accessibility problems with the service. This service is part of the wider GOV.UK website. There is a separate <a href="{0}">accessibility statement</a> for the main GOV.UK website.
accessibility-statement.p2 = Claimants can use the service to apply to claim reimbursements on overpayments for import charges, including Customs Duties, Excise Duties, Countervailing Duties and specific other customs duties. They can use the service if the amount already paid in the import declaration is inaccurate or the import declaration was rejected so they need to claim back all or some of the amount already paid.
accessibility-statement.p3 = This service is run by HM Revenue and Customs (HMRC).
accessibility-statement.p4 = We want as many people as possible to be able to use this service. This means you should be able to:
accessibility-statement.p5 = We have also made the text in the service as simple as possible to understand. <a href="{0}">AbilityNet has advice</a> on making your device easier to use if you have a disability.
accessibility-statement.p6 = HMRC is committed to making these forms accessible in accordance with the Public Sector Bodies (Websites and Mobile Applications) (No. 2) Accessibility Regulations 2018. The service was tested on 1 March 2021 and found to be compliant with the<a href="{0}"> Web Content Accessibility Guidelines version 2.1 AAA standard.</a> Since then, it has been extended. We cannot be certain that it is fully compliant. The full service will be tested by HMRC within the next three months.
accessibility-statement.p7 = We are always looking to improve the accessibility of this service. If you find any problems that are not listed on this page or think we are not meeting accessibility requirements, <a target="_blank" href="{0}">report the accessibility problem (opens in a new tab).</a>
accessibility-statement.p8 = The Equality and Human Rights Commission (EHRC) is responsible for enforcing the Public Sector Bodies (Websites and Mobile Applications) (No. 2) Accessibility Regulations 2018 (the ‘accessibility regulations’). If you are not happy with how we respond to your complaint, <a href="{0}">contact the Equality Advisory and Support Service (EASS)</a>, or
accessibility-statement.p82 = the <a href="{0}">Equality Commission for Northern Ireland (ECNI)</a> if you live in Northern Ireland.
accessibility-statement.p9 = We provide a text relay service if you are deaf, hearing impaired or have a speech impediment.
accessibility-statement.p10 = We can provide a British Sign Language (BSL) interpreter, or you can arrange a visit from an HMRC advisor to help you complete the service.
accessibility-statement.p11 = Find out how to <a href="{0}">contact us.</a>
accessibility-statement.p12 = The service was tested on 1 March 2021 and checked for compliance with WCAG 2.1 AAA. It was built using parts that were tested by the <a href="{0}">Digital Accessibility Centre.</a>
accessibility-statement.p13 = This page was prepared on 28 January 2021. It was last updated on 28 January 2021.
accessibility-statement.p14 = <a href="{0}">Get help with this page.</a>
accessibility-statement.li1 = change colours, contrast levels and fonts
accessibility-statement.li2 = zoom in up to 300% without the text spilling off the screen
accessibility-statement.li3 = get from the start of the service to the end using just a keyboard
accessibility-statement.li4 = get from the start of the service to the end using speech recognition software
accessibility-statement.li5 = listen to the service using a screen reader (including the most recent versions of JAWS, NVDA and VoiceOver)

#===================================================
#  ACCESSIBILITY - START
#===================================================

#===================================================
#  NON-UK ADDRESS - START
#===================================================
nonUkAddress-building.error.required=Enter a building name or number
nonUkAddress-line1.error.required=Enter address line 1
nonUkAddress-line4.error.required=Enter a town or city
countryCode.error.required=Enter a country

#===================================================
#  COUNTRIES - START
#===================================================
country.AD=Andorra
country.AE=United Arab Emirates
country.AF=Afghanistan
country.AG=Antigua and Barbuda
country.AI=Anguilla
country.AL=Albania
country.AM=Armenia
country.AO=Angola
country.AQ=Antarctica
country.AR=Argentina
country.AS=American Samoa
country.AT=Austria
country.AU=Australia
country.AW=Aruba
country.AX=Åland Islands
country.AZ=Azerbaijan
country.BA=Bosnia and Herzegovina
country.BB=Barbados
country.BD=Bangladesh
country.BE=Belgium
country.BF=Burkina Faso
country.BG=Bulgaria
country.BH=Bahrain
country.BI=Burundi
country.BJ=Benin
country.BL=Saint Barthélemy
country.BM=Bermuda
country.BN=Brunei
country.BO=Bolivia
country.BQ=Bonaire, Sint Eustatius and Saba
country.BR=Brazil
country.BS=The Bahamas
country.BT=Bhutan
country.BV=Bouvet Island
country.BW=Botswana
country.BY=Belarus
country.BZ=Belize
country.CA=Canada
country.CC=Cocos (Keeling) Islands
country.CD=Congo (Democratic Republic)
country.CF=Central African Republic
country.CG=Congo
country.CH=Switzerland
country.CI=Ivory Coast
country.CK=Cook Islands
country.CL=Chile
country.CM=Cameroon
country.CN=China
country.CO=Colombia
country.CR=Costa Rica
country.CS=Czechoslovakia
country.CU=Cuba
country.CV=Cape Verde
country.CW=Curaçao
country.CX=Christmas Island
country.CY=Cyprus
country.CZ=Czechia
country.DE=Germany
country.DJ=Djibouti
country.DK=Denmark
country.DM=Dominica
country.DO=Dominican Republic
country.DZ=Algeria
country.EC=Ecuador
country.EE=Estonia
country.EG=Egypt
country.EH=Western Sahara
country.ER=Eritrea
country.ES=Spain
country.ET=Ethiopia
country.FI=Finland
country.FJ=Fiji
country.FK=Falkland Islands
country.FM=Micronesia
country.FO=Faroe Islands
country.FR=France
country.GA=Gabon
country.GB=United Kingdom
country.GD=Grenada
country.GE=Georgia
country.GF=French Guiana
country.GG=Guernsey
country.GH=Ghana
country.GI=Gibraltar
country.GL=Greenland
country.GM=The Gambia
country.GN=Guinea
country.GP=Guadeloupe
country.GQ=Equatorial Guinea
country.GR=Greece
country.GS=South Georgia and South Sandwich Islands
country.GT=Guatemala
country.GU=Guam
country.GW=Guinea-Bissau
country.GY=Guyana
country.HK=Hong Kong
country.HM=Heard Island and McDonald Islands
country.HN=Honduras
country.HR=Croatia
country.HT=Haiti
country.HU=Hungary
country.ID=Indonesia
country.IE=Ireland
country.IL=Israel
country.IM=Isle of Man
country.IN=India
country.IO=British Indian Ocean Territory
country.IQ=Iraq
country.IR=Iran
country.IS=Iceland
country.IT=Italy
country.JE=Jersey
country.JM=Jamaica
country.JO=Jordan
country.JP=Japan
country.KE=Kenya
country.KG=Kyrgyzstan
country.KH=Cambodia
country.KI=Kiribati
country.KM=Comoros
country.KN=St Kitts and Nevis
country.KP=North Korea
country.KR=South Korea
country.KW=Kuwait
country.KY=Cayman Islands
country.KZ=Kazakhstan
country.LA=Laos
country.LB=Lebanon
country.LC=St Lucia
country.LI=Liechtenstein
country.LK=Sri Lanka
country.LR=Liberia
country.LS=Lesotho
country.LT=Lithuania
country.LU=Luxembourg
country.LV=Latvia
country.LY=Libya
country.MA=Morocco
country.MC=Monaco
country.MD=Moldova
country.ME=Montenegro
country.MF=Saint-Martin (French part)
country.MG=Madagascar
country.MH=Marshall Islands
country.MK=North Macedonia
country.ML=Mali
country.MM=Myanmar (Burma)
country.MN=Mongolia
country.MO=Macao
country.MP=Northern Mariana Islands
country.MQ=Martinique
country.MR=Mauritania
country.MS=Montserrat
country.MT=Malta
country.MU=Mauritius
country.MV=Maldives
country.MW=Malawi
country.MX=Mexico
country.MY=Malaysia
country.MZ=Mozambique
country.NA=Namibia
country.NC=New Caledonia
country.NE=Niger
country.NF=Norfolk Island
country.NG=Nigeria
country.NI=Nicaragua
country.NL=Netherlands
country.NO=Norway
country.NP=Nepal
country.NR=Nauru
country.NU=Niue
country.NZ=New Zealand
country.OM=Oman
country.PA=Panama
country.PE=Peru
country.PF=French Polynesia
country.PG=Papua New Guinea
country.PH=Philippines
country.PK=Pakistan
country.PL=Poland
country.PM=Saint Pierre and Miquelon
country.PN=Pitcairn, Henderson, Ducie and Oeno Islands
country.PR=Puerto Rico
country.PS=Occupied Palestinian Territories
country.PT=Portugal
country.PW=Palau
country.PY=Paraguay
country.QA=Qatar
country.RE=Réunion
country.RO=Romania
country.RS=Serbia
country.RU=Russia
country.RW=Rwanda
country.SA=Saudi Arabia
country.SB=Solomon Islands
country.SC=Seychelles
country.SD=Sudan
country.SE=Sweden
country.SG=Singapore
country.SH=Saint Helena, Ascension and Tristan da Cunha
country.SI=Slovenia
country.SJ=Svalbard and Jan Mayen
country.SK=Slovakia
country.SL=Sierra Leone
country.SM=San Marino
country.SN=Senegal
country.SO=Somalia
country.SR=Suriname
country.SS=South Sudan
country.ST=Sao Tome and Principe
country.SV=El Salvador
country.SX=Sint Maarten (Dutch part)
country.SY=Syria
country.SZ=Eswatini
country.TC=Turks and Caicos Islands
country.TD=Chad
country.TF=French Southern Territories
country.TG=Togo
country.TH=Thailand
country.TJ=Tajikistan
country.TK=Tokelau
country.TL=East Timor
country.TM=Turkmenistan
country.TN=Tunisia
country.TO=Tonga
country.TR=Turkey
country.TT=Trinidad and Tobago
country.TV=Tuvalu
country.TW=Taiwan
country.TZ=Tanzania
country.UA=Ukraine
country.UG=Uganda
country.UM=United States - Minor Outlying Islands (the)
country.US=United States
country.UY=Uruguay
country.UZ=Uzbekistan
country.VA=Vatican City
country.VC=St Vincent
country.VE=Venezuela
country.VG=British Virgin Islands
country.VI=United States Virgin Islands
country.VN=Vietnam
country.VU=Vanuatu
country.WF=Wallis and Futuna
country.WS=Samoa
country.YE=Yemen
country.YT=Mayotte
country.ZA=South Africa
country.ZM=Zambia
country.ZW=Zimbabwe<|MERGE_RESOLUTION|>--- conflicted
+++ resolved
@@ -312,38 +312,6 @@
 check-declaration-details.declarant-contact-address.label=Declarant contact address
 
 #===================================================
-<<<<<<< HEAD
-#  SELECT REASON FOR CLAIM PAGE
-#===================================================
-select-reason-for-claim.title=Select the reason for claim
-select-reason-for-claim.error.number=Select the reason for claim
-select-reason-for-claim.error.required=Select the reason for claim
-select-reason-for-claim.caption=Reason for claim
-select-reason-for-claim.help-text=This will help us to understand why you are making the claim so we can review and validate it.
-select-reason-for-claim=Examples of basis of claims:
-select-reason-for-claim.details.l0=duplicate MRN or entry number (a claim if a duplicate MRN or entry number has been made and a trader overpaid duties)
-select-reason-for-claim.details.l1=duty suspension (goods liable to import charges but not collected until they leave the point of deferring payment of customs duties)
-select-reason-for-claim.details.l2=end use relief (gives a favourable rate of duty and/or levy on some goods imported from non-EU countries)
-select-reason-for-claim.details.l3=incorrect commodity code (a claim made if a trader originally entered an incorrect commodity code and overpaid duties)
-select-reason-for-claim.details.l4=incorrect customs procedure code (a claim made if a trader entered an incorrect CPC and overpaid duties)
-select-reason-for-claim.details.l5=incorrect value (a claim made if a trader originally entered an incorrect total customs value and overpaid duties)
-select-reason-for-claim.details.l6=incorrect EORI and deferment account number (a claim made if a trader entered a wrong EORI and/or deferment account number)
-select-reason-for-claim.details.l7=inward processing relief from Customs Duty (IPR and import VAT are on goods imported from outside the EU, and then exported outside the EU)
-select-reason-for-claim.details.l8=outward processing relief (allows EU traders to temporarily export goods from the EU to process or repair in a third (non-EU) country and then claim duty relief
-select-reason-for-claim.details.l9=preference (post-clearance scrutiny and verification of documents to support customers' claim to preferential duty rates)
-select-reason-for-claim.details.l10=proof of return/refund given (a claim made by a trader if they have provided a proof of return/refund and overpaid duties)
-select-reason-for-claim.reason.d0=Duplicate MRN or Entry
-select-reason-for-claim.reason.d1=Duty suspension
-select-reason-for-claim.reason.d2=End use relief
-select-reason-for-claim.reason.d3=Incorrect commodity code
-select-reason-for-claim.reason.d4=Incorrect CPC
-select-reason-for-claim.reason.d5=Incorrect value
-select-reason-for-claim.reason.d6=Incorrect EORI and deferment account number
-select-reason-for-claim.reason.d7=Inward Processing Relief from Customs Duty
-select-reason-for-claim.reason.d8=Outward Processing Relief
-select-reason-for-claim.reason.d9=Preference
-select-reason-for-claim.reason.d10=Proof of returns/refund given
-=======
 #  SELECT BASIS FOR CLAIM PAGE
 #===================================================
 select-basis-for-claim.title=Select the basis for claim
@@ -374,7 +342,6 @@
 select-basis-for-claim.reason.d8=Outward Processing Relief
 select-basis-for-claim.reason.d9=Preference
 select-basis-for-claim.reason.d10=Proof of returns/refund given
->>>>>>> efe81e2c
 
 #===================================================
 #  SELECT REASON AND BASIS FOR CLAIM PAGE
