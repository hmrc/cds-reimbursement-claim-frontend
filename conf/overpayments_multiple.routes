--- conflicted
+++ resolved
@@ -37,10 +37,8 @@
 GET         /multiple/claim-submitted                                          @uk.gov.hmrc.cdsreimbursementclaimfrontend.controllers.overpaymentsmultiple.CheckYourAnswersAndSubmitController.confirmationOfSubmission
 GET         /multiple/check-if-claim-was-sent                                  @uk.gov.hmrc.cdsreimbursementclaimfrontend.controllers.overpaymentsmultiple.CheckYourAnswersAndSubmitController.submissionError
 
-<<<<<<< HEAD
 GET         /multiple/bank-account-type                                        @uk.gov.hmrc.cdsreimbursementclaimfrontend.controllers.overpaymentsmultiple.SelectBankAccountTypeController.show()
 POST        /multiple/bank-account-type                                        @uk.gov.hmrc.cdsreimbursementclaimfrontend.controllers.overpaymentsmultiple.SelectBankAccountTypeController.submit()
-=======
+
 GET         /single/select-duties/select-duty-types                            @uk.gov.hmrc.cdsreimbursementclaimfrontend.controllers.overpaymentsmultiple.SelectDutyTypesController.showDutyTypes
 POST        /single/select-duties/select-duty-types                            @uk.gov.hmrc.cdsreimbursementclaimfrontend.controllers.overpaymentsmultiple.SelectDutyTypesController.submitDutyTypes
->>>>>>> a6488c14
