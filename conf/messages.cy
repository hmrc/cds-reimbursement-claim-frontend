--- conflicted
+++ resolved
@@ -126,13 +126,8 @@
 #  ENTER MRN PAGE
 #===================================================
 enter-movement-reference-number.title=Beth yw’ch Cyfeirnod Symud (MRN)?
-<<<<<<< HEAD
-enter-movement-reference-number.help=Mae’n rhaid i’r rhif fod yn 18 neu’n 17 nod, er enghraifft 19GB03I52858027017.
-enter-movement-reference-number.help-text=Bydd y Cyfeirnod Symud (MRN) yn cael ei roi ar ôl datgan mewnforio. <a target="_blank href="{0}">Rhagor o wybodaeth am y rhif yma (yn agor mewn tab newydd)</a>. Hefyd, gallwch ychwanegu rhif (waddol) mewnforio o’ch dogfennaeth CHIEF.
-=======
 enter-movement-reference-number.help=Mae’n rhaid i’r rhif fod yn 18 neu’n 17 nod, er enghraifft 19GB03I52858027017
 enter-movement-reference-number.help-text=Bydd y Cyfeirnod Symud (MRN) yn cael ei roi ar ôl datgan mewnforio. <a href="{0}" target="_blank">Rhagor o wybodaeth am y rhif yma (yn agor mewn tab newydd)</a>. Hefyd, gallwch ychwanegu rhif (waddol) mewnforio o’ch dogfennaeth CHIEF.
->>>>>>> 0249396e
 enter-movement-reference-number.enter-mrn.label=Nodwch y rhif MRN neu’r rhif mewnforio
 enter-movement-reference-number.invalid.number=Nodwch rif MRN neu rif mewnforio dilys
 enter-movement-reference-number.invalid=Nodwch rif MRN neu rif mewnforio dilys
