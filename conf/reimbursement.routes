GET         /scheduled/select-duties/select-duty-types              uk.gov.hmrc.cdsreimbursementclaimfrontend.controllers.reimbursement.SelectDutyTypesController.showDutyTypes()
POST        /scheduled/select-duties/select-duty-types              uk.gov.hmrc.cdsreimbursementclaimfrontend.controllers.reimbursement.SelectDutyTypesController.submitDutyTypes()

GET         /scheduled/select-duties/start                          uk.gov.hmrc.cdsreimbursementclaimfrontend.controllers.reimbursement.SelectDutyCodesController.start()
GET         /scheduled/select-duties/:dutyType                      uk.gov.hmrc.cdsreimbursementclaimfrontend.controllers.reimbursement.SelectDutyCodesController.showDutyCodes(dutyType: DutyType)
POST        /scheduled/select-duties/:dutyType                      uk.gov.hmrc.cdsreimbursementclaimfrontend.controllers.reimbursement.SelectDutyCodesController.submitDutyCodes(dutyType: DutyType)

GET         /scheduled/select-duties/reimbursement-claim/start      uk.gov.hmrc.cdsreimbursementclaimfrontend.controllers.reimbursement.EnterReimbursementClaimController.start()
GET         /scheduled/select-duties/:dutyType/:dutyCode            uk.gov.hmrc.cdsreimbursementclaimfrontend.controllers.reimbursement.EnterReimbursementClaimController.showReimbursementClaim(dutyType: DutyType, dutyCode: TaxCode)
POST        /scheduled/select-duties/:dutyType/:dutyCode            uk.gov.hmrc.cdsreimbursementclaimfrontend.controllers.reimbursement.EnterReimbursementClaimController.submitReimbursementClaim(dutyType: DutyType, dutyCode: TaxCode)

GET         /scheduled/check-claim                                  uk.gov.hmrc.cdsreimbursementclaimfrontend.controllers.reimbursement.CheckReimbursementClaimController.showReimbursementClaim()
<<<<<<< HEAD
POST        /scheduled/check-claim                                  uk.gov.hmrc.cdsreimbursementclaimfrontend.controllers.reimbursement.CheckReimbursementClaimController.submitReimbursementClaim()
=======

GET         /single/select-reimbursement-method                     uk.gov.hmrc.cdsreimbursementclaimfrontend.controllers.reimbursement.ReimbursementMethodController.showReimbursementMethod()
POST        /single/select-reimbursement-method                     uk.gov.hmrc.cdsreimbursementclaimfrontend.controllers.reimbursement.ReimbursementMethodController.submitReimbursementMethod()
>>>>>>> 2268c477
<|MERGE_RESOLUTION|>--- conflicted
+++ resolved
@@ -10,10 +10,7 @@
 POST        /scheduled/select-duties/:dutyType/:dutyCode            uk.gov.hmrc.cdsreimbursementclaimfrontend.controllers.reimbursement.EnterReimbursementClaimController.submitReimbursementClaim(dutyType: DutyType, dutyCode: TaxCode)
 
 GET         /scheduled/check-claim                                  uk.gov.hmrc.cdsreimbursementclaimfrontend.controllers.reimbursement.CheckReimbursementClaimController.showReimbursementClaim()
-<<<<<<< HEAD
 POST        /scheduled/check-claim                                  uk.gov.hmrc.cdsreimbursementclaimfrontend.controllers.reimbursement.CheckReimbursementClaimController.submitReimbursementClaim()
-=======
 
 GET         /single/select-reimbursement-method                     uk.gov.hmrc.cdsreimbursementclaimfrontend.controllers.reimbursement.ReimbursementMethodController.showReimbursementMethod()
-POST        /single/select-reimbursement-method                     uk.gov.hmrc.cdsreimbursementclaimfrontend.controllers.reimbursement.ReimbursementMethodController.submitReimbursementMethod()
->>>>>>> 2268c477
+POST        /single/select-reimbursement-method                     uk.gov.hmrc.cdsreimbursementclaimfrontend.controllers.reimbursement.ReimbursementMethodController.submitReimbursementMethod()