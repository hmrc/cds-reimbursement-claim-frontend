--- conflicted
+++ resolved
@@ -46,10 +46,6 @@
 GET          /rejected-goods/scheduled/enter-inspection-date                         @uk.gov.hmrc.cdsreimbursementclaimfrontend.controllers.rejectedgoodsscheduled.WorkInProgressController.show()
 POST         /rejected-goods/scheduled/enter-inspection-date                         @uk.gov.hmrc.cdsreimbursementclaimfrontend.controllers.rejectedgoodsscheduled.WorkInProgressController.submit()
 
-<<<<<<< HEAD
-GET          /rejected-goods/scheduled/bank-account-type                             @uk.gov.hmrc.cdsreimbursementclaimfrontend.controllers.rejectedgoodsscheduled.WorkInProgressController.show()
-POST         /rejected-goods/scheduled/bank-account-type                             @uk.gov.hmrc.cdsreimbursementclaimfrontend.controllers.rejectedgoodsscheduled.WorkInProgressController.submit()
-=======
 GET          /rejected-goods/scheduled/enter-claim                                   @uk.gov.hmrc.cdsreimbursementclaimfrontend.controllers.rejectedgoodsscheduled.WorkInProgressController.show()
 
 GET          /rejected-goods/scheduled/check-claim                                   @uk.gov.hmrc.cdsreimbursementclaimfrontend.controllers.rejectedgoodsscheduled.WorkInProgressController.show()
@@ -57,7 +53,6 @@
 
 GET          /rejected-goods/scheduled/choose-bank-account-type                      @uk.gov.hmrc.cdsreimbursementclaimfrontend.controllers.rejectedgoodsscheduled.ChooseBankAccountTypeController.show()
 POST         /rejected-goods/scheduled/choose-bank-account-type                      @uk.gov.hmrc.cdsreimbursementclaimfrontend.controllers.rejectedgoodsscheduled.ChooseBankAccountTypeController.submit()
->>>>>>> f7d2a961
 
 GET          /rejected-goods/scheduled/check-bank-details                            @uk.gov.hmrc.cdsreimbursementclaimfrontend.controllers.rejectedgoodsscheduled.WorkInProgressController.show()
 
