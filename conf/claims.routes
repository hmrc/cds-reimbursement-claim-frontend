--- conflicted
+++ resolved
@@ -19,13 +19,4 @@
 POST        /:journey/check-declaration-details                     uk.gov.hmrc.cdsreimbursementclaimfrontend.controllers.claims.CheckDeclarationDetailsController.submit(journey: JourneyBindable)
 
 GET         /:journey/check-duplicate-declaration-details           uk.gov.hmrc.cdsreimbursementclaimfrontend.controllers.claims.CheckDuplicateDeclarationDetailsController.show(journey: JourneyBindable)
-POST        /:journey/check-duplicate-declaration-details           uk.gov.hmrc.cdsreimbursementclaimfrontend.controllers.claims.CheckDuplicateDeclarationDetailsController.submit(journey: JourneyBindable)
-
-<<<<<<< HEAD
-GET         /:journey/bank-account-unavailable                      uk.gov.hmrc.cdsreimbursementclaimfrontend.controllers.claims.ServiceUnavailableController.unavailable(journey: JourneyBindable)
-=======
-GET         /:journey/check-these-bank-details-are-correct          uk.gov.hmrc.cdsreimbursementclaimfrontend.controllers.claims.BankAccountController.checkBankAccountDetails(journey: JourneyBindable)
-
-GET         /:journey/enter-bank-account-details                    uk.gov.hmrc.cdsreimbursementclaimfrontend.controllers.claims.BankAccountController.enterBankAccountDetails(journey: JourneyBindable)
-POST        /:journey/enter-bank-account-details                    uk.gov.hmrc.cdsreimbursementclaimfrontend.controllers.claims.BankAccountController.enterBankAccountDetailsSubmit(journey: JourneyBindable)
->>>>>>> 688f54ba
+POST        /:journey/check-duplicate-declaration-details           uk.gov.hmrc.cdsreimbursementclaimfrontend.controllers.claims.CheckDuplicateDeclarationDetailsController.submit(journey: JourneyBindable)