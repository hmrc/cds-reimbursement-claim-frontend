--- conflicted
+++ resolved
@@ -35,12 +35,4 @@
 GET         /:journey/enter-bank-account-details                    uk.gov.hmrc.cdsreimbursementclaimfrontend.controllers.claims.BankAccountController.enterBankAccountDetails(journey: JourneyBindable)
 POST        /:journey/enter-bank-account-details                    uk.gov.hmrc.cdsreimbursementclaimfrontend.controllers.claims.BankAccountController.enterBankAccountDetailsSubmit(journey: JourneyBindable)
 
-GET         /:journey/bank-account-unavailable                      uk.gov.hmrc.cdsreimbursementclaimfrontend.controllers.claims.ServiceUnavailableController.unavailable(journey: JourneyBindable)
-
-<<<<<<< HEAD
-GET         /single/select-reimbursement-method                     uk.gov.hmrc.cdsreimbursementclaimfrontend.controllers.claims.ReimbursementMethodController.showReimbursementMethod()
-POST        /single/select-reimbursement-method                     uk.gov.hmrc.cdsreimbursementclaimfrontend.controllers.claims.ReimbursementMethodController.submitReimbursementMethod()
-=======
-GET         /:journey/bank-account-type                             uk.gov.hmrc.cdsreimbursementclaimfrontend.controllers.claims.SelectBankAccountTypeController.selectBankAccountType(journey: JourneyBindable)
-POST        /:journey/bank-account-type                             uk.gov.hmrc.cdsreimbursementclaimfrontend.controllers.claims.SelectBankAccountTypeController.selectBankAccountTypeSubmit(journey: JourneyBindable)
->>>>>>> f9c61153
+GET         /:journey/bank-account-unavailable                      uk.gov.hmrc.cdsreimbursementclaimfrontend.controllers.claims.ServiceUnavailableController.unavailable(journey: JourneyBindable)