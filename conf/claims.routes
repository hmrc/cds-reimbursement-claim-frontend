GET         /:journey/claimant-details                              uk.gov.hmrc.cdsreimbursementclaimfrontend.controllers.claims.CheckContactDetailsMrnController.show(journey: JourneyBindable)
POST        /:journey/claimant-details                              uk.gov.hmrc.cdsreimbursementclaimfrontend.controllers.claims.CheckContactDetailsMrnController.submit(journey: JourneyBindable)

GET         /:journey/claimant-details/change-contact-details       uk.gov.hmrc.cdsreimbursementclaimfrontend.controllers.claims.EnterContactDetailsMrnController.changeMrnContactDetails(journey: JourneyBindable)
POST        /:journey/claimant-details/change-contact-details       uk.gov.hmrc.cdsreimbursementclaimfrontend.controllers.claims.EnterContactDetailsMrnController.changeMrnContactDetailsSubmit(journey: JourneyBindable)

GET         /:journey/claimant-details/enter-contact-details        uk.gov.hmrc.cdsreimbursementclaimfrontend.controllers.claims.EnterContactDetailsMrnController.enterMrnContactDetails(journey: JourneyBindable)
POST        /:journey/claimant-details/enter-contact-details        uk.gov.hmrc.cdsreimbursementclaimfrontend.controllers.claims.EnterContactDetailsMrnController.enterMrnContactDetailsSubmit(journey: JourneyBindable)

GET         /:journey/claimant-details/lookup-address               uk.gov.hmrc.cdsreimbursementclaimfrontend.controllers.claims.CheckContactDetailsMrnController.redirectToALF(journey: JourneyBindable)
GET         /:journey/claimant-details/update-address               uk.gov.hmrc.cdsreimbursementclaimfrontend.controllers.claims.CheckContactDetailsMrnController.retrieveAddressFromALF(journey: JourneyBindable, id: Option[UUID] ?= None)

GET         /:journey/claimant-details/problem-with-address         uk.gov.hmrc.cdsreimbursementclaimfrontend.controllers.claims.ProblemWithAddressController.problem(journey: JourneyBindable)

GET         /:journey/claim-northern-ireland                        uk.gov.hmrc.cdsreimbursementclaimfrontend.controllers.claims.ClaimNorthernIrelandController.selectWhetherNorthernIrelandClaim(journey: JourneyBindable)
POST        /:journey/claim-northern-ireland                        uk.gov.hmrc.cdsreimbursementclaimfrontend.controllers.claims.ClaimNorthernIrelandController.selectWhetherNorthernIrelandClaimSubmit(journey: JourneyBindable)

GET         /:journey/check-declaration-details                     uk.gov.hmrc.cdsreimbursementclaimfrontend.controllers.claims.CheckDeclarationDetailsController.show(journey: JourneyBindable)
POST        /:journey/check-declaration-details                     uk.gov.hmrc.cdsreimbursementclaimfrontend.controllers.claims.CheckDeclarationDetailsController.submit(journey: JourneyBindable)

<<<<<<< HEAD
GET         /:journey/check-duplicate-declaration-details           uk.gov.hmrc.cdsreimbursementclaimfrontend.controllers.claims.CheckDuplicateDeclarationDetailsController.show(journey: JourneyBindable)
POST        /:journey/check-duplicate-declaration-details           uk.gov.hmrc.cdsreimbursementclaimfrontend.controllers.claims.CheckDuplicateDeclarationDetailsController.submit(journey: JourneyBindable)
=======
GET         /:journey/check-these-bank-details-are-correct          uk.gov.hmrc.cdsreimbursementclaimfrontend.controllers.claims.BankAccountController.checkBankAccountDetails(journey: JourneyBindable)

GET         /:journey/enter-bank-account-details                    uk.gov.hmrc.cdsreimbursementclaimfrontend.controllers.claims.BankAccountController.enterBankAccountDetails(journey: JourneyBindable)
POST        /:journey/enter-bank-account-details                    uk.gov.hmrc.cdsreimbursementclaimfrontend.controllers.claims.BankAccountController.enterBankAccountDetailsSubmit(journey: JourneyBindable)
>>>>>>> eb899db7
<|MERGE_RESOLUTION|>--- conflicted
+++ resolved
@@ -16,14 +16,4 @@
 POST        /:journey/claim-northern-ireland                        uk.gov.hmrc.cdsreimbursementclaimfrontend.controllers.claims.ClaimNorthernIrelandController.selectWhetherNorthernIrelandClaimSubmit(journey: JourneyBindable)
 
 GET         /:journey/check-declaration-details                     uk.gov.hmrc.cdsreimbursementclaimfrontend.controllers.claims.CheckDeclarationDetailsController.show(journey: JourneyBindable)
-POST        /:journey/check-declaration-details                     uk.gov.hmrc.cdsreimbursementclaimfrontend.controllers.claims.CheckDeclarationDetailsController.submit(journey: JourneyBindable)
-
-<<<<<<< HEAD
-GET         /:journey/check-duplicate-declaration-details           uk.gov.hmrc.cdsreimbursementclaimfrontend.controllers.claims.CheckDuplicateDeclarationDetailsController.show(journey: JourneyBindable)
-POST        /:journey/check-duplicate-declaration-details           uk.gov.hmrc.cdsreimbursementclaimfrontend.controllers.claims.CheckDuplicateDeclarationDetailsController.submit(journey: JourneyBindable)
-=======
-GET         /:journey/check-these-bank-details-are-correct          uk.gov.hmrc.cdsreimbursementclaimfrontend.controllers.claims.BankAccountController.checkBankAccountDetails(journey: JourneyBindable)
-
-GET         /:journey/enter-bank-account-details                    uk.gov.hmrc.cdsreimbursementclaimfrontend.controllers.claims.BankAccountController.enterBankAccountDetails(journey: JourneyBindable)
-POST        /:journey/enter-bank-account-details                    uk.gov.hmrc.cdsreimbursementclaimfrontend.controllers.claims.BankAccountController.enterBankAccountDetailsSubmit(journey: JourneyBindable)
->>>>>>> eb899db7
+POST        /:journey/check-declaration-details                     uk.gov.hmrc.cdsreimbursementclaimfrontend.controllers.claims.CheckDeclarationDetailsController.submit(journey: JourneyBindable)