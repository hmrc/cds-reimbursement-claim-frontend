GET         /enter-movement-reference-number                        uk.gov.hmrc.cdsreimbursementclaimfrontend.controllers.claims.EnterMovementReferenceNumberController.enterMrn()
POST        /enter-movement-reference-number                        uk.gov.hmrc.cdsreimbursementclaimfrontend.controllers.claims.EnterMovementReferenceNumberController.enterMrnSubmit()

GET         /movement-reference-number-not-linked-to-eori           uk.gov.hmrc.cdsreimbursementclaimfrontend.controllers.claims.EnterMovementReferenceNumberController.mrnNotLinkedToEori()

GET         /enter-declaration-details                              uk.gov.hmrc.cdsreimbursementclaimfrontend.controllers.claims.EnterDeclarationDetailsController.enterDeclarationDetails()
POST        /enter-declaration-details                              uk.gov.hmrc.cdsreimbursementclaimfrontend.controllers.claims.EnterDeclarationDetailsController.enterDeclarationDetailsSubmit()

GET         /who-is-the-declarant                                   uk.gov.hmrc.cdsreimbursementclaimfrontend.controllers.claims.SelectWhoIsMakingTheClaimController.selectDeclarantType()
POST        /who-is-the-declarant                                   uk.gov.hmrc.cdsreimbursementclaimfrontend.controllers.claims.SelectWhoIsMakingTheClaimController.selectDeclarantTypeSubmit()

GET         /enter-claimant-details-as-individual                   uk.gov.hmrc.cdsreimbursementclaimfrontend.controllers.claims.EnterClaimantDetailsAsIndividualController.enterClaimantDetailsAsIndividual()
POST        /enter-claimant-details-as-individual                   uk.gov.hmrc.cdsreimbursementclaimfrontend.controllers.claims.EnterClaimantDetailsAsIndividualController.enterClaimantDetailsAsIndividualSubmit()

GET         /enter-claimant-details-as-company                      uk.gov.hmrc.cdsreimbursementclaimfrontend.controllers.claims.EnterClaimantDetailsAsImporterCompanyController.enterClaimantDetailsAsImporterCompany()
POST        /enter-claimant-details-as-company                      uk.gov.hmrc.cdsreimbursementclaimfrontend.controllers.claims.EnterClaimantDetailsAsImporterCompanyController.enterClaimantDetailsAsImporterCompanySubmit()

GET         /enter-reason-for-claim                                 uk.gov.hmrc.cdsreimbursementclaimfrontend.controllers.claims.SelectReasonForClaimController.selectReasonForClaim()
POST        /enter-reason-for-claim                                 uk.gov.hmrc.cdsreimbursementclaimfrontend.controllers.claims.SelectReasonForClaimController.selectReasonForClaimSubmit()

GET         /enter-reason-for-claim-and-basis                       uk.gov.hmrc.cdsreimbursementclaimfrontend.controllers.claims.SelectReasonForBasisAndClaimController.selectReasonForClaimAndBasis()
POST        /enter-reason-for-claim-and-basis                       uk.gov.hmrc.cdsreimbursementclaimfrontend.controllers.claims.SelectReasonForBasisAndClaimController.selectReasonForClaimAndBasisSubmit()

GET         /check-declarant-details                                uk.gov.hmrc.cdsreimbursementclaimfrontend.controllers.claims.CheckDeclarantDetailsController.checkDetails()
POST        /check-declarant-details                                uk.gov.hmrc.cdsreimbursementclaimfrontend.controllers.claims.CheckDeclarantDetailsController.checkDetailsSubmit()

GET         /check-bank-account-details                             uk.gov.hmrc.cdsreimbursementclaimfrontend.controllers.claims.BankAccountController.checkBankAccountDetails

GET         /enter-bank-account-details                             uk.gov.hmrc.cdsreimbursementclaimfrontend.controllers.claims.BankAccountController.enterBankAccountDetails
POST        /enter-bank-account-details                             uk.gov.hmrc.cdsreimbursementclaimfrontend.controllers.claims.BankAccountController.enterBankAccountDetailsSubmit

GET         /check-answers-accept-send                              uk.gov.hmrc.cdsreimbursementclaimfrontend.controllers.claims.CheckYourAnswersAndSubmitController.checkAllAnswers()
POST        /check-answers-accept-send                              uk.gov.hmrc.cdsreimbursementclaimfrontend.controllers.claims.CheckYourAnswersAndSubmitController.checkAllAnswersSubmit()

GET         /claim-submitted                                        uk.gov.hmrc.cdsreimbursementclaimfrontend.controllers.claims.CheckYourAnswersAndSubmitController.confirmationOfSubmission()

GET         /check-if-claim-was-sent                                uk.gov.hmrc.cdsreimbursementclaimfrontend.controllers.claims.CheckYourAnswersAndSubmitController.submissionError()

<<<<<<< HEAD
GET         /check-these-bank-details-are-correct            uk.gov.hmrc.cdsreimbursementclaimfrontend.controllers.claims.BankAccountController.checkBankAccountDetails()
POST        /check-these-bank-details-are-correct            uk.gov.hmrc.cdsreimbursementclaimfrontend.controllers.claims.BankAccountController.checkBankAccountDetailsSubmit()
=======
GET         /check-reimbursement-claim-total                        uk.gov.hmrc.cdsreimbursementclaimfrontend.controllers.claims.CheckReimbursementClaimTotalController.checkReimbursementClaimTotal
>>>>>>> 89a50d35

GET         /check-reimbursement-claim-total                             uk.gov.hmrc.cdsreimbursementclaimfrontend.controllers.claims.CheckReimbursementClaimTotalController.checkReimbursementClaimTotal

GET         /enter-uk-duty-amounts                                  uk.gov.hmrc.cdsreimbursementclaimfrontend.controllers.claims.EnterDutyAmountsController.enterUkDutyAmounts
POST        /enter-uk-duty-amounts                                  uk.gov.hmrc.cdsreimbursementclaimfrontend.controllers.claims.EnterDutyAmountsController.enterUkDutyAmountsSubmit

GET         /enter-eu-duty-amounts                                  uk.gov.hmrc.cdsreimbursementclaimfrontend.controllers.claims.EnterDutyAmountsController.enterEuDutyAmounts
POST        /enter-eu-duty-amounts                                  uk.gov.hmrc.cdsreimbursementclaimfrontend.controllers.claims.EnterDutyAmountsController.enterEuDutyAmountsSubmit

GET         /enter-commodity-details                                uk.gov.hmrc.cdsreimbursementclaimfrontend.controllers.claims.EnterCommoditiesDetailsController.enterCommoditiesDetails
POST        /enter-commodity-details                                uk.gov.hmrc.cdsreimbursementclaimfrontend.controllers.claims.EnterCommoditiesDetailsController.enterCommoditiesDetailsSubmit<|MERGE_RESOLUTION|>--- conflicted
+++ resolved
@@ -36,12 +36,8 @@
 
 GET         /check-if-claim-was-sent                                uk.gov.hmrc.cdsreimbursementclaimfrontend.controllers.claims.CheckYourAnswersAndSubmitController.submissionError()
 
-<<<<<<< HEAD
 GET         /check-these-bank-details-are-correct            uk.gov.hmrc.cdsreimbursementclaimfrontend.controllers.claims.BankAccountController.checkBankAccountDetails()
 POST        /check-these-bank-details-are-correct            uk.gov.hmrc.cdsreimbursementclaimfrontend.controllers.claims.BankAccountController.checkBankAccountDetailsSubmit()
-=======
-GET         /check-reimbursement-claim-total                        uk.gov.hmrc.cdsreimbursementclaimfrontend.controllers.claims.CheckReimbursementClaimTotalController.checkReimbursementClaimTotal
->>>>>>> 89a50d35
 
 GET         /check-reimbursement-claim-total                             uk.gov.hmrc.cdsreimbursementclaimfrontend.controllers.claims.CheckReimbursementClaimTotalController.checkReimbursementClaimTotal
 
