--- conflicted
+++ resolved
@@ -16,11 +16,8 @@
 GET         /single/supporting-evidence/problem-with-document                      uk.gov.hmrc.cdsreimbursementclaimfrontend.controllers.fileupload.SupportingEvidenceController.handleUpscanCallBackFailures()
 
 GET         /scheduled/scheduled-document-upload/upload                            uk.gov.hmrc.cdsreimbursementclaimfrontend.controllers.fileupload.ScheduleOfMrnDocumentController.uploadScheduledDocument()
-<<<<<<< HEAD
+GET         /scheduled/scheduled-document-upload/handle-size-fail-redirect         uk.gov.hmrc.cdsreimbursementclaimfrontend.controllers.fileupload.ScheduleOfMrnDocumentController.handleFileSizeErrorCallback()
+GET         /scheduled/scheduled-document-upload/size-fail                         uk.gov.hmrc.cdsreimbursementclaimfrontend.controllers.fileupload.ScheduleOfMrnDocumentController.showFileSizeErrorPage()
 
 GET         /scheduled/scheduled-document-upload/scan-progress/:id                 uk.gov.hmrc.cdsreimbursementclaimfrontend.controllers.fileupload.ScheduleOfMrnDocumentController.scanProgress(id : uk.gov.hmrc.cdsreimbursementclaimfrontend.models.upscan.UploadReference)
-POST        /scheduled/scheduled-document-upload/scan-progress                     uk.gov.hmrc.cdsreimbursementclaimfrontend.controllers.fileupload.ScheduleOfMrnDocumentController.scanProgressSubmit(id : String)
-=======
-GET         /scheduled/scheduled-document-upload/handle-size-fail-redirect         uk.gov.hmrc.cdsreimbursementclaimfrontend.controllers.fileupload.ScheduleOfMrnDocumentController.handleFileSizeErrorCallback()
-GET         /scheduled/scheduled-document-upload/size-fail                         uk.gov.hmrc.cdsreimbursementclaimfrontend.controllers.fileupload.ScheduleOfMrnDocumentController.showFileSizeErrorPage()
->>>>>>> 11865de5
+POST        /scheduled/scheduled-document-upload/scan-progress                     uk.gov.hmrc.cdsreimbursementclaimfrontend.controllers.fileupload.ScheduleOfMrnDocumentController.scanProgressSubmit(id : String)