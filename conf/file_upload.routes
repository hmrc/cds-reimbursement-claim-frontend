--- conflicted
+++ resolved
@@ -19,17 +19,12 @@
 GET         /scheduled/scheduled-document-upload/handle-size-fail-redirect         uk.gov.hmrc.cdsreimbursementclaimfrontend.controllers.fileupload.ScheduleOfMrnDocumentController.handleFileSizeErrorCallback()
 GET         /scheduled/scheduled-document-upload/size-fail                         uk.gov.hmrc.cdsreimbursementclaimfrontend.controllers.fileupload.ScheduleOfMrnDocumentController.showFileSizeErrorPage()
 
-<<<<<<< HEAD
-GET         /scheduled/scheduled-document-upload/scan-progress/:id                      uk.gov.hmrc.cdsreimbursementclaimfrontend.controllers.fileupload.ScheduleOfMrnDocumentController.scanProgress(id : uk.gov.hmrc.cdsreimbursementclaimfrontend.models.upscan.UploadReference)
-POST        /scheduled/scheduled-document-upload/scan-progress                          uk.gov.hmrc.cdsreimbursementclaimfrontend.controllers.fileupload.ScheduleOfMrnDocumentController.scanProgressSubmit(id : String)
+GET         /scheduled/scheduled-document-upload/scan-progress/:id                 uk.gov.hmrc.cdsreimbursementclaimfrontend.controllers.fileupload.ScheduleOfMrnDocumentController.scanProgress(id : uk.gov.hmrc.cdsreimbursementclaimfrontend.models.upscan.UploadReference)
+POST        /scheduled/scheduled-document-upload/scan-progress                     uk.gov.hmrc.cdsreimbursementclaimfrontend.controllers.fileupload.ScheduleOfMrnDocumentController.scanProgressSubmit(id : String)
+
+GET         /scheduled/scheduled-document-upload/format-virus-fail                 uk.gov.hmrc.cdsreimbursementclaimfrontend.controllers.fileupload.ScheduleOfMrnDocumentController.handleFormatOrVirusCheckErrorCallback()
 
 GET         /scheduled/scheduled-document-upload/review                            uk.gov.hmrc.cdsreimbursementclaimfrontend.controllers.fileupload.ScheduleOfMrnDocumentController.review()
 POST        /scheduled/scheduled-document-upload/review                            uk.gov.hmrc.cdsreimbursementclaimfrontend.controllers.fileupload.ScheduleOfMrnDocumentController.reviewSubmit()
 
-GET         /scheduled/scheduled-document-upload/delete-scheduled-document             uk.gov.hmrc.cdsreimbursementclaimfrontend.controllers.fileupload.ScheduleOfMrnDocumentController.deleteScheduledDocument()
-=======
-GET         /scheduled/scheduled-document-upload/scan-progress/:id                 uk.gov.hmrc.cdsreimbursementclaimfrontend.controllers.fileupload.ScheduleOfMrnDocumentController.scanProgress(id : uk.gov.hmrc.cdsreimbursementclaimfrontend.models.upscan.UploadReference)
-POST        /scheduled/scheduled-document-upload/scan-progress                     uk.gov.hmrc.cdsreimbursementclaimfrontend.controllers.fileupload.ScheduleOfMrnDocumentController.scanProgressSubmit(id : String)
-
-GET         /scheduled/scheduled-document-upload/format-virus-fail                 uk.gov.hmrc.cdsreimbursementclaimfrontend.controllers.fileupload.ScheduleOfMrnDocumentController.handleFormatOrVirusCheckErrorCallback()
->>>>>>> dbfe22ce
+GET         /scheduled/scheduled-document-upload/delete-scheduled-document             uk.gov.hmrc.cdsreimbursementclaimfrontend.controllers.fileupload.ScheduleOfMrnDocumentController.deleteScheduledDocument()