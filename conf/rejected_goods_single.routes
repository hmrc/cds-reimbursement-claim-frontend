GET          /rejected-goods/single/enter-movement-reference-number               @uk.gov.hmrc.cdsreimbursementclaimfrontend.controllers.rejectedgoodssingle.EnterMovementReferenceNumberController.show()
POST         /rejected-goods/single/enter-movement-reference-number               @uk.gov.hmrc.cdsreimbursementclaimfrontend.controllers.rejectedgoodssingle.EnterMovementReferenceNumberController.submit()

GET          /rejected-goods/single/enter-importer-eori                           @uk.gov.hmrc.cdsreimbursementclaimfrontend.controllers.rejectedgoodssingle.EnterImporterEoriNumberController.show()
POST         /rejected-goods/single/enter-importer-eori                           @uk.gov.hmrc.cdsreimbursementclaimfrontend.controllers.rejectedgoodssingle.EnterImporterEoriNumberController.submit()

GET          /rejected-goods/single/enter-declarant-eori                          @uk.gov.hmrc.cdsreimbursementclaimfrontend.controllers.rejectedgoodssingle.EnterDeclarantEoriNumberController.show()
POST         /rejected-goods/single/enter-declarant-eori                          @uk.gov.hmrc.cdsreimbursementclaimfrontend.controllers.rejectedgoodssingle.EnterDeclarantEoriNumberController.submit()

GET          /rejected-goods/single/check-declaration-details                     @uk.gov.hmrc.cdsreimbursementclaimfrontend.controllers.rejectedgoodssingle.CheckDeclarationDetailsController.show()
POST         /rejected-goods/single/check-declaration-details                     @uk.gov.hmrc.cdsreimbursementclaimfrontend.controllers.rejectedgoodssingle.CheckDeclarationDetailsController.submit()

GET          /rejected-goods/single/claimant-details                              @uk.gov.hmrc.cdsreimbursementclaimfrontend.controllers.rejectedgoodssingle.CheckClaimantDetailsController.show()
GET          /rejected-goods/single/claimant-details/lookup-address               @uk.gov.hmrc.cdsreimbursementclaimfrontend.controllers.rejectedgoodssingle.CheckClaimantDetailsController.redirectToALF()
GET          /rejected-goods/single/claimant-details/update-address               @uk.gov.hmrc.cdsreimbursementclaimfrontend.controllers.rejectedgoodssingle.CheckClaimantDetailsController.retrieveAddressFromALF(id: Option[UUID] ?= None)

GET          /rejected-goods/single/claimant-details/change-contact-details       @uk.gov.hmrc.cdsreimbursementclaimfrontend.controllers.rejectedgoodssingle.EnterContactDetailsController.show()
POST         /rejected-goods/single/claimant-details/change-contact-details       @uk.gov.hmrc.cdsreimbursementclaimfrontend.controllers.rejectedgoodssingle.EnterContactDetailsController.submit()

GET          /rejected-goods/single/choose-basis-for-claim                        @uk.gov.hmrc.cdsreimbursementclaimfrontend.controllers.rejectedgoodssingle.BasisForClaimController.show()
POST         /rejected-goods/single/choose-basis-for-claim                        @uk.gov.hmrc.cdsreimbursementclaimfrontend.controllers.rejectedgoodssingle.BasisForClaimController.submit()

GET          /rejected-goods/single/enter-special-circumstances                   @uk.gov.hmrc.cdsreimbursementclaimfrontend.controllers.rejectedgoodssingle.EnterSpecialCircumstancesController.show()
POST         /rejected-goods/single/enter-special-circumstances                   @uk.gov.hmrc.cdsreimbursementclaimfrontend.controllers.rejectedgoodssingle.EnterSpecialCircumstancesController.submit()

GET          /rejected-goods/single/choose-disposal-method                        @uk.gov.hmrc.cdsreimbursementclaimfrontend.controllers.rejectedgoodssingle.DisposalMethodController.show()
POST         /rejected-goods/single/choose-disposal-method                        @uk.gov.hmrc.cdsreimbursementclaimfrontend.controllers.rejectedgoodssingle.DisposalMethodController.submit()

GET          /rejected-goods/single/enter-rejected-goods-details                  @uk.gov.hmrc.cdsreimbursementclaimfrontend.controllers.rejectedgoodssingle.EnterRejectedGoodsDetailsController.show()
POST         /rejected-goods/single/enter-rejected-goods-details                  @uk.gov.hmrc.cdsreimbursementclaimfrontend.controllers.rejectedgoodssingle.EnterRejectedGoodsDetailsController.submit()

GET          /rejected-goods/single/choose-basis-for-claim                        @uk.gov.hmrc.cdsreimbursementclaimfrontend.controllers.rejectedgoodssingle.BasisForClaimController.show()
POST         /rejected-goods/single/choose-basis-for-claim                        @uk.gov.hmrc.cdsreimbursementclaimfrontend.controllers.rejectedgoodssingle.BasisForClaimController.submit()

GET          /rejected-goods/single/select-duties                                 @uk.gov.hmrc.cdsreimbursementclaimfrontend.controllers.rejectedgoodssingle.SelectTaxCodesController.show()
POST         /rejected-goods/single/select-duties                                 @uk.gov.hmrc.cdsreimbursementclaimfrontend.controllers.rejectedgoodssingle.SelectTaxCodesController.submit()

GET          /rejected-goods/single/inspection-address/choose-type                @uk.gov.hmrc.cdsreimbursementclaimfrontend.controllers.rejectedgoodssingle.ChooseInspectionAddressTypeController.show()
POST         /rejected-goods/single/inspection-address/choose-type                @uk.gov.hmrc.cdsreimbursementclaimfrontend.controllers.rejectedgoodssingle.ChooseInspectionAddressTypeController.submit()
GET          /rejected-goods/single/inspection-address/lookup-address             @uk.gov.hmrc.cdsreimbursementclaimfrontend.controllers.rejectedgoodssingle.ChooseInspectionAddressTypeController.redirectToALF()
GET          /rejected-goods/single/inspection-address/update-address             @uk.gov.hmrc.cdsreimbursementclaimfrontend.controllers.rejectedgoodssingle.ChooseInspectionAddressTypeController.retrieveAddressFromALF(id: Option[UUID] ?= None)

GET          /rejected-goods/single/enter-inspection-date                         @uk.gov.hmrc.cdsreimbursementclaimfrontend.controllers.rejectedgoodssingle.EnterInspectionDateController.show()
POST         /rejected-goods/single/enter-inspection-date                         @uk.gov.hmrc.cdsreimbursementclaimfrontend.controllers.rejectedgoodssingle.EnterInspectionDateController.submit()

GET          /rejected-goods/single/check-your-answers                            @uk.gov.hmrc.cdsreimbursementclaimfrontend.controllers.rejectedgoodssingle.CheckYourAnswersController.show()
POST         /rejected-goods/single/submit-claim                                  @uk.gov.hmrc.cdsreimbursementclaimfrontend.controllers.rejectedgoodssingle.CheckYourAnswersController.submit()
GET          /rejected-goods/single/claim-submitted                               @uk.gov.hmrc.cdsreimbursementclaimfrontend.controllers.rejectedgoodssingle.CheckYourAnswersController.showConfirmation()

GET          /rejected-goods/single/enter-claim                                   @uk.gov.hmrc.cdsreimbursementclaimfrontend.controllers.rejectedgoodssingle.EnterClaimController.show()
GET          /rejected-goods/single/enter-claim/:taxCode                          @uk.gov.hmrc.cdsreimbursementclaimfrontend.controllers.rejectedgoodssingle.EnterClaimController.showAmend(taxCode: TaxCode)
POST         /rejected-goods/single/enter-claim                                   @uk.gov.hmrc.cdsreimbursementclaimfrontend.controllers.rejectedgoodssingle.EnterClaimController.submit()

GET          /rejected-goods/single/check-claim                                   @uk.gov.hmrc.cdsreimbursementclaimfrontend.controllers.rejectedgoodssingle.CheckClaimDetailsController.show()
POST         /rejected-goods/single/check-claim                                   @uk.gov.hmrc.cdsreimbursementclaimfrontend.controllers.rejectedgoodssingle.CheckClaimDetailsController.submit()

<<<<<<< HEAD
GET          /rejected-goods/single/choose-repayment-method                       @uk.gov.hmrc.cdsreimbursementclaimfrontend.controllers.rejectedgoodssingle.ChooseRepaymentMethodController.show()
POST         /rejected-goods/single/choose-repayment-method                       @uk.gov.hmrc.cdsreimbursementclaimfrontend.controllers.rejectedgoodssingle.ChooseRepaymentMethodController.submit()
=======
GET          /rejected-goods/single/bank-account-type                             @uk.gov.hmrc.cdsreimbursementclaimfrontend.controllers.rejectedgoodssingle.ChooseBankAccountTypeController.show()
POST         /rejected-goods/single/bank-account-type                             @uk.gov.hmrc.cdsreimbursementclaimfrontend.controllers.rejectedgoodssingle.ChooseBankAccountTypeController.submit()
>>>>>>> e6d66782
<|MERGE_RESOLUTION|>--- conflicted
+++ resolved
@@ -54,10 +54,8 @@
 GET          /rejected-goods/single/check-claim                                   @uk.gov.hmrc.cdsreimbursementclaimfrontend.controllers.rejectedgoodssingle.CheckClaimDetailsController.show()
 POST         /rejected-goods/single/check-claim                                   @uk.gov.hmrc.cdsreimbursementclaimfrontend.controllers.rejectedgoodssingle.CheckClaimDetailsController.submit()
 
-<<<<<<< HEAD
 GET          /rejected-goods/single/choose-repayment-method                       @uk.gov.hmrc.cdsreimbursementclaimfrontend.controllers.rejectedgoodssingle.ChooseRepaymentMethodController.show()
 POST         /rejected-goods/single/choose-repayment-method                       @uk.gov.hmrc.cdsreimbursementclaimfrontend.controllers.rejectedgoodssingle.ChooseRepaymentMethodController.submit()
-=======
+
 GET          /rejected-goods/single/bank-account-type                             @uk.gov.hmrc.cdsreimbursementclaimfrontend.controllers.rejectedgoodssingle.ChooseBankAccountTypeController.show()
-POST         /rejected-goods/single/bank-account-type                             @uk.gov.hmrc.cdsreimbursementclaimfrontend.controllers.rejectedgoodssingle.ChooseBankAccountTypeController.submit()
->>>>>>> e6d66782
+POST         /rejected-goods/single/bank-account-type                             @uk.gov.hmrc.cdsreimbursementclaimfrontend.controllers.rejectedgoodssingle.ChooseBankAccountTypeController.submit()