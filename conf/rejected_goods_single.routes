GET          /rejected-goods/single/enter-movement-reference-number               @uk.gov.hmrc.cdsreimbursementclaimfrontend.controllers.rejectedgoodssingle.EnterMovementReferenceNumberController.show()
POST         /rejected-goods/single/enter-movement-reference-number               @uk.gov.hmrc.cdsreimbursementclaimfrontend.controllers.rejectedgoodssingle.EnterMovementReferenceNumberController.submit()

GET          /rejected-goods/single/enter-importer-eori                           @uk.gov.hmrc.cdsreimbursementclaimfrontend.controllers.rejectedgoodssingle.EnterImporterEoriNumberController.show()
POST         /rejected-goods/single/enter-importer-eori                           @uk.gov.hmrc.cdsreimbursementclaimfrontend.controllers.rejectedgoodssingle.EnterImporterEoriNumberController.submit()

GET          /rejected-goods/single/enter-declarant-eori                          @uk.gov.hmrc.cdsreimbursementclaimfrontend.controllers.rejectedgoodssingle.EnterDeclarantEoriNumberController.show()
POST         /rejected-goods/single/enter-declarant-eori                          @uk.gov.hmrc.cdsreimbursementclaimfrontend.controllers.rejectedgoodssingle.EnterDeclarantEoriNumberController.submit()

GET          /rejected-goods/single/check-declaration-details                     @uk.gov.hmrc.cdsreimbursementclaimfrontend.controllers.rejectedgoodssingle.CheckDeclarationDetailsController.show()
POST         /rejected-goods/single/check-declaration-details                     @uk.gov.hmrc.cdsreimbursementclaimfrontend.controllers.rejectedgoodssingle.CheckDeclarationDetailsController.submit()

GET          /rejected-goods/single/claimant-details                              @uk.gov.hmrc.cdsreimbursementclaimfrontend.controllers.rejectedgoodssingle.CheckClaimantDetailsController.show()
GET          /rejected-goods/single/claimant-details/lookup-address               @uk.gov.hmrc.cdsreimbursementclaimfrontend.controllers.rejectedgoodssingle.CheckClaimantDetailsController.redirectToALF()
GET          /rejected-goods/single/claimant-details/update-address               @uk.gov.hmrc.cdsreimbursementclaimfrontend.controllers.rejectedgoodssingle.CheckClaimantDetailsController.retrieveAddressFromALF(id: Option[UUID] ?= None)

GET          /rejected-goods/single/claimant-details/change-contact-details       @uk.gov.hmrc.cdsreimbursementclaimfrontend.controllers.rejectedgoodssingle.EnterContactDetailsController.show()
POST         /rejected-goods/single/claimant-details/change-contact-details       @uk.gov.hmrc.cdsreimbursementclaimfrontend.controllers.rejectedgoodssingle.EnterContactDetailsController.submit()

GET          /rejected-goods/single/choose-basis-for-claim                        @uk.gov.hmrc.cdsreimbursementclaimfrontend.controllers.rejectedgoodssingle.BasisForClaimController.show()
POST         /rejected-goods/single/choose-basis-for-claim                        @uk.gov.hmrc.cdsreimbursementclaimfrontend.controllers.rejectedgoodssingle.BasisForClaimController.submit()

GET          /rejected-goods/single/enter-special-circumstances                   @uk.gov.hmrc.cdsreimbursementclaimfrontend.controllers.rejectedgoodssingle.EnterSpecialCircumstancesController.show()
POST         /rejected-goods/single/enter-special-circumstances                   @uk.gov.hmrc.cdsreimbursementclaimfrontend.controllers.rejectedgoodssingle.EnterSpecialCircumstancesController.submit()

GET          /rejected-goods/single/choose-disposal-method                        @uk.gov.hmrc.cdsreimbursementclaimfrontend.controllers.rejectedgoodssingle.DisposalMethodController.show()
POST         /rejected-goods/single/choose-disposal-method                        @uk.gov.hmrc.cdsreimbursementclaimfrontend.controllers.rejectedgoodssingle.DisposalMethodController.submit()

GET          /rejected-goods/single/enter-rejected-goods-details                  @uk.gov.hmrc.cdsreimbursementclaimfrontend.controllers.rejectedgoodssingle.EnterRejectedGoodsDetailsController.show()
POST         /rejected-goods/single/enter-rejected-goods-details                  @uk.gov.hmrc.cdsreimbursementclaimfrontend.controllers.rejectedgoodssingle.EnterRejectedGoodsDetailsController.submit()

GET          /rejected-goods/single/choose-basis-for-claim                        @uk.gov.hmrc.cdsreimbursementclaimfrontend.controllers.rejectedgoodssingle.BasisForClaimController.show()
POST         /rejected-goods/single/choose-basis-for-claim                        @uk.gov.hmrc.cdsreimbursementclaimfrontend.controllers.rejectedgoodssingle.BasisForClaimController.submit()

GET          /rejected-goods/single/select-duties                                 @uk.gov.hmrc.cdsreimbursementclaimfrontend.controllers.rejectedgoodssingle.SelectTaxCodesController.show()
POST         /rejected-goods/single/select-duties                                 @uk.gov.hmrc.cdsreimbursementclaimfrontend.controllers.rejectedgoodssingle.SelectTaxCodesController.submit()

<<<<<<< HEAD
GET          /rejected-goods/single/enter-inspection-date                         @uk.gov.hmrc.cdsreimbursementclaimfrontend.controllers.rejectedgoodssingle.EnterInspectionDateController.show()
POST         /rejected-goods/single/enter-inspection-date                         @uk.gov.hmrc.cdsreimbursementclaimfrontend.controllers.rejectedgoodssingle.EnterInspectionDateController.submit()
=======
GET          /rejected-goods/single/inspection-address/choose-type                @uk.gov.hmrc.cdsreimbursementclaimfrontend.controllers.rejectedgoodssingle.ChooseInspectionAddressTypeController.show()
POST         /rejected-goods/single/inspection-address/choose-type                @uk.gov.hmrc.cdsreimbursementclaimfrontend.controllers.rejectedgoodssingle.ChooseInspectionAddressTypeController.submit()
GET          /rejected-goods/single/inspection-address/lookup-address             @uk.gov.hmrc.cdsreimbursementclaimfrontend.controllers.rejectedgoodssingle.ChooseInspectionAddressTypeController.redirectToALF()
GET          /rejected-goods/single/inspection-address/update-address             @uk.gov.hmrc.cdsreimbursementclaimfrontend.controllers.rejectedgoodssingle.ChooseInspectionAddressTypeController.retrieveAddressFromALF(id: Option[UUID] ?= None)
>>>>>>> 9510cc49

GET          /rejected-goods/single/check-your-answers                            @uk.gov.hmrc.cdsreimbursementclaimfrontend.controllers.rejectedgoodssingle.CheckYourAnswersController.show()
POST         /rejected-goods/single/submit-claim                                  @uk.gov.hmrc.cdsreimbursementclaimfrontend.controllers.rejectedgoodssingle.CheckYourAnswersController.submit()
GET          /rejected-goods/single/claim-submitted                               @uk.gov.hmrc.cdsreimbursementclaimfrontend.controllers.rejectedgoodssingle.CheckYourAnswersController.showConfirmation()

GET          /rejected-goods/single/enter-claim                                   @uk.gov.hmrc.cdsreimbursementclaimfrontend.controllers.rejectedgoodssingle.EnterClaimController.show()
GET          /rejected-goods/single/enter-claim/:taxCode                          @uk.gov.hmrc.cdsreimbursementclaimfrontend.controllers.rejectedgoodssingle.EnterClaimController.showAmend(taxCode: TaxCode)
POST         /rejected-goods/single/enter-claim                                   @uk.gov.hmrc.cdsreimbursementclaimfrontend.controllers.rejectedgoodssingle.EnterClaimController.submit()

GET          /rejected-goods/single/check-claim                                   @uk.gov.hmrc.cdsreimbursementclaimfrontend.controllers.rejectedgoodssingle.CheckClaimDetailsController.show()
POST         /rejected-goods/single/check-claim                                   @uk.gov.hmrc.cdsreimbursementclaimfrontend.controllers.rejectedgoodssingle.CheckClaimDetailsController.submit()<|MERGE_RESOLUTION|>--- conflicted
+++ resolved
@@ -35,15 +35,13 @@
 GET          /rejected-goods/single/select-duties                                 @uk.gov.hmrc.cdsreimbursementclaimfrontend.controllers.rejectedgoodssingle.SelectTaxCodesController.show()
 POST         /rejected-goods/single/select-duties                                 @uk.gov.hmrc.cdsreimbursementclaimfrontend.controllers.rejectedgoodssingle.SelectTaxCodesController.submit()
 
-<<<<<<< HEAD
-GET          /rejected-goods/single/enter-inspection-date                         @uk.gov.hmrc.cdsreimbursementclaimfrontend.controllers.rejectedgoodssingle.EnterInspectionDateController.show()
-POST         /rejected-goods/single/enter-inspection-date                         @uk.gov.hmrc.cdsreimbursementclaimfrontend.controllers.rejectedgoodssingle.EnterInspectionDateController.submit()
-=======
 GET          /rejected-goods/single/inspection-address/choose-type                @uk.gov.hmrc.cdsreimbursementclaimfrontend.controllers.rejectedgoodssingle.ChooseInspectionAddressTypeController.show()
 POST         /rejected-goods/single/inspection-address/choose-type                @uk.gov.hmrc.cdsreimbursementclaimfrontend.controllers.rejectedgoodssingle.ChooseInspectionAddressTypeController.submit()
 GET          /rejected-goods/single/inspection-address/lookup-address             @uk.gov.hmrc.cdsreimbursementclaimfrontend.controllers.rejectedgoodssingle.ChooseInspectionAddressTypeController.redirectToALF()
 GET          /rejected-goods/single/inspection-address/update-address             @uk.gov.hmrc.cdsreimbursementclaimfrontend.controllers.rejectedgoodssingle.ChooseInspectionAddressTypeController.retrieveAddressFromALF(id: Option[UUID] ?= None)
->>>>>>> 9510cc49
+
+GET          /rejected-goods/single/enter-inspection-date                         @uk.gov.hmrc.cdsreimbursementclaimfrontend.controllers.rejectedgoodssingle.EnterInspectionDateController.show()
+POST         /rejected-goods/single/enter-inspection-date                         @uk.gov.hmrc.cdsreimbursementclaimfrontend.controllers.rejectedgoodssingle.EnterInspectionDateController.submit()
 
 GET          /rejected-goods/single/check-your-answers                            @uk.gov.hmrc.cdsreimbursementclaimfrontend.controllers.rejectedgoodssingle.CheckYourAnswersController.show()
 POST         /rejected-goods/single/submit-claim                                  @uk.gov.hmrc.cdsreimbursementclaimfrontend.controllers.rejectedgoodssingle.CheckYourAnswersController.submit()
