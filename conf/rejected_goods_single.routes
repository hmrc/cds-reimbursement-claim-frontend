GET          /rejected-goods/single/enter-movement-reference-number               uk.gov.hmrc.cdsreimbursementclaimfrontend.controllers.rejectedgoodssingle.EnterMovementReferenceNumberController.show()
POST         /rejected-goods/single/enter-movement-reference-number               uk.gov.hmrc.cdsreimbursementclaimfrontend.controllers.rejectedgoodssingle.EnterMovementReferenceNumberController.submit()

GET          /rejected-goods/single/enter-importer-eori                           uk.gov.hmrc.cdsreimbursementclaimfrontend.controllers.rejectedgoodssingle.EnterImporterEoriNumberController.show()
POST         /rejected-goods/single/enter-importer-eori                           uk.gov.hmrc.cdsreimbursementclaimfrontend.controllers.rejectedgoodssingle.EnterImporterEoriNumberController.submit()

GET          /rejected-goods/single/enter-declarant-eori                          uk.gov.hmrc.cdsreimbursementclaimfrontend.controllers.rejectedgoodssingle.EnterDeclarantEoriNumberController.show()
POST         /rejected-goods/single/enter-declarant-eori                          uk.gov.hmrc.cdsreimbursementclaimfrontend.controllers.rejectedgoodssingle.EnterDeclarantEoriNumberController.submit()

GET          /rejected-goods/single/check-declaration-details                     uk.gov.hmrc.cdsreimbursementclaimfrontend.controllers.rejectedgoodssingle.CheckDeclarationDetailsController.show()
POST         /rejected-goods/single/check-declaration-details                     uk.gov.hmrc.cdsreimbursementclaimfrontend.controllers.rejectedgoodssingle.CheckDeclarationDetailsController.submit()

GET          /rejected-goods/single/claimant-details                              uk.gov.hmrc.cdsreimbursementclaimfrontend.controllers.rejectedgoodssingle.CheckClaimantDetailsController.show()

<<<<<<< HEAD
GET          /rejected-goods/single/claimant-details/change-contact-details       uk.gov.hmrc.cdsreimbursementclaimfrontend.controllers.rejectedgoodssingle.EnterContactDetailsController.show()
POST         /rejected-goods/single/claimant-details/change-contact-details       uk.gov.hmrc.cdsreimbursementclaimfrontend.controllers.rejectedgoodssingle.EnterContactDetailsController.submit()
=======
GET          /rejected-goods/single/choose-basis-for-claim                       uk.gov.hmrc.cdsreimbursementclaimfrontend.controllers.rejectedgoodssingle.BasisForClaimController.show()
POST         /rejected-goods/single/choose-basis-for-claim                       uk.gov.hmrc.cdsreimbursementclaimfrontend.controllers.rejectedgoodssingle.BasisForClaimController.submit()
>>>>>>> b7638120
<|MERGE_RESOLUTION|>--- conflicted
+++ resolved
@@ -12,10 +12,8 @@
 
 GET          /rejected-goods/single/claimant-details                              uk.gov.hmrc.cdsreimbursementclaimfrontend.controllers.rejectedgoodssingle.CheckClaimantDetailsController.show()
 
-<<<<<<< HEAD
 GET          /rejected-goods/single/claimant-details/change-contact-details       uk.gov.hmrc.cdsreimbursementclaimfrontend.controllers.rejectedgoodssingle.EnterContactDetailsController.show()
 POST         /rejected-goods/single/claimant-details/change-contact-details       uk.gov.hmrc.cdsreimbursementclaimfrontend.controllers.rejectedgoodssingle.EnterContactDetailsController.submit()
-=======
+
 GET          /rejected-goods/single/choose-basis-for-claim                       uk.gov.hmrc.cdsreimbursementclaimfrontend.controllers.rejectedgoodssingle.BasisForClaimController.show()
-POST         /rejected-goods/single/choose-basis-for-claim                       uk.gov.hmrc.cdsreimbursementclaimfrontend.controllers.rejectedgoodssingle.BasisForClaimController.submit()
->>>>>>> b7638120
+POST         /rejected-goods/single/choose-basis-for-claim                       uk.gov.hmrc.cdsreimbursementclaimfrontend.controllers.rejectedgoodssingle.BasisForClaimController.submit()