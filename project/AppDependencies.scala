import play.core.PlayVersion.current
import sbt._

object AppDependencies {

  val silencerVersion = "1.7.0"

  val compile = Seq(
<<<<<<< HEAD
    "uk.gov.hmrc"       %% "bootstrap-frontend-play-28" % "5.7.0",
=======
    "uk.gov.hmrc"       %% "bootstrap-frontend-play-28" % "5.3.0",
>>>>>>> a599ea96
    "uk.gov.hmrc"       %% "play-frontend-hmrc"         % "0.83.0-play-28",
    "uk.gov.hmrc"       %% "mongo-caching"              % "7.0.0-play-28",
    "uk.gov.hmrc"       %% "play-language"              % "4.13.0-play-28",
    "org.typelevel"     %% "cats-core"                  % "2.3.1",
    "com.github.kxbmap" %% "configs"                    % "0.5.0",
    "org.julienrf"      %% "play-json-derived-codecs"   % "7.0.0"
  )

  val test = Seq(
    "org.scalatest"              %% "scalatest"                 % "3.2.5"         % Test,
    "org.jsoup"                   % "jsoup"                     % "1.13.1"        % Test,
    "com.typesafe.play"          %% "play-test"                 % current         % Test,
    "org.scalamock"              %% "scalamock"                 % "5.1.0"         % Test,
    "org.scalatestplus"          %% "scalacheck-1-14"           % "3.2.0.0"       % Test,
    "org.scalatestplus.play"     %% "scalatestplus-play"        % "5.1.0"          % Test,
    "uk.gov.hmrc"                %% "reactivemongo-test"        % "5.0.0-play-28" % Test,
    "com.github.chocpanda"       %% "scalacheck-magnolia"       % "0.5.1"         % Test,
    "com.vladsch.flexmark"        % "flexmark-all"              % "0.36.8"        % "test, it",
    "org.pegdown"                 % "pegdown"                   % "1.6.0"         % "test, it",
    "com.typesafe.akka"          %% "akka-testkit"              % "2.6.14"        % Test
  )

}<|MERGE_RESOLUTION|>--- conflicted
+++ resolved
@@ -6,11 +6,7 @@
   val silencerVersion = "1.7.0"
 
   val compile = Seq(
-<<<<<<< HEAD
-    "uk.gov.hmrc"       %% "bootstrap-frontend-play-28" % "5.7.0",
-=======
     "uk.gov.hmrc"       %% "bootstrap-frontend-play-28" % "5.3.0",
->>>>>>> a599ea96
     "uk.gov.hmrc"       %% "play-frontend-hmrc"         % "0.83.0-play-28",
     "uk.gov.hmrc"       %% "mongo-caching"              % "7.0.0-play-28",
     "uk.gov.hmrc"       %% "play-language"              % "4.13.0-play-28",
