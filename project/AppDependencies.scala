import play.core.PlayVersion.current
import sbt._

object AppDependencies {

  val silencerVersion = "1.7.0"

  val compile = Seq(
<<<<<<< HEAD
    "uk.gov.hmrc"                %% "bootstrap-frontend-play-27" % "3.0.0",
    "uk.gov.hmrc"                %% "play-frontend-hmrc"         % "0.27.0-play-27",
    "uk.gov.hmrc"                %% "play-frontend-govuk"        % "0.54.0-play-27",
    "uk.gov.hmrc"                %% "mongo-caching"              % "6.16.0-play-27",
    "uk.gov.hmrc"                %% "domain"                     % "5.10.0-play-27",
    "uk.gov.hmrc"                %% "play-language"              % "4.5.0-play-27",
    "org.typelevel"              %% "cats-core"                  % "2.3.1",
    "com.github.kxbmap"          %% "configs"                    % "0.5.0",
    "org.julienrf"               %% "play-json-derived-codecs"   % "7.0.0",
    "com.github.julien-truffaut" %% "monocle-core"               % "2.1.0",
    "com.github.julien-truffaut" %% "monocle-macro"              % "2.1.0",
    compilerPlugin("com.github.ghik" % "silencer-plugin" % silencerVersion cross CrossVersion.full),
    "com.github.ghik"             % "silencer-lib"               % silencerVersion % Provided cross CrossVersion.full
  )

  val test = Seq(
    "uk.gov.hmrc"                %% "bootstrap-test-play-27"    % "3.0.0"          % Test,
    "org.scalatest"              %% "scalatest"                 % "3.2.3"          % Test,
    "org.jsoup"                   % "jsoup"                     % "1.13.1"         % Test,
    "com.typesafe.play"          %% "play-test"                 % current          % Test,
    "org.scalatestplus.play"     %% "scalatestplus-play"        % "4.0.3"          % "test, it",
    "org.scalamock"              %% "scalamock"                 % "4.4.0"          % "test",
    "uk.gov.hmrc"                %% "reactivemongo-test"        % "4.22.0-play-27" % "test",
    "com.github.alexarchambault" %% "scalacheck-shapeless_1.14" % "1.2.3"          % "test",
    "com.vladsch.flexmark"        % "flexmark-all"              % "0.36.8"         % "test, it"
=======
    "uk.gov.hmrc"             %% "bootstrap-frontend-play-27" % "3.0.0",
    "uk.gov.hmrc"             %% "auth-client"                % "3.2.0-play-27",
    "uk.gov.hmrc"             %% "play-frontend-hmrc"         % "0.27.0-play-27",
    "uk.gov.hmrc"             %% "play-frontend-govuk"        % "0.54.0-play-27"
  )

  val test = Seq(
    "uk.gov.hmrc"             %% "bootstrap-test-play-27"   % "3.0.0" % Test,
    "org.scalatest"           %% "scalatest"                % "3.2.3"  % Test,
    "org.jsoup"               %  "jsoup"                    % "1.13.1" % Test,
    "com.typesafe.play"       %% "play-test"                % current  % Test,
    "org.scalatestplus"       %% "mockito-3-4"              % "3.2.2.0" % Test,
    "com.vladsch.flexmark"    %  "flexmark-all"             % "0.36.8" % "test, it",
    "org.scalatestplus.play"  %% "scalatestplus-play"       % "4.0.3"  % "test, it"
>>>>>>> 59bff885
  )
}<|MERGE_RESOLUTION|>--- conflicted
+++ resolved
@@ -6,7 +6,6 @@
   val silencerVersion = "1.7.0"
 
   val compile = Seq(
-<<<<<<< HEAD
     "uk.gov.hmrc"                %% "bootstrap-frontend-play-27" % "3.0.0",
     "uk.gov.hmrc"                %% "play-frontend-hmrc"         % "0.27.0-play-27",
     "uk.gov.hmrc"                %% "play-frontend-govuk"        % "0.54.0-play-27",
@@ -27,26 +26,11 @@
     "org.scalatest"              %% "scalatest"                 % "3.2.3"          % Test,
     "org.jsoup"                   % "jsoup"                     % "1.13.1"         % Test,
     "com.typesafe.play"          %% "play-test"                 % current          % Test,
+    "org.scalatestplus"          %% "mockito-3-4"               % "3.2.2.0"        % Test,
     "org.scalatestplus.play"     %% "scalatestplus-play"        % "4.0.3"          % "test, it",
     "org.scalamock"              %% "scalamock"                 % "4.4.0"          % "test",
     "uk.gov.hmrc"                %% "reactivemongo-test"        % "4.22.0-play-27" % "test",
     "com.github.alexarchambault" %% "scalacheck-shapeless_1.14" % "1.2.3"          % "test",
     "com.vladsch.flexmark"        % "flexmark-all"              % "0.36.8"         % "test, it"
-=======
-    "uk.gov.hmrc"             %% "bootstrap-frontend-play-27" % "3.0.0",
-    "uk.gov.hmrc"             %% "auth-client"                % "3.2.0-play-27",
-    "uk.gov.hmrc"             %% "play-frontend-hmrc"         % "0.27.0-play-27",
-    "uk.gov.hmrc"             %% "play-frontend-govuk"        % "0.54.0-play-27"
-  )
-
-  val test = Seq(
-    "uk.gov.hmrc"             %% "bootstrap-test-play-27"   % "3.0.0" % Test,
-    "org.scalatest"           %% "scalatest"                % "3.2.3"  % Test,
-    "org.jsoup"               %  "jsoup"                    % "1.13.1" % Test,
-    "com.typesafe.play"       %% "play-test"                % current  % Test,
-    "org.scalatestplus"       %% "mockito-3-4"              % "3.2.2.0" % Test,
-    "com.vladsch.flexmark"    %  "flexmark-all"             % "0.36.8" % "test, it",
-    "org.scalatestplus.play"  %% "scalatestplus-play"       % "4.0.3"  % "test, it"
->>>>>>> 59bff885
   )
 }