--- conflicted
+++ resolved
@@ -51,7 +51,6 @@
     )(MrnContactDetails.apply)(MrnContactDetails.unapply)
   )
 
-<<<<<<< HEAD
   val methodOfDisposalForm: Form[MethodOfDisposal] =
     Form(
       mapping(
@@ -70,7 +69,7 @@
           )
       )(identity)(Some(_))
     )
-=======
+
   val rejectedGoodsContactDetailsForm: Form[MrnContactDetails] = Form(
     mapping(
       "enter-contact-details-rejected-goods.contact-name"         -> nonEmptyText(maxLength = 512),
@@ -79,5 +78,4 @@
     )(MrnContactDetails.apply)(MrnContactDetails.unapply)
   )
 
->>>>>>> 41b4b838
 }