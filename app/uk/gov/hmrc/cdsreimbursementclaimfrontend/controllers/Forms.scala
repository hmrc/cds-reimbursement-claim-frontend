--- conflicted
+++ resolved
@@ -22,11 +22,8 @@
 import play.api.data.Mapping
 import uk.gov.hmrc.cdsreimbursementclaimfrontend.models.BankAccountType
 import uk.gov.hmrc.cdsreimbursementclaimfrontend.models.BasisOfRejectedGoodsClaim
-<<<<<<< HEAD
 import uk.gov.hmrc.cdsreimbursementclaimfrontend.models.Duty
 import uk.gov.hmrc.cdsreimbursementclaimfrontend.models.InspectionAddressType
-=======
->>>>>>> bc33fb14
 import uk.gov.hmrc.cdsreimbursementclaimfrontend.models.MethodOfDisposal
 import uk.gov.hmrc.cdsreimbursementclaimfrontend.models.Duty
 import uk.gov.hmrc.cdsreimbursementclaimfrontend.models.MrnContactDetails
@@ -36,11 +33,8 @@
 import uk.gov.hmrc.cdsreimbursementclaimfrontend.models.contactdetails.Email
 import uk.gov.hmrc.cdsreimbursementclaimfrontend.models.contactdetails.PhoneNumber
 import uk.gov.hmrc.cdsreimbursementclaimfrontend.models.ids.Eori
-<<<<<<< HEAD
-=======
 import play.api.data.Mapping
 import uk.gov.hmrc.cdsreimbursementclaimfrontend.utils.FormUtils.moneyMapping
->>>>>>> bc33fb14
 
 object Forms {
 
@@ -135,14 +129,14 @@
     )
   }
 
-<<<<<<< HEAD
   val inspectionAddressTypeForm: Form[InspectionAddressType] =
     Form(
       "inspection-address.type" ->
         nonEmptyText
           .verifying("error.invalid", s => InspectionAddressType.hasKey(s))
           .transform[InspectionAddressType](InspectionAddressType.tryParse, _.toString)
-=======
+    )
+
   def claimAmountForm(key: String, paidAmount: BigDecimal): Form[BigDecimal] =
     Form(
       mapping(
@@ -154,6 +148,5 @@
           zeroErrorMsg = Some(s"error.zero")
         ).verifying("error.invalid-amount", amount => amount >= 0 && amount < paidAmount)
       )(amount => amount)(amount => Some(amount))
->>>>>>> bc33fb14
     )
 }