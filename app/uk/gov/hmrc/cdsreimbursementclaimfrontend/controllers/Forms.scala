--- conflicted
+++ resolved
@@ -18,10 +18,7 @@
 
 import cats.implicits.catsSyntaxEq
 import play.api.data.Form
-<<<<<<< HEAD
-=======
 import play.api.data.Forms.seq
->>>>>>> 44b5c4ca
 import play.api.data.Forms.list
 import play.api.data.Forms.mapping
 import play.api.data.Forms.nonEmptyText
@@ -89,10 +86,6 @@
     )(MrnContactDetails.apply)(MrnContactDetails.unapply)
   )
 
-<<<<<<< HEAD
-
-=======
->>>>>>> 44b5c4ca
   @SuppressWarnings(Array("org.wartremover.warts.TraversableOps"))
   def selectDutiesForm(allAvailableDuties: DutiesSelectedAnswer): Form[DutiesSelectedAnswer] = Form(
     mapping(
@@ -112,8 +105,6 @@
     )(taxCodes => DutiesSelectedAnswer(taxCodes.head, taxCodes.tail: _*))(dsa => Some(dsa.toList))
   )
 
-<<<<<<< HEAD
-=======
   def taxCodeMapping(availableTaxCodes: Seq[TaxCode]): Mapping[TaxCode] =
     nonEmptyText
       .verifying(
@@ -134,5 +125,4 @@
     )
   }
 
->>>>>>> 44b5c4ca
 }