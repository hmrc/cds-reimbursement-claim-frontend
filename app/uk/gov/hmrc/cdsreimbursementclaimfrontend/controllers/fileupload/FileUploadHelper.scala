/*
 * Copyright 2021 HM Revenue & Customs
 *
 * Licensed under the Apache License, Version 2.0 (the "License");
 * you may not use this file except in compliance with the License.
 * You may obtain a copy of the License at
 *
 *     http://www.apache.org/licenses/LICENSE-2.0
 *
 * Unless required by applicable law or agreed to in writing, software
 * distributed under the License is distributed on an "AS IS" BASIS,
 * WITHOUT WARRANTIES OR CONDITIONS OF ANY KIND, either express or implied.
 * See the License for the specific language governing permissions and
 * limitations under the License.
 */

package uk.gov.hmrc.cdsreimbursementclaimfrontend.controllers.fileupload

import cats.implicits.{catsSyntaxEq, catsSyntaxOptionId}
import com.google.inject.{Inject, Singleton}
import uk.gov.hmrc.cdsreimbursementclaimfrontend.config._
import uk.gov.hmrc.cdsreimbursementclaimfrontend.controllers.{FileUploadRoutes, ScheduledDocumentUploadRoutes, SupportingEvidenceUploadRoutes}
import uk.gov.hmrc.cdsreimbursementclaimfrontend.models.JourneyStatus.FillingOutClaim
import uk.gov.hmrc.cdsreimbursementclaimfrontend.models.answers.{ScheduledDocumentAnswer, SupportingEvidencesAnswer}
import uk.gov.hmrc.cdsreimbursementclaimfrontend.models.upscan.UpscanCallBack.UpscanSuccess
import uk.gov.hmrc.cdsreimbursementclaimfrontend.models.upscan.{UploadDocument, UploadDocumentType, UploadReference, UpscanUpload}

trait FileUploadHelper[A] {

  val maxUploads: Int
  val configKey: String
  val routes: FileUploadRoutes

  def hasReachedUploadThreshold(maybeAnswer: Option[A]): Boolean

  def hasReference(maybeAnswer: Option[A], uploadReference: UploadReference): Boolean

  def add(
    upload: UpscanUpload,
    callback: UpscanSuccess,
    maybeAnswer: Option[A],
    claim: FillingOutClaim
  ): FillingOutClaim
}

@Singleton
class FileUploadHelperInstances @Inject() (config: FileUploadConfig) {

  implicit object SupportingEvidenceUpload extends FileUploadHelper[SupportingEvidencesAnswer] {

    val configKey: String        = "supporting-evidence"
    val maxUploads: Int          = config.readMaxUploadsValue(configKey)
    val routes: FileUploadRoutes = SupportingEvidenceUploadRoutes

    def hasReachedUploadThreshold(maybeAnswer: Option[SupportingEvidencesAnswer]): Boolean =
      maybeAnswer.exists(_.length >= maxUploads)

    def hasReference(maybeAnswer: Option[SupportingEvidencesAnswer], uploadReference: UploadReference): Boolean =
      maybeAnswer.exists(_.exists(_.uploadReference === uploadReference))

    def add(
      upload: UpscanUpload,
      callback: UpscanSuccess,
      maybeAnswer: Option[SupportingEvidencesAnswer],
      fillingOutClaim: FillingOutClaim
    ): FillingOutClaim = {

      val newEvidence = UploadDocument(
        upload.uploadReference,
        upload.upscanUploadMeta,
        upload.uploadedOn,
        callback,
        callback.fileName,
        None
      )

      val evidences = maybeAnswer.map(_ :+ newEvidence) orElse Some(SupportingEvidencesAnswer(newEvidence))

      FillingOutClaim.of(fillingOutClaim)(_.copy(supportingEvidencesAnswer = evidences))
    }
  }

  implicit object ScheduledDocumentUpload extends FileUploadHelper[ScheduledDocumentAnswer] {

    val configKey: String        = "schedule-of-mrn"
    val maxUploads: Int          = config.readMaxUploadsValue(configKey)
    val routes: FileUploadRoutes = ScheduledDocumentUploadRoutes

    def hasReachedUploadThreshold(maybeAnswer: Option[ScheduledDocumentAnswer]): Boolean =
      maybeAnswer.toList.length >= maxUploads

    def hasReference(maybeAnswer: Option[ScheduledDocumentAnswer], uploadReference: UploadReference): Boolean =
      maybeAnswer.exists(_.uploadDocument.uploadReference === uploadReference)

    def add(
      upload: UpscanUpload,
      callback: UpscanSuccess,
      maybeAnswer: Option[ScheduledDocumentAnswer],
      fillingOutClaim: FillingOutClaim
    ): FillingOutClaim = {

      val answer = ScheduledDocumentAnswer(
        UploadDocument(
          upload.uploadReference,
          upload.upscanUploadMeta,
          upload.uploadedOn,
          callback,
          callback.fileName,
          UploadDocumentType.ScheduleOfMRNs.some
        )
      )

      FillingOutClaim.of(fillingOutClaim)(_.copy(scheduledDocumentAnswer = answer.some))
    }
<<<<<<< HEAD

    def uploadErrorPage: Call =
      uploadRoutes.ScheduleOfMrnDocumentController.handleFileSizeErrorCallback()

    def handleUploadCallback(uploadReference: UploadReference): Call =
      uploadRoutes.ScheduleOfMrnDocumentController.scanProgress(uploadReference)

    def scanSuccessPage(uploadReference: UploadReference): Call =
      uploadRoutes.ScheduleOfMrnDocumentController.review()

    def scanErrorPage: Call = ???

    def reviewPage: Call = ???
=======
>>>>>>> dbfe22ce
  }
}<|MERGE_RESOLUTION|>--- conflicted
+++ resolved
@@ -109,24 +109,7 @@
           UploadDocumentType.ScheduleOfMRNs.some
         )
       )
-
       FillingOutClaim.of(fillingOutClaim)(_.copy(scheduledDocumentAnswer = answer.some))
     }
-<<<<<<< HEAD
-
-    def uploadErrorPage: Call =
-      uploadRoutes.ScheduleOfMrnDocumentController.handleFileSizeErrorCallback()
-
-    def handleUploadCallback(uploadReference: UploadReference): Call =
-      uploadRoutes.ScheduleOfMrnDocumentController.scanProgress(uploadReference)
-
-    def scanSuccessPage(uploadReference: UploadReference): Call =
-      uploadRoutes.ScheduleOfMrnDocumentController.review()
-
-    def scanErrorPage: Call = ???
-
-    def reviewPage: Call = ???
-=======
->>>>>>> dbfe22ce
   }
 }