/*
 * Copyright 2023 HM Revenue & Customs
 *
 * Licensed under the Apache License, Version 2.0 (the "License");
 * you may not use this file except in compliance with the License.
 * You may obtain a copy of the License at
 *
 *     http://www.apache.org/licenses/LICENSE-2.0
 *
 * Unless required by applicable law or agreed to in writing, software
 * distributed under the License is distributed on an "AS IS" BASIS,
 * WITHOUT WARRANTIES OR CONDITIONS OF ANY KIND, either express or implied.
 * See the License for the specific language governing permissions and
 * limitations under the License.
 */

package uk.gov.hmrc.cdsreimbursementclaimfrontend.controllers.overpaymentssingle

import com.github.arturopala.validator.Validator.Validate
import com.google.inject.Inject
import com.google.inject.Singleton
import play.api.data.Form
import play.api.mvc._
import play.twirl.api.HtmlFormat
import uk.gov.hmrc.cdsreimbursementclaimfrontend.config.ErrorHandler
import uk.gov.hmrc.cdsreimbursementclaimfrontend.config.ViewConfig
import uk.gov.hmrc.cdsreimbursementclaimfrontend.controllers.JourneyControllerComponents
import uk.gov.hmrc.cdsreimbursementclaimfrontend.controllers.mixins.CheckDeclarationDetailsMixin
import uk.gov.hmrc.cdsreimbursementclaimfrontend.journeys.OverpaymentsSingleJourney
import uk.gov.hmrc.cdsreimbursementclaimfrontend.journeys.OverpaymentsSingleJourney.Checks._
import uk.gov.hmrc.cdsreimbursementclaimfrontend.models.answers.YesNo
import uk.gov.hmrc.cdsreimbursementclaimfrontend.models.declaration.DisplayDeclaration
import uk.gov.hmrc.cdsreimbursementclaimfrontend.views.html.overpayments.check_declaration_details

import scala.concurrent.ExecutionContext

@Singleton
class CheckDeclarationDetailsController @Inject() (
  val jcc: JourneyControllerComponents,
  checkDeclarationDetailsPage: check_declaration_details
)(implicit val viewConfig: ViewConfig, val errorHandler: ErrorHandler, val ec: ExecutionContext)
    extends OverpaymentsSingleJourneyBaseController
    with CheckDeclarationDetailsMixin {

  // Allow actions only if the MRN and ACC14 declaration are in place, and the EORI has been verified.
  final override val actionPrecondition: Option[Validate[OverpaymentsSingleJourney]] =
    Some(hasMRNAndDisplayDeclaration & declarantOrImporterEoriMatchesUserOrHasBeenVerified)

  final override def getDisplayDeclaration(journey: Journey): Option[DisplayDeclaration] =
    journey.getLeadDisplayDeclaration

  final override def modifyJourney(journey: Journey, claimantDetailsChangeMode: Boolean): Journey =
    journey.withEnterContactDetailsMode(claimantDetailsChangeMode)

  final override def continueRoute(journey: Journey): Call =
<<<<<<< HEAD
    routes.EnterContactDetailsController.show(confirmContactDetails = true)
=======
    routes.EnterContactDetailsController.show
>>>>>>> bd837be7

  final override val enterMovementReferenceNumberRoute: Call =
    routes.EnterMovementReferenceNumberController.submit

  private val postAction: Call =
    routes.CheckDeclarationDetailsController.submit

  override def viewTemplate: (DisplayDeclaration, Form[YesNo], Journey) => Request[_] => HtmlFormat.Appendable = {
    case (decl, form, _) =>
      implicit request =>
        checkDeclarationDetailsPage(decl, form, false, postAction, Some("single"))
  }

}<|MERGE_RESOLUTION|>--- conflicted
+++ resolved
@@ -53,11 +53,7 @@
     journey.withEnterContactDetailsMode(claimantDetailsChangeMode)
 
   final override def continueRoute(journey: Journey): Call =
-<<<<<<< HEAD
-    routes.EnterContactDetailsController.show(confirmContactDetails = true)
-=======
     routes.EnterContactDetailsController.show
->>>>>>> bd837be7
 
   final override val enterMovementReferenceNumberRoute: Call =
     routes.EnterMovementReferenceNumberController.submit
