/*
 * Copyright 2022 HM Revenue & Customs
 *
 * Licensed under the Apache License, Version 2.0 (the "License");
 * you may not use this file except in compliance with the License.
 * You may obtain a copy of the License at
 *
 *     http://www.apache.org/licenses/LICENSE-2.0
 *
 * Unless required by applicable law or agreed to in writing, software
 * distributed under the License is distributed on an "AS IS" BASIS,
 * WITHOUT WARRANTIES OR CONDITIONS OF ANY KIND, either express or implied.
 * See the License for the specific language governing permissions and
 * limitations under the License.
 */

package uk.gov.hmrc.cdsreimbursementclaimfrontend.controllers.claims

import com.google.inject.Inject
import com.google.inject.Singleton
import play.api.data.Form
import play.api.data.Forms.mapping
import play.api.data.Forms.text
import play.api.mvc.Action
import play.api.mvc.AnyContent
import play.api.mvc.MessagesControllerComponents
import uk.gov.hmrc.cdsreimbursementclaimfrontend.cache.SessionCache
import uk.gov.hmrc.cdsreimbursementclaimfrontend.config.ViewConfig
import uk.gov.hmrc.cdsreimbursementclaimfrontend.controllers.SessionDataExtractor
import uk.gov.hmrc.cdsreimbursementclaimfrontend.controllers.SessionUpdates
import uk.gov.hmrc.cdsreimbursementclaimfrontend.controllers.actions.AuthenticatedAction
import uk.gov.hmrc.cdsreimbursementclaimfrontend.controllers.actions.SessionDataAction
import uk.gov.hmrc.cdsreimbursementclaimfrontend.controllers.actions.WithAuthAndSessionDataAction
import uk.gov.hmrc.cdsreimbursementclaimfrontend.controllers.claims.ChooseClaimTypeController._
import uk.gov.hmrc.cdsreimbursementclaimfrontend.controllers.claims.{routes => claimRoutes}
<<<<<<< HEAD
import uk.gov.hmrc.cdsreimbursementclaimfrontend.controllers.SessionDataExtractor
import uk.gov.hmrc.cdsreimbursementclaimfrontend.controllers.SessionUpdates
=======
import uk.gov.hmrc.cdsreimbursementclaimfrontend.controllers.rejectedgoods.{routes => rejectGoodsRoutes}
>>>>>>> ff63b59e
import uk.gov.hmrc.cdsreimbursementclaimfrontend.utils.Logging
import uk.gov.hmrc.cdsreimbursementclaimfrontend.views.html.{claims => pages}
import uk.gov.hmrc.play.bootstrap.frontend.controller.FrontendController

<<<<<<< HEAD
import scala.concurrent.ExecutionContext
=======
>>>>>>> ff63b59e
import scala.concurrent.Future

@Singleton
class ChooseClaimTypeController @Inject() (
  val authenticatedAction: AuthenticatedAction,
  val sessionDataAction: SessionDataAction,
  val sessionStore: SessionCache,
  chooseClaimTypePage: pages.choose_claim_type
)(implicit viewConfig: ViewConfig, cc: MessagesControllerComponents)
    extends FrontendController(cc)
    with WithAuthAndSessionDataAction
    with SessionDataExtractor
    with SessionUpdates
    with Logging {

  def show(): Action[AnyContent] =
    authenticatedActionWithSessionData { implicit request =>
      Ok(chooseClaimTypePage(claimFormForm))
    }

  def submit(): Action[AnyContent] = authenticatedActionWithSessionData.async { implicit request =>
    claimFormForm
      .bindFromRequest()
      .fold(
        formWithErrors => {
          if (formWithErrors.data.nonEmpty)
            logger.error(s"Invalid claim form type supplied - ${formWithErrors.data.values.mkString}")
          Future.successful(BadRequest(chooseClaimTypePage(formWithErrors)))
        },
        {
<<<<<<< HEAD
          case C285          =>
            for (_ <- updateSession(sessionStore, request)(_.copy(isRejectedGoods = false)))
              yield Redirect(claimRoutes.SelectTypeOfClaimController.show())
          case RejectedGoods =>
            for (_ <- updateSession(sessionStore, request)(_.copy(isRejectedGoods = true)))
              yield Redirect(claimRoutes.SelectTypeOfClaimController.show())

        }
      )
  }

=======
          case C285          => Future.successful(Redirect(claimRoutes.SelectTypeOfClaimController.show()))
          case RejectedGoods => Future.successful(Redirect(rejectGoodsRoutes.ChooseHowManyMrnsController.show()))
        }
      )
  }
>>>>>>> ff63b59e
}

object ChooseClaimTypeController {
  sealed trait ClaimForm
  case object C285 extends ClaimForm
  case object RejectedGoods extends ClaimForm

  val allowedValues: Seq[String] = Seq("C285", "RejectedGoods")

  val dataKey: String = "choose-claim-type"

  val claimFormForm: Form[ClaimForm] =
    Form(
      mapping(
        dataKey -> text
          .verifying(value => allowedValues.contains(value))
          .transform[ClaimForm](
            {
              case "RejectedGoods" => RejectedGoods
              case "C285"          => C285
            },
            _.toString
          )
      )(identity)(Some(_))
    )
}<|MERGE_RESOLUTION|>--- conflicted
+++ resolved
@@ -33,20 +33,15 @@
 import uk.gov.hmrc.cdsreimbursementclaimfrontend.controllers.actions.WithAuthAndSessionDataAction
 import uk.gov.hmrc.cdsreimbursementclaimfrontend.controllers.claims.ChooseClaimTypeController._
 import uk.gov.hmrc.cdsreimbursementclaimfrontend.controllers.claims.{routes => claimRoutes}
-<<<<<<< HEAD
+import uk.gov.hmrc.cdsreimbursementclaimfrontend.controllers.rejectedgoods.{routes => rejectGoodsRoutes}
 import uk.gov.hmrc.cdsreimbursementclaimfrontend.controllers.SessionDataExtractor
 import uk.gov.hmrc.cdsreimbursementclaimfrontend.controllers.SessionUpdates
-=======
-import uk.gov.hmrc.cdsreimbursementclaimfrontend.controllers.rejectedgoods.{routes => rejectGoodsRoutes}
->>>>>>> ff63b59e
 import uk.gov.hmrc.cdsreimbursementclaimfrontend.utils.Logging
 import uk.gov.hmrc.cdsreimbursementclaimfrontend.views.html.{claims => pages}
 import uk.gov.hmrc.play.bootstrap.frontend.controller.FrontendController
 
-<<<<<<< HEAD
+
 import scala.concurrent.ExecutionContext
-=======
->>>>>>> ff63b59e
 import scala.concurrent.Future
 
 @Singleton
@@ -77,25 +72,12 @@
           Future.successful(BadRequest(chooseClaimTypePage(formWithErrors)))
         },
         {
-<<<<<<< HEAD
-          case C285          =>
-            for (_ <- updateSession(sessionStore, request)(_.copy(isRejectedGoods = false)))
-              yield Redirect(claimRoutes.SelectTypeOfClaimController.show())
-          case RejectedGoods =>
-            for (_ <- updateSession(sessionStore, request)(_.copy(isRejectedGoods = true)))
-              yield Redirect(claimRoutes.SelectTypeOfClaimController.show())
-
-        }
-      )
-  }
-
-=======
           case C285          => Future.successful(Redirect(claimRoutes.SelectTypeOfClaimController.show()))
           case RejectedGoods => Future.successful(Redirect(rejectGoodsRoutes.ChooseHowManyMrnsController.show()))
         }
       )
   }
->>>>>>> ff63b59e
+
 }
 
 object ChooseClaimTypeController {
