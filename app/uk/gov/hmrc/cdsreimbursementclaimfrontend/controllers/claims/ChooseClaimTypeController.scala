--- conflicted
+++ resolved
@@ -59,11 +59,7 @@
         formWithErrors => {
           if (formWithErrors.data.nonEmpty)
             logger.error(s"Invalid claim form type supplied - ${formWithErrors.data.values.mkString}")
-<<<<<<< HEAD
-          BadRequest(chooseClaimTypePage(formWithErrors))
-=======
           Future.successful(BadRequest(chooseClaimTypePage(formWithErrors)))
->>>>>>> edd96cb5
         },
         {
           case C285          => Future.successful(Redirect(claimRoutes.SelectTypeOfClaimController.show()))
