/*
 * Copyright 2021 HM Revenue & Customs
 *
 * Licensed under the Apache License, Version 2.0 (the "License");
 * you may not use this file except in compliance with the License.
 * You may obtain a copy of the License at
 *
 *     http://www.apache.org/licenses/LICENSE-2.0
 *
 * Unless required by applicable law or agreed to in writing, software
 * distributed under the License is distributed on an "AS IS" BASIS,
 * WITHOUT WARRANTIES OR CONDITIONS OF ANY KIND, either express or implied.
 * See the License for the specific language governing permissions and
 * limitations under the License.
 */

package uk.gov.hmrc.cdsreimbursementclaimfrontend.controllers.claims

import cats.data.EitherT
import cats.implicits.catsSyntaxOptionId
import cats.syntax.all._
import com.google.inject.{Inject, Singleton}
import play.api.data.{Form, FormError}
import play.api.i18n.Messages
import play.api.mvc.{Action, AnyContent, Call, MessagesControllerComponents}
import play.twirl.api.HtmlFormat
import uk.gov.hmrc.cdsreimbursementclaimfrontend.cache.SessionCache
import uk.gov.hmrc.cdsreimbursementclaimfrontend.config.{AddressLookupConfig, ErrorHandler, ViewConfig}
import uk.gov.hmrc.cdsreimbursementclaimfrontend.controllers.ReimbursementRoutes.ReimbursementRoutes
import uk.gov.hmrc.cdsreimbursementclaimfrontend.controllers.actions.{AuthenticatedAction, RequestWithSessionData, SessionDataAction, WithAuthAndSessionDataAction}
import uk.gov.hmrc.cdsreimbursementclaimfrontend.controllers.claims.CheckContactDetailsMrnController._
import uk.gov.hmrc.cdsreimbursementclaimfrontend.controllers.{JourneyBindable, SessionDataExtractor, SessionUpdates, YesOrNoQuestionForm, routes => baseRoutes}
import uk.gov.hmrc.cdsreimbursementclaimfrontend.models.JourneyStatus.FillingOutClaim
import uk.gov.hmrc.cdsreimbursementclaimfrontend.models.answers.YesNo.{No, Yes}
import uk.gov.hmrc.cdsreimbursementclaimfrontend.models.address.lookup.AddressLookupOptions.TimeoutConfig
import uk.gov.hmrc.cdsreimbursementclaimfrontend.models.address.lookup.AddressLookupRequest
import uk.gov.hmrc.cdsreimbursementclaimfrontend.models.answers.YesNo
import uk.gov.hmrc.cdsreimbursementclaimfrontend.models.{DraftClaim, Error, MrnContactDetails}
import uk.gov.hmrc.cdsreimbursementclaimfrontend.services.{AddressLookupService, FeatureSwitchService}
import uk.gov.hmrc.cdsreimbursementclaimfrontend.util.toFuture
import uk.gov.hmrc.cdsreimbursementclaimfrontend.utils.Logging
import uk.gov.hmrc.cdsreimbursementclaimfrontend.views.html.{claims => pages}
import uk.gov.hmrc.play.bootstrap.frontend.controller.FrontendController
import java.util.UUID
import scala.concurrent.{ExecutionContext, Future}

@Singleton
class CheckContactDetailsMrnController @Inject() (
  addressLookupService: AddressLookupService,
  addressLookupConfig: AddressLookupConfig,
  val authenticatedAction: AuthenticatedAction,
  val sessionDataAction: SessionDataAction,
  val sessionStore: SessionCache,
  val featureSwitch: FeatureSwitchService,
  cc: MessagesControllerComponents,
  claimantDetailsPage: pages.check_claimant_details
)(implicit viewConfig: ViewConfig, ec: ExecutionContext, errorHandler: ErrorHandler)
    extends FrontendController(cc)
    with WithAuthAndSessionDataAction
    with SessionUpdates
    with SessionDataExtractor
    with Logging {

  implicit val dataExtractor: DraftClaim => Option[MrnContactDetails] = _.mrnContactDetailsAnswer

  def show(implicit journey: JourneyBindable): Action[AnyContent] =
    authenticatedActionWithSessionData.async { implicit request =>
      withAnswersAndRoutes[MrnContactDetails] { (fillingOutClaim, _, router) =>
        if (fillingOutClaim.draftClaim.isMandatoryContactDataAvailable)
          Ok(renderTemplate(whetherContinue, fillingOutClaim, router, mandatoryDataAvailable = true))
        else Redirect(routes.CheckContactDetailsMrnController.addDetailsShow(journey))
      }
    }

  def addDetailsShow(implicit journey: JourneyBindable): Action[AnyContent] =
    authenticatedActionWithSessionData.async { implicit request =>
      withAnswersAndRoutes[MrnContactDetails] { (fillingOutClaim, _, router) =>
        Ok(renderTemplate(whetherContinue, fillingOutClaim, router, mandatoryDataAvailable = false))
      }
    }

  def addDetailsSubmit(implicit journey: JourneyBindable): Action[AnyContent] =
    authenticatedActionWithSessionData.async { implicit request =>
      withAnswersAndRoutes[MrnContactDetails] { (fillingOutClaim, _, router) =>
        val mandatoryDataAvailable = fillingOutClaim.draftClaim.isMandatoryContactDataAvailable
        whetherContinue
          .bindFromRequest()
          .fold(
            formWithErrors => {
              val updatedForm = updatedFormErrors(formWithErrors, mandatoryDataAvailable)
              BadRequest(renderTemplate(updatedForm, fillingOutClaim, router, mandatoryDataAvailable))
            },
            answer => Redirect(router.nextPageForAddClaimantDetails(answer, featureSwitch))
          )
      }
    }

  def submit(implicit journey: JourneyBindable): Action[AnyContent] =
    authenticatedActionWithSessionData.async { implicit request =>
      withAnswersAndRoutes[MrnContactDetails] { (fillingOutClaim, _, router) =>
        val mandatoryDataAvailable = fillingOutClaim.draftClaim.isMandatoryContactDataAvailable
        whetherContinue
          .bindFromRequest()
          .fold(
            formWithErrors => {
              val updatedForm = updatedFormErrors(formWithErrors, mandatoryDataAvailable)
              BadRequest(renderTemplate(updatedForm, fillingOutClaim, router, mandatoryDataAvailable))
            },
            {
              case Yes =>
                Redirect(
                  router.CheckAnswers.when(fillingOutClaim.draftClaim.isComplete)(alternatively =
                    nextPageForChangeClaimantDetails(Yes, featureSwitch)
                  )
                )
              case No  =>
                val updatedClaim = FillingOutClaim.from(fillingOutClaim)(
                  _.copy(mrnContactDetailsAnswer = None, mrnContactAddressAnswer = None)
                )

                EitherT(updateSession(sessionStore, request)(_.copy(journeyStatus = Some(updatedClaim))))
                  .leftMap(err => Error(s"Could not remove contact details: ${err.message}"))
                  .fold(
                    e => logAndDisplayError("Submit Declarant Type error: ").apply(e),
                    _ =>
                      Redirect(
                        router.CheckAnswers.when(fillingOutClaim.draftClaim.isComplete)(alternatively =
                          nextPageForChangeClaimantDetails(No, featureSwitch)
                        )
                      )
                  )
            }
          )
      }
    }

  def changeAddress(implicit journey: JourneyBindable): Action[AnyContent] =
    authenticatedActionWithSessionData.async { implicit request =>
      implicit val timeoutConfig: TimeoutConfig = TimeoutConfig(
        timeoutAmount = viewConfig.timeout,
        timeoutUrl = baseRoutes.StartController.timedOut().url,
        timeoutKeepAliveUrl = viewConfig.buildCompleteSelfUrl(viewConfig.ggKeepAliveUrl).some
      )

      val addressSearchRequest =
        AddressLookupRequest
          .redirectBackTo(routes.CheckContactDetailsMrnController.updateAddress(journey))
          .signOutUserVia(viewConfig.signOutUrl)
          .nameServiceAs("cds-reimbursement-claim")
          .maximumShow(addressLookupConfig.maxAddressesToShow)
          .makeAccessibilityFooterAvailableVia(viewConfig.accessibilityStatementUrl)
          .makePhaseFeedbackAvailableVia(viewConfig.contactHmrcUrl)
          .searchUkAddressOnly(true)
          .showConfirmChangeText(true)
          .showSearchAgainLink(true)
          .showChangeLink(true)
          .showBanner(true)

      val response = addressLookupService initiate addressSearchRequest

      response.fold(logAndDisplayError("Error occurred starting address lookup: "), url => Redirect(url.toString))
    }

  def updateAddress(journey: JourneyBindable, maybeAddressLookupId: Option[UUID] = None): Action[AnyContent] =
    authenticatedActionWithSessionData.async { implicit request =>
      withAnswersAndRoutes[MrnContactDetails] { (claim, _, _) =>
        def updateLookupAddress(id: UUID) =
          for {
            newAddress <- addressLookupService.retrieveUserAddress(id)
            copyClaim   = FillingOutClaim.from(claim)(_.copy(mrnContactAddressAnswer = newAddress.some))
            result     <- EitherT(updateSession(sessionStore, request)(_.copy(journeyStatus = copyClaim.some)))
          } yield result

        maybeAddressLookupId
          .map(updateLookupAddress)
          .getOrElse(EitherT.rightT[Future, Error](()))
          .fold(
            {
              case e @ Error(message, _, _)
                  if message.contains("/address/postcode: error.path.missing") ||
                    message.contains("/address/lines: error.minLength") =>
                logger warn s"Error updating Address Lookup address: $e"
                Redirect(routes.ProblemWithAddressController.problem(journey))
              case e: Error =>
                logAndDisplayError("Error updating Address Lookup address: ")(errorHandler, request)(e)
            },
            _ => Redirect(routes.CheckContactDetailsMrnController.show(journey))
          )
      }(dataExtractor, request, journey)
    }

  def renderTemplate(
    form: Form[YesNo],
    fillingOutClaim: FillingOutClaim,
    router: ReimbursementRoutes,
    mandatoryDataAvailable: Boolean
  )(implicit
    request: RequestWithSessionData[_],
    messages: Messages,
    viewConfig: ViewConfig
  ): HtmlFormat.Appendable =
    claimantDetailsPage(
      form,
      mandatoryDataAvailable,
      fillingOutClaim.draftClaim.extractDetailsRegisteredWithCDS(fillingOutClaim.signedInUserDetails.verifiedEmail),
      fillingOutClaim.draftClaim.extractEstablishmentAddress,
      fillingOutClaim.draftClaim.mrnContactDetailsAnswer,
      fillingOutClaim.draftClaim.mrnContactAddressAnswer,
      router
    )

  def updatedFormErrors[T](formWithErrors: Form[T], mandatoryDataAvailable: Boolean): Form[T] =
    if (mandatoryDataAvailable)
      replaceFormError("error.required", "error.required.change", formWithErrors)
    else replaceFormError("error.required", "error.required.add", formWithErrors)

  def replaceFormError[T](originalError: String, replaceTo: String, formWithErrors: Form[T]): Form[T] =
    formWithErrors.copy(errors = formWithErrors.errors.map { fe =>
      val newMsgs = fe.messages.map(msg => if (msg === originalError) replaceTo else msg)
      FormError(fe.key, newMsgs)
    })

}

object CheckContactDetailsMrnController {

  val checkContactDetailsKey: String = "claimant-details"

  val whetherContinue: Form[YesNo] = YesOrNoQuestionForm(checkContactDetailsKey)
<<<<<<< HEAD
=======

  def extractDetailsRegisteredWithCDS(fillingOutClaim: FillingOutClaim): NamePhoneEmail = {
    val email = fillingOutClaim.signedInUserDetails.verifiedEmail
    Applicative[Option]
      .map2(fillingOutClaim.draftClaim.displayDeclaration, fillingOutClaim.draftClaim.declarantTypeAnswer) {
        (declaration, declarantType) =>
          declarantType match {
            case DeclarantTypeAnswer.Importer | DeclarantTypeAnswer.AssociatedWithImporterCompany =>
              val consignee = declaration.displayResponseDetail.consigneeDetails
              val name      = consignee.map(_.legalName)
              val phone     = consignee.flatMap(_.contactDetails.flatMap(_.telephone))
              NamePhoneEmail(name, phone.map(PhoneNumber(_)), Some(email))
            case DeclarantTypeAnswer.AssociatedWithRepresentativeCompany                          =>
              val declarant = declaration.displayResponseDetail.declarantDetails
              val name      = declarant.legalName
              val phone     = declarant.contactDetails.flatMap(_.telephone)
              NamePhoneEmail(Some(name), phone.map(PhoneNumber(_)), Some(email))
          }
      }
      .getOrElse(NamePhoneEmail(None, None, None))
  }

  def extractEstablishmentAddress(fillingOutClaim: FillingOutClaim): Option[EstablishmentAddress] =
    Applicative[Option]
      .map2(fillingOutClaim.draftClaim.displayDeclaration, fillingOutClaim.draftClaim.declarantTypeAnswer) {
        (declaration, declarantType) =>
          declarantType match {
            case DeclarantTypeAnswer.Importer | DeclarantTypeAnswer.AssociatedWithImporterCompany =>
              declaration.displayResponseDetail.consigneeDetails.map(_.establishmentAddress)
            case DeclarantTypeAnswer.AssociatedWithRepresentativeCompany                          =>
              Some(declaration.displayResponseDetail.declarantDetails.establishmentAddress)
          }
      }
      .flatten

  def nextPageForChangeClaimantDetails(answer: YesNo, featureSwitch: FeatureSwitchService)(implicit
    journey: JourneyBindable
  ): Call =
    answer match {
      case Yes =>
        if (featureSwitch.NorthernIreland.isEnabled())
          routes.ClaimNorthernIrelandController.selectWhetherNorthernIrelandClaim(journey)
        else routes.SelectBasisForClaimController.selectBasisForClaim(journey)
      case No  =>
        routes.CheckContactDetailsMrnController.addDetailsShow(journey)
    }
>>>>>>> e177142f
}<|MERGE_RESOLUTION|>--- conflicted
+++ resolved
@@ -220,50 +220,6 @@
       FormError(fe.key, newMsgs)
     })
 
-}
-
-object CheckContactDetailsMrnController {
-
-  val checkContactDetailsKey: String = "claimant-details"
-
-  val whetherContinue: Form[YesNo] = YesOrNoQuestionForm(checkContactDetailsKey)
-<<<<<<< HEAD
-=======
-
-  def extractDetailsRegisteredWithCDS(fillingOutClaim: FillingOutClaim): NamePhoneEmail = {
-    val email = fillingOutClaim.signedInUserDetails.verifiedEmail
-    Applicative[Option]
-      .map2(fillingOutClaim.draftClaim.displayDeclaration, fillingOutClaim.draftClaim.declarantTypeAnswer) {
-        (declaration, declarantType) =>
-          declarantType match {
-            case DeclarantTypeAnswer.Importer | DeclarantTypeAnswer.AssociatedWithImporterCompany =>
-              val consignee = declaration.displayResponseDetail.consigneeDetails
-              val name      = consignee.map(_.legalName)
-              val phone     = consignee.flatMap(_.contactDetails.flatMap(_.telephone))
-              NamePhoneEmail(name, phone.map(PhoneNumber(_)), Some(email))
-            case DeclarantTypeAnswer.AssociatedWithRepresentativeCompany                          =>
-              val declarant = declaration.displayResponseDetail.declarantDetails
-              val name      = declarant.legalName
-              val phone     = declarant.contactDetails.flatMap(_.telephone)
-              NamePhoneEmail(Some(name), phone.map(PhoneNumber(_)), Some(email))
-          }
-      }
-      .getOrElse(NamePhoneEmail(None, None, None))
-  }
-
-  def extractEstablishmentAddress(fillingOutClaim: FillingOutClaim): Option[EstablishmentAddress] =
-    Applicative[Option]
-      .map2(fillingOutClaim.draftClaim.displayDeclaration, fillingOutClaim.draftClaim.declarantTypeAnswer) {
-        (declaration, declarantType) =>
-          declarantType match {
-            case DeclarantTypeAnswer.Importer | DeclarantTypeAnswer.AssociatedWithImporterCompany =>
-              declaration.displayResponseDetail.consigneeDetails.map(_.establishmentAddress)
-            case DeclarantTypeAnswer.AssociatedWithRepresentativeCompany                          =>
-              Some(declaration.displayResponseDetail.declarantDetails.establishmentAddress)
-          }
-      }
-      .flatten
-
   def nextPageForChangeClaimantDetails(answer: YesNo, featureSwitch: FeatureSwitchService)(implicit
     journey: JourneyBindable
   ): Call =
@@ -275,5 +231,11 @@
       case No  =>
         routes.CheckContactDetailsMrnController.addDetailsShow(journey)
     }
->>>>>>> e177142f
+}
+
+object CheckContactDetailsMrnController {
+
+  val checkContactDetailsKey: String = "claimant-details"
+
+  val whetherContinue: Form[YesNo] = YesOrNoQuestionForm(checkContactDetailsKey)
 }