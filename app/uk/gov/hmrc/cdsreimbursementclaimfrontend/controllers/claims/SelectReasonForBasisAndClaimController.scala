/*
 * Copyright 2021 HM Revenue & Customs
 *
 * Licensed under the Apache License, Version 2.0 (the "License");
 * you may not use this file except in compliance with the License.
 * You may obtain a copy of the License at
 *
 *     http://www.apache.org/licenses/LICENSE-2.0
 *
 * Unless required by applicable law or agreed to in writing, software
 * distributed under the License is distributed on an "AS IS" BASIS,
 * WITHOUT WARRANTIES OR CONDITIONS OF ANY KIND, either express or implied.
 * See the License for the specific language governing permissions and
 * limitations under the License.
 */

package uk.gov.hmrc.cdsreimbursementclaimfrontend.controllers.claims

import cats.data.EitherT
import cats.syntax.eq._
import com.google.inject.{Inject, Singleton}
import play.api.data.Forms.{mapping, number}
import play.api.data._
import play.api.libs.json.{Json, OFormat}
import play.api.mvc.{Action, AnyContent, MessagesControllerComponents, Result}
import uk.gov.hmrc.cdsreimbursementclaimfrontend.cache.SessionCache
import uk.gov.hmrc.cdsreimbursementclaimfrontend.config.{ErrorHandler, ViewConfig}
import uk.gov.hmrc.cdsreimbursementclaimfrontend.controllers.actions.{AuthenticatedAction, RequestWithSessionData, SessionDataAction, WithAuthAndSessionDataAction}
import uk.gov.hmrc.cdsreimbursementclaimfrontend.controllers.{SessionUpdates, routes => baseRoutes}
import uk.gov.hmrc.cdsreimbursementclaimfrontend.models.BasisOfClaim.{allClaimsIntToType, allClaimsTypeToInt, allClaimsTypes}
import uk.gov.hmrc.cdsreimbursementclaimfrontend.models.JourneyStatus.FillingOutClaim
import uk.gov.hmrc.cdsreimbursementclaimfrontend.models.ReasonAndBasisOfClaimAnswer.{CompleteReasonAndBasisOfClaimAnswer, IncompleteReasonAndBasisOfClaimAnswer}
import uk.gov.hmrc.cdsreimbursementclaimfrontend.models._
import uk.gov.hmrc.cdsreimbursementclaimfrontend.services.FeatureSwitchService
import uk.gov.hmrc.cdsreimbursementclaimfrontend.util.toFuture
import uk.gov.hmrc.cdsreimbursementclaimfrontend.utils.Logging
import uk.gov.hmrc.cdsreimbursementclaimfrontend.utils.Logging._
import uk.gov.hmrc.cdsreimbursementclaimfrontend.views.html.{claims => pages}
import uk.gov.hmrc.play.bootstrap.frontend.controller.FrontendController

import scala.concurrent.{ExecutionContext, Future}

@Singleton
class SelectReasonForBasisAndClaimController @Inject() (
  val authenticatedAction: AuthenticatedAction,
  val sessionDataAction: SessionDataAction,
  val sessionCache: SessionCache,
  featureSwitch: FeatureSwitchService,
  selectReasonForClaimAndBasisPage: pages.select_reason_and_basis_for_claim
)(implicit ec: ExecutionContext, viewConfig: ViewConfig, cc: MessagesControllerComponents, errorHandler: ErrorHandler)
    extends FrontendController(cc)
    with WithAuthAndSessionDataAction
    with SessionUpdates
    with Logging {

  private def withSelectReasonForClaim(
    f: (
      SessionData,
      FillingOutClaim,
      ReasonAndBasisOfClaimAnswer
    ) => Future[Result]
  )(implicit request: RequestWithSessionData[_]): Future[Result] =
    request.sessionData.flatMap(s => s.journeyStatus.map(s -> _)) match {
      case Some(
            (
              s,
              r @ FillingOutClaim(_, _, c: DraftClaim)
            )
          ) =>
        val maybeReasonForClaim = c.fold(
          _.reasonForBasisAndClaimAnswer
        )
        maybeReasonForClaim.fold[Future[Result]](
          f(s, r, IncompleteReasonAndBasisOfClaimAnswer.empty)
        )(f(s, r, _))
      case _ => Redirect(baseRoutes.StartController.start())
    }

  def selectReasonForClaimAndBasis(): Action[AnyContent] =
    (featureSwitch.EntryNumber.hideIfNotEnabled andThen authenticatedActionWithSessionData).async { implicit request =>
      withSelectReasonForClaim { (_, _, answers) =>
        answers.fold(
          ifIncomplete =>
            ifIncomplete.maybeSelectReasonForClaimAndBasis match {
              case Some(selectReasonForClaimAndBasis) =>
                Ok(
                  selectReasonForClaimAndBasisPage(
                    SelectReasonForBasisAndClaimController.reasonForClaimForm.fill(
                      selectReasonForClaimAndBasis
                    )
                  )
                )
              case None                               =>
                Ok(
                  selectReasonForClaimAndBasisPage(
                    SelectReasonForBasisAndClaimController.reasonForClaimForm
                  )
                )
            },
          ifComplete =>
            Ok(
              selectReasonForClaimAndBasisPage(
                SelectReasonForBasisAndClaimController.reasonForClaimForm.fill(
                  ifComplete.selectReasonForBasisAndClaim
                )
              )
            )
        )
      }
    }

  def selectReasonForClaimAndBasisSubmit(): Action[AnyContent] =
    (featureSwitch.EntryNumber.hideIfNotEnabled andThen authenticatedActionWithSessionData).async { implicit request =>
      withSelectReasonForClaim { (_, fillingOutClaim, answers) =>
        SelectReasonForBasisAndClaimController.reasonForClaimForm
          .bindFromRequest()
          .fold(
            requestFormWithErrors =>
              BadRequest(
                selectReasonForClaimAndBasisPage(
                  requestFormWithErrors
                )
              ),
            reasonForClaimAndBasis => {
              val updatedAnswers: ReasonAndBasisOfClaimAnswer = answers.fold(
                _ => CompleteReasonAndBasisOfClaimAnswer(reasonForClaimAndBasis),
                complete => complete.copy(selectReasonForBasisAndClaim = reasonForClaimAndBasis)
              )
              val newDraftClaim                               =
                fillingOutClaim.draftClaim
                  .fold(_.copy(reasonForBasisAndClaimAnswer = Some(updatedAnswers), basisOfClaimAnswer = None))

              val updatedJourney = fillingOutClaim.copy(draftClaim = newDraftClaim)

              val result = EitherT
                .liftF(updateSession(sessionCache, request)(_.copy(journeyStatus = Some(updatedJourney))))
                .leftMap((_: Unit) => Error("could not update session"))

              result.fold(
                e => {
                  logger.warn("could not store reason for reason and basis answer", e)
                  errorHandler.errorResult()
                },
                _ =>
                  reasonForClaimAndBasis.basisForClaim match {
                    case BasisOfClaim.DuplicateEntry =>
                      Redirect(routes.EnterMovementReferenceNumberController.enterDuplicateMrn())
                    case _                           => Redirect(routes.EnterCommoditiesDetailsController.enterCommoditiesDetails())
                  }
              )
            }
          )
      }

    }

  def changeReasonForClaimAndBasis(): Action[AnyContent] =
    (featureSwitch.EntryNumber.hideIfNotEnabled andThen authenticatedActionWithSessionData).async { implicit request =>
      withSelectReasonForClaim { (_, _, answers) =>
        answers.fold(
          ifIncomplete =>
            ifIncomplete.maybeSelectReasonForClaimAndBasis match {
              case Some(selectReasonForClaimAndBasis) =>
                Ok(
                  selectReasonForClaimAndBasisPage(
                    SelectReasonForBasisAndClaimController.reasonForClaimForm.fill(
                      selectReasonForClaimAndBasis
                    ),
                    isAmend = true
                  )
                )
              case None                               =>
                Ok(
                  selectReasonForClaimAndBasisPage(
                    SelectReasonForBasisAndClaimController.reasonForClaimForm,
                    isAmend = true
                  )
                )
            },
          ifComplete =>
            Ok(
              selectReasonForClaimAndBasisPage(
                SelectReasonForBasisAndClaimController.reasonForClaimForm.fill(
                  ifComplete.selectReasonForBasisAndClaim
                ),
                isAmend = true
              )
            )
        )
      }
    }

  def changeReasonForClaimAndBasisSubmit(): Action[AnyContent] =
    (featureSwitch.EntryNumber.hideIfNotEnabled andThen authenticatedActionWithSessionData).async { implicit request =>
      withSelectReasonForClaim { (_, fillingOutClaim, answers) =>
        SelectReasonForBasisAndClaimController.reasonForClaimForm
          .bindFromRequest()
          .fold(
            requestFormWithErrors =>
              BadRequest(
                selectReasonForClaimAndBasisPage(
                  requestFormWithErrors,
<<<<<<< HEAD
                  true
=======
                  routes.EnterDetailsRegisteredWithCdsController.enterDetailsRegisteredWithCds(),
                  isAmend = true
>>>>>>> 76e08cb7
                )
              ),
            reasonForClaimAndBasis => {
              val updatedAnswers: ReasonAndBasisOfClaimAnswer = answers.fold(
                _ => CompleteReasonAndBasisOfClaimAnswer(reasonForClaimAndBasis),
                complete => complete.copy(selectReasonForBasisAndClaim = reasonForClaimAndBasis)
              )
              val newDraftClaim                               =
                fillingOutClaim.draftClaim.fold(_.copy(reasonForBasisAndClaimAnswer = Some(updatedAnswers)))

              val updatedJourney = fillingOutClaim.copy(draftClaim = newDraftClaim)

              val result = EitherT
                .liftF(updateSession(sessionCache, request)(_.copy(journeyStatus = Some(updatedJourney))))
                .leftMap((_: Unit) => Error("could not update session"))

              result.fold(
                e => {
                  logger.warn("could not store reason for reason and basis answer", e)
                  errorHandler.errorResult()
                },
                _ => Redirect(routes.CheckYourAnswersAndSubmitController.checkAllAnswers())
              )
            }
          )
      }

    }
}

object SelectReasonForBasisAndClaimController {

  final case class SelectReasonForClaimAndBasis(
    basisForClaim: BasisOfClaim,
    reasonForClaim: ReasonForClaim
  )

  object SelectReasonForClaimAndBasis {
    implicit val format: OFormat[SelectReasonForClaimAndBasis] = Json.format[SelectReasonForClaimAndBasis]
  }

  val reasonForClaimForm: Form[SelectReasonForClaimAndBasis] =
    Form(
      mapping(
        "select-reason-and-basis-for-claim.basis"  -> number
          .verifying("invalid basis for claim", a => allClaimsTypes.map(_.value).contains(a))
          .transform[BasisOfClaim](allClaimsIntToType, allClaimsTypeToInt),
        "select-reason-and-basis-for-claim.reason" -> number
          .verifying(
            "invalid basis for reason",
            reason =>
              reason === 0 ||
                // $COVERAGE-OFF$
                reason === 1 ||
                reason === 2 ||
                reason === 3
            // $COVERAGE-ON$
          )
          .transform[ReasonForClaim](
            {
              case 0 => ReasonForClaim.MailForOrderGoods
              // $COVERAGE-OFF$
              case 1 => ReasonForClaim.Overpayment
              case 2 => ReasonForClaim.SpecialGoods
              // $COVERAGE-ON$
            },
            {
              case ReasonForClaim.MailForOrderGoods => 0
              // $COVERAGE-OFF$
              case ReasonForClaim.Overpayment       => 1
              case ReasonForClaim.SpecialGoods      => 2
              // $COVERAGE-ON$
            }
          )
      )(SelectReasonForClaimAndBasis.apply)(SelectReasonForClaimAndBasis.unapply)
    )

}<|MERGE_RESOLUTION|>--- conflicted
+++ resolved
@@ -200,12 +200,7 @@
               BadRequest(
                 selectReasonForClaimAndBasisPage(
                   requestFormWithErrors,
-<<<<<<< HEAD
-                  true
-=======
-                  routes.EnterDetailsRegisteredWithCdsController.enterDetailsRegisteredWithCds(),
                   isAmend = true
->>>>>>> 76e08cb7
                 )
               ),
             reasonForClaimAndBasis => {
