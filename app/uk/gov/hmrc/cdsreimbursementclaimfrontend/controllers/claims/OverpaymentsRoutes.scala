--- conflicted
+++ resolved
@@ -18,9 +18,10 @@
 
 import play.api.mvc.Call
 import uk.gov.hmrc.cdsreimbursementclaimfrontend.controllers.JourneyBindable
+
+import uk.gov.hmrc.cdsreimbursementclaimfrontend.controllers.overpaymentssingle.{routes => overpaymentsSingleRoutes}
 import uk.gov.hmrc.cdsreimbursementclaimfrontend.controllers.overpaymentsmultiple.{routes => overpaymentsMultipleRoutes}
 import uk.gov.hmrc.cdsreimbursementclaimfrontend.controllers.overpaymentsscheduled.{routes => overpaymentsScheduledRoutes}
-import uk.gov.hmrc.cdsreimbursementclaimfrontend.controllers.overpaymentssingle.{routes => overpaymentsSingleRoutes}
 
 object OverpaymentsRoutes {
 
@@ -158,7 +159,17 @@
     }
   }
 
-<<<<<<< HEAD
+  object SelectBasisForClaimController {
+    def selectBasisForClaim(journey: JourneyBindable): Call = journey match {
+      case JourneyBindable.Single    =>
+        overpaymentsSingleRoutes.SelectBasisForClaimController.selectBasisForClaim
+      case JourneyBindable.Multiple  =>
+        overpaymentsMultipleRoutes.SelectBasisForClaimController.selectBasisForClaim
+      case JourneyBindable.Scheduled =>
+        overpaymentsScheduledRoutes.SelectBasisForClaimController.selectBasisForClaim
+    }
+  }
+
   object BankAccountController {
     def checkBankAccountDetails(journey: JourneyBindable): Call = journey match {
       case JourneyBindable.Single    => overpaymentsSingleRoutes.BankAccountController.checkBankAccountDetails
@@ -178,16 +189,5 @@
       case JourneyBindable.Scheduled => overpaymentsScheduledRoutes.BankAccountController.enterBankAccountDetailsSubmit
     }
 
-=======
-  object SelectBasisForClaimController {
-    def selectBasisForClaim(journey: JourneyBindable): Call = journey match {
-      case JourneyBindable.Single    =>
-        overpaymentsSingleRoutes.SelectBasisForClaimController.selectBasisForClaim
-      case JourneyBindable.Multiple  =>
-        overpaymentsMultipleRoutes.SelectBasisForClaimController.selectBasisForClaim
-      case JourneyBindable.Scheduled =>
-        overpaymentsScheduledRoutes.SelectBasisForClaimController.selectBasisForClaim
-    }
->>>>>>> 688f54ba
   }
 }