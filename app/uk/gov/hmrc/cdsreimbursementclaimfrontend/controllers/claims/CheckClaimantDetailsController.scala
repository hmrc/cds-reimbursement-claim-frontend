/*
 * Copyright 2021 HM Revenue & Customs
 *
 * Licensed under the Apache License, Version 2.0 (the "License");
 * you may not use this file except in compliance with the License.
 * You may obtain a copy of the License at
 *
 *     http://www.apache.org/licenses/LICENSE-2.0
 *
 * Unless required by applicable law or agreed to in writing, software
 * distributed under the License is distributed on an "AS IS" BASIS,
 * WITHOUT WARRANTIES OR CONDITIONS OF ANY KIND, either express or implied.
 * See the License for the specific language governing permissions and
 * limitations under the License.
 */

package uk.gov.hmrc.cdsreimbursementclaimfrontend.controllers.claims

import cats.Applicative
import cats.data.EitherT
import cats.implicits.catsSyntaxOptionId
import cats.syntax.eq._
import com.google.inject.{Inject, Singleton}
import julienrf.json.derived
import play.api.data.Forms.{mapping, number}
import play.api.data.{Form, FormError}
import play.api.i18n.Messages
import play.api.libs.json.OFormat
import play.api.mvc.{Action, AnyContent, MessagesControllerComponents}
import play.twirl.api.HtmlFormat
import uk.gov.hmrc.cdsreimbursementclaimfrontend.cache.SessionCache
import uk.gov.hmrc.cdsreimbursementclaimfrontend.config.{AddressLookupConfig, ErrorHandler, ViewConfig}
import uk.gov.hmrc.cdsreimbursementclaimfrontend.controllers.ReimbursementRoutes.ReimbursementRoutes
import uk.gov.hmrc.cdsreimbursementclaimfrontend.controllers.actions.{AuthenticatedAction, RequestWithSessionData, SessionDataAction, WithAuthAndSessionDataAction}
import uk.gov.hmrc.cdsreimbursementclaimfrontend.controllers.claims.CheckClaimantDetailsController._
import uk.gov.hmrc.cdsreimbursementclaimfrontend.controllers.{SessionDataExtractor, SessionUpdates, routes => baseRoutes}
import uk.gov.hmrc.cdsreimbursementclaimfrontend.models.DraftClaim.DraftC285Claim
import uk.gov.hmrc.cdsreimbursementclaimfrontend.models.JourneyStatus.FillingOutClaim
import uk.gov.hmrc.cdsreimbursementclaimfrontend.models.address.Address.NonUkAddress
import uk.gov.hmrc.cdsreimbursementclaimfrontend.models.address.Country
import uk.gov.hmrc.cdsreimbursementclaimfrontend.models.address.lookup.AddressLookupOptions.TimeoutConfig
import uk.gov.hmrc.cdsreimbursementclaimfrontend.models.address.lookup.AddressLookupRequest
import uk.gov.hmrc.cdsreimbursementclaimfrontend.models.declaration.EstablishmentAddress
import uk.gov.hmrc.cdsreimbursementclaimfrontend.models.phonenumber.PhoneNumber
<<<<<<< HEAD
import uk.gov.hmrc.cdsreimbursementclaimfrontend.models.{DeclarantTypeAnswer, Error, NamePhoneEmail}
import uk.gov.hmrc.cdsreimbursementclaimfrontend.services.AddressLookupService
=======
import uk.gov.hmrc.cdsreimbursementclaimfrontend.models.{DeclarantTypeAnswer, Error, MrnContactDetails, NamePhoneEmail}
>>>>>>> fad975df
import uk.gov.hmrc.cdsreimbursementclaimfrontend.util.toFuture
import uk.gov.hmrc.cdsreimbursementclaimfrontend.utils.Logging
import uk.gov.hmrc.cdsreimbursementclaimfrontend.views.html.{claims => pages}
import uk.gov.hmrc.play.bootstrap.frontend.controller.FrontendController

import java.util.UUID
import scala.concurrent.{ExecutionContext, Future}

@Singleton
class CheckClaimantDetailsController @Inject() (
  addressLookupService: AddressLookupService,
  addressLookupConfig: AddressLookupConfig,
  val authenticatedAction: AuthenticatedAction,
  val sessionDataAction: SessionDataAction,
  val sessionStore: SessionCache,
  cc: MessagesControllerComponents,
  claimantDetails: pages.check_claimant_details
)(implicit viewConfig: ViewConfig, ec: ExecutionContext, errorHandler: ErrorHandler)
    extends FrontendController(cc)
    with WithAuthAndSessionDataAction
    with SessionUpdates
    with SessionDataExtractor
    with Logging {

  implicit val dataExtractor: DraftC285Claim => Option[MrnContactDetails] = _.mrnContactDetailsAnswer

  def show(implicit journey: JourneyBindable): Action[AnyContent] =
    authenticatedActionWithSessionData.async { implicit request =>
      withAnswersAndRoutes[MrnContactDetails] { (fillingOutClaim, _, router) =>
        Ok(renderTemplate(checkClaimantDetailsAnswerForm, fillingOutClaim, router))
      }
    }

  def add(implicit journey: JourneyBindable): Action[AnyContent] =
    authenticatedActionWithSessionData.async { implicit request =>
      withAnswersAndRoutes[MrnContactDetails] { (fillingOutClaim, _, router) =>
        val mandatoryDataAvailable = validateSessionOrAcc14(fillingOutClaim)
        checkClaimantDetailsAnswerForm
          .bindFromRequest()
          .fold(
            formWithErrors => {
              val updatedForm = updatedFormErrors(formWithErrors, mandatoryDataAvailable)
              BadRequest(renderTemplate(updatedForm, fillingOutClaim, router))
            },
            formOk => Redirect(router.nextPageForAddClaimantDetails(formOk))
          )
      }
    }

  def change(implicit journey: JourneyBindable): Action[AnyContent] =
    authenticatedActionWithSessionData.async { implicit request =>
      withAnswersAndRoutes[MrnContactDetails] { (fillingOutClaim, _, router) =>
        val mandatoryDataAvailable = validateSessionOrAcc14(fillingOutClaim)
        checkClaimantDetailsAnswerForm
          .bindFromRequest()
          .fold(
            formWithErrors => {
              val updatedForm = updatedFormErrors(formWithErrors, mandatoryDataAvailable)
              BadRequest(renderTemplate(updatedForm, fillingOutClaim, router))
            },
            formOk =>
              formOk match {
                case YesClaimantDetailsAnswer =>
                  Redirect(router.nextPageForChangeClaimantDetails(formOk))
                case NoClaimantDetailsAnswer  =>
                  val updatedClaim = removeContactDetails(fillingOutClaim)
                  EitherT(updateSession(sessionStore, request)(_.copy(journeyStatus = Some(updatedClaim))))
                    .leftMap(err => Error(s"Could not remove contact details: ${err.message}"))
                    .fold(
                      e => logAndDisplayError("Submit Declarant Type error: ").apply(e),
                      _ => Redirect(router.nextPageForChangeClaimantDetails(formOk))
                    )
              }
          )
      }
    }

  def changeAddress(implicit journey: JourneyBindable): Action[AnyContent] =
    authenticatedActionWithSessionData.async { implicit request =>
      implicit val timeoutConfig: TimeoutConfig = TimeoutConfig(
        timeoutAmount = viewConfig.timeout,
        timeoutUrl = viewConfig.buildCompleteSelfUrl(baseRoutes.StartController.timedOut()),
        timeoutKeepAliveUrl = viewConfig.buildCompleteSelfUrl(viewConfig.ggKeepAliveUrl).some
      )

      val addressSearchRequest =
        AddressLookupRequest
          .redirectBackTo(routes.CheckClaimantDetailsController.updateAddress(journey))
          .signOutUserVia(viewConfig.signOutUrl)
          .nameServiceAs("cds-reimbursement-claim")
          .maximumShow(addressLookupConfig.maxAddressesToShow)
          .makeAccessibilityFooterAvailableVia(viewConfig.accessibilityStatementUrl)
          .makePhaseFeedbackAvailableVia(viewConfig.contactHmrcUrl)
          .searchUkAddressOnly(true)
          .showConfirmChangeText(true)
          .showSearchAgainLink(true)
          .showChangeLink(true)
          .showBanner(true)

      val response = addressLookupService initiate addressSearchRequest

      response.fold(logAndDisplayError("Error occurred starting address lookup: "), url => Redirect(url.toString))
    }

  def updateAddress(journey: JourneyBindable, maybeId: Option[UUID] = None): Action[AnyContent] =
    authenticatedActionWithSessionData.async { implicit request =>
      println(journey)
      maybeId.fold(Future.successful(BadRequest("")))(
        addressLookupService
          .retrieveUserAddress(_)
          .fold(
            logAndDisplayError("Error retrieving address: "),
            address => Ok(address.toString)
          )
      )
    }

  def renderTemplate(
    form: Form[CheckClaimantDetailsAnswer],
    fillingOutClaim: FillingOutClaim,
    router: ReimbursementRoutes
  )(implicit
    request: RequestWithSessionData[_],
    messages: Messages,
    viewConfig: ViewConfig
  ): HtmlFormat.Appendable = {
    val mandatoryDataAvailable = validateSessionOrAcc14(fillingOutClaim)
    claimantDetails(
      form,
      mandatoryDataAvailable,
      extractDetailsRegisteredWithCDS(fillingOutClaim),
      extractEstablishmentAddress(fillingOutClaim),
      extractContactDetails(fillingOutClaim),
      extractContactAddress(fillingOutClaim),
      router
    )
  }

  def updatedFormErrors[T](formWithErrors: Form[T], mandatoryDataAvailable: Boolean): Form[T] =
    mandatoryDataAvailable match {
      case true  => replaceFormError("error.required", "error.required.change", formWithErrors)
      case false => replaceFormError("error.required", "error.required.add", formWithErrors)
    }

  def replaceFormError[T](originalError: String, replaceTo: String, formWithErrors: Form[T]): Form[T] =
    formWithErrors.copy(errors = formWithErrors.errors.map { fe =>
      val newMsgs = fe.messages.map(msg => if (msg === originalError) replaceTo else msg)
      FormError(fe.key, newMsgs)
    })

}

object CheckClaimantDetailsController {
  val languageKey: String = "claimant-details"

  sealed trait CheckClaimantDetailsAnswer extends Product with Serializable

  case object YesClaimantDetailsAnswer extends CheckClaimantDetailsAnswer
  case object NoClaimantDetailsAnswer extends CheckClaimantDetailsAnswer

  val checkClaimantDetailsAnswerForm: Form[CheckClaimantDetailsAnswer] =
    Form(
      mapping(
        languageKey -> number
          .verifying("invalid", a => a === 0 || a === 1)
          .transform[CheckClaimantDetailsAnswer](
            value =>
              if (value === 0) YesClaimantDetailsAnswer
              else NoClaimantDetailsAnswer,
            {
              case YesClaimantDetailsAnswer => 0
              case NoClaimantDetailsAnswer  => 1
            }
          )
      )(identity)(Some(_))
    )

  implicit val format: OFormat[CheckClaimantDetailsAnswer] = derived.oformat[CheckClaimantDetailsAnswer]()

  def extractDetailsRegisteredWithCDS(fillingOutClaim: FillingOutClaim): NamePhoneEmail = {
    val draftC285Claim = fillingOutClaim.draftClaim.fold(identity)
    val email          = fillingOutClaim.signedInUserDetails.verifiedEmail
    Applicative[Option]
      .map2(draftC285Claim.displayDeclaration, draftC285Claim.declarantTypeAnswer) { (declaration, declarantType) =>
        declarantType match {
          case DeclarantTypeAnswer.Importer | DeclarantTypeAnswer.AssociatedWithImporterCompany =>
            val consignee = declaration.displayResponseDetail.consigneeDetails
            val name      = consignee.map(_.legalName)
            val phone     = consignee.flatMap(_.contactDetails.flatMap(_.telephone))
            NamePhoneEmail(name, phone.map(PhoneNumber(_)), Some(email))
          case DeclarantTypeAnswer.AssociatedWithRepresentativeCompany                          =>
            val declarant = declaration.displayResponseDetail.declarantDetails
            val name      = declarant.legalName
            val phone     = declarant.contactDetails.flatMap(_.telephone)
            NamePhoneEmail(Some(name), phone.map(PhoneNumber(_)), Some(email))
        }
      }
      .getOrElse(NamePhoneEmail(None, None, None))
  }

  def extractEstablishmentAddress(fillingOutClaim: FillingOutClaim): Option[EstablishmentAddress] = {
    val draftC285Claim = fillingOutClaim.draftClaim.fold(identity)
    Applicative[Option]
      .map2(draftC285Claim.displayDeclaration, draftC285Claim.declarantTypeAnswer) { (declaration, declarantType) =>
        declarantType match {
          case DeclarantTypeAnswer.Importer | DeclarantTypeAnswer.AssociatedWithImporterCompany =>
            declaration.displayResponseDetail.consigneeDetails.map(_.establishmentAddress)
          case DeclarantTypeAnswer.AssociatedWithRepresentativeCompany                          =>
            Some(declaration.displayResponseDetail.declarantDetails.establishmentAddress)
        }
      }
      .getOrElse(None)
  }

  def extractContactDetails(fillingOutClaim: FillingOutClaim): NamePhoneEmail = {
    val draftC285Claim = fillingOutClaim.draftClaim.fold(identity)
    val email          = fillingOutClaim.signedInUserDetails.verifiedEmail
    draftC285Claim.mrnContactDetailsAnswer
      .map { contact =>
        NamePhoneEmail(Option(contact.fullName), Option(contact.phoneNumber), Option(contact.emailAddress))
      }
      .orElse(
        Applicative[Option]
          .map2(draftC285Claim.displayDeclaration, draftC285Claim.declarantTypeAnswer) { (declaration, declarantType) =>
            declarantType match {
              case DeclarantTypeAnswer.Importer | DeclarantTypeAnswer.AssociatedWithImporterCompany =>
                val consignee = declaration.displayResponseDetail.consigneeDetails
                val name      = consignee.flatMap(_.contactDetails).flatMap(_.contactName)
                val phone     = consignee.flatMap(_.contactDetails).flatMap(_.telephone)
                NamePhoneEmail(name, phone.map(PhoneNumber(_)), Some(email))
              case DeclarantTypeAnswer.AssociatedWithRepresentativeCompany                          =>
                val declarant = declaration.displayResponseDetail.declarantDetails
                val name      = declarant.contactDetails.flatMap(_.contactName)
                val phone     = declarant.contactDetails.flatMap(_.telephone)
                NamePhoneEmail(name, phone.map(PhoneNumber(_)), Some(email))
            }
          }
      )
      .getOrElse(NamePhoneEmail(None, None, None))
  }

  def extractContactAddress(fillingOutClaim: FillingOutClaim): Option[NonUkAddress] = {
    val draftC285Claim = fillingOutClaim.draftClaim.fold(identity)
    draftC285Claim.mrnContactAddressAnswer
      .orElse(
        Applicative[Option]
          .map2(draftC285Claim.displayDeclaration, draftC285Claim.declarantTypeAnswer) { (declaration, declarantType) =>
            (declarantType match {
              case DeclarantTypeAnswer.Importer | DeclarantTypeAnswer.AssociatedWithImporterCompany =>
                declaration.displayResponseDetail.consigneeDetails.flatMap(_.contactDetails)
              case DeclarantTypeAnswer.AssociatedWithRepresentativeCompany                          =>
                declaration.displayResponseDetail.declarantDetails.contactDetails
            }).flatMap { contactDetails =>
              Applicative[Option].map2(contactDetails.addressLine1, contactDetails.postalCode) {
                (addressLine1, postCode) =>
                  NonUkAddress(
                    addressLine1,
                    contactDetails.addressLine2,
                    None,
                    contactDetails.addressLine3.getOrElse(""),
                    postCode,
                    contactDetails.countryCode.map(Country(_)).getOrElse(Country.uk)
                  )
              }
            }
          }
          .flatten
      )
  }

  def removeContactDetails(fillingOutClaim: FillingOutClaim): FillingOutClaim = {
    val draftC285Claim     = fillingOutClaim.draftClaim.fold(identity)
    val displayDeclaration = draftC285Claim.displayDeclaration.map(declaration =>
      declaration.copy(displayResponseDetail =
        declaration.displayResponseDetail.copy(
          consigneeDetails =
            declaration.displayResponseDetail.consigneeDetails.map(consignee => consignee.copy(contactDetails = None)),
          declarantDetails = declaration.displayResponseDetail.declarantDetails.copy(contactDetails = None)
        )
      )
    )
    fillingOutClaim.copy(draftClaim = draftC285Claim.copy(displayDeclaration = displayDeclaration))
  }

  def validateSessionOrAcc14(fillingOutClaim: FillingOutClaim): Boolean = {
    val draftC285Claim = fillingOutClaim.draftClaim.fold(identity)
    val contactDetails = extractContactDetails(fillingOutClaim)
    val contactAddress = extractContactAddress(fillingOutClaim)
    if (draftC285Claim.mrnContactDetailsAnswer.isDefined && draftC285Claim.mrnContactAddressAnswer.isDefined)
      true
    else if (
      contactDetails.name.isDefined &&
      contactDetails.email.isDefined &&
      contactAddress.map(_.line1).isDefined &&
      contactAddress.map(_.postcode).isDefined
    )
      true
    else
      false
  }

}<|MERGE_RESOLUTION|>--- conflicted
+++ resolved
@@ -42,12 +42,8 @@
 import uk.gov.hmrc.cdsreimbursementclaimfrontend.models.address.lookup.AddressLookupRequest
 import uk.gov.hmrc.cdsreimbursementclaimfrontend.models.declaration.EstablishmentAddress
 import uk.gov.hmrc.cdsreimbursementclaimfrontend.models.phonenumber.PhoneNumber
-<<<<<<< HEAD
-import uk.gov.hmrc.cdsreimbursementclaimfrontend.models.{DeclarantTypeAnswer, Error, NamePhoneEmail}
+import uk.gov.hmrc.cdsreimbursementclaimfrontend.models.{DeclarantTypeAnswer, Error, MrnContactDetails, NamePhoneEmail}
 import uk.gov.hmrc.cdsreimbursementclaimfrontend.services.AddressLookupService
-=======
-import uk.gov.hmrc.cdsreimbursementclaimfrontend.models.{DeclarantTypeAnswer, Error, MrnContactDetails, NamePhoneEmail}
->>>>>>> fad975df
 import uk.gov.hmrc.cdsreimbursementclaimfrontend.util.toFuture
 import uk.gov.hmrc.cdsreimbursementclaimfrontend.utils.Logging
 import uk.gov.hmrc.cdsreimbursementclaimfrontend.views.html.{claims => pages}
@@ -318,35 +314,4 @@
       )
   }
 
-  def removeContactDetails(fillingOutClaim: FillingOutClaim): FillingOutClaim = {
-    val draftC285Claim     = fillingOutClaim.draftClaim.fold(identity)
-    val displayDeclaration = draftC285Claim.displayDeclaration.map(declaration =>
-      declaration.copy(displayResponseDetail =
-        declaration.displayResponseDetail.copy(
-          consigneeDetails =
-            declaration.displayResponseDetail.consigneeDetails.map(consignee => consignee.copy(contactDetails = None)),
-          declarantDetails = declaration.displayResponseDetail.declarantDetails.copy(contactDetails = None)
-        )
-      )
-    )
-    fillingOutClaim.copy(draftClaim = draftC285Claim.copy(displayDeclaration = displayDeclaration))
-  }
-
-  def validateSessionOrAcc14(fillingOutClaim: FillingOutClaim): Boolean = {
-    val draftC285Claim = fillingOutClaim.draftClaim.fold(identity)
-    val contactDetails = extractContactDetails(fillingOutClaim)
-    val contactAddress = extractContactAddress(fillingOutClaim)
-    if (draftC285Claim.mrnContactDetailsAnswer.isDefined && draftC285Claim.mrnContactAddressAnswer.isDefined)
-      true
-    else if (
-      contactDetails.name.isDefined &&
-      contactDetails.email.isDefined &&
-      contactAddress.map(_.line1).isDefined &&
-      contactAddress.map(_.postcode).isDefined
-    )
-      true
-    else
-      false
-  }
-
 }