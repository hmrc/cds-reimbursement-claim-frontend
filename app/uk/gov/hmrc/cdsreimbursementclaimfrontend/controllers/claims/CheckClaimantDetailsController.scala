/*
 * Copyright 2021 HM Revenue & Customs
 *
 * Licensed under the Apache License, Version 2.0 (the "License");
 * you may not use this file except in compliance with the License.
 * You may obtain a copy of the License at
 *
 *     http://www.apache.org/licenses/LICENSE-2.0
 *
 * Unless required by applicable law or agreed to in writing, software
 * distributed under the License is distributed on an "AS IS" BASIS,
 * WITHOUT WARRANTIES OR CONDITIONS OF ANY KIND, either express or implied.
 * See the License for the specific language governing permissions and
 * limitations under the License.
 */

package uk.gov.hmrc.cdsreimbursementclaimfrontend.controllers.claims

import cats.Applicative
import cats.data.EitherT
import cats.syntax.eq._
import com.google.inject.{Inject, Singleton}
import julienrf.json.derived
import play.api.data.Form
import play.api.data.Forms.{mapping, number}
import play.api.i18n.Messages
import play.api.libs.json.OFormat
import play.api.mvc.{Action, AnyContent, MessagesControllerComponents}
import play.twirl.api.HtmlFormat
import uk.gov.hmrc.cdsreimbursementclaimfrontend.cache.SessionCache
import uk.gov.hmrc.cdsreimbursementclaimfrontend.config.{ErrorHandler, ViewConfig}
import uk.gov.hmrc.cdsreimbursementclaimfrontend.controllers.ReimbursementRoutes.ReimbursementRoutes
import uk.gov.hmrc.cdsreimbursementclaimfrontend.controllers.actions.{AuthenticatedAction, RequestWithSessionData, SessionDataAction, WithAuthAndSessionDataAction}
import uk.gov.hmrc.cdsreimbursementclaimfrontend.controllers.claims.CheckClaimantDetailsController._
import uk.gov.hmrc.cdsreimbursementclaimfrontend.controllers.{SessionDataExtractor, SessionUpdates}
import uk.gov.hmrc.cdsreimbursementclaimfrontend.models.DraftClaim.DraftC285Claim
import uk.gov.hmrc.cdsreimbursementclaimfrontend.models.JourneyStatus.FillingOutClaim
import uk.gov.hmrc.cdsreimbursementclaimfrontend.models.address.Address.NonUkAddress
import uk.gov.hmrc.cdsreimbursementclaimfrontend.models.address.Country
import uk.gov.hmrc.cdsreimbursementclaimfrontend.models.declaration.EstablishmentAddress
import uk.gov.hmrc.cdsreimbursementclaimfrontend.models.phonenumber.PhoneNumber
import uk.gov.hmrc.cdsreimbursementclaimfrontend.models.{DeclarantTypeAnswer, Error, NamePhoneEmail}
import uk.gov.hmrc.cdsreimbursementclaimfrontend.util.toFuture
import uk.gov.hmrc.cdsreimbursementclaimfrontend.utils.Logging
import uk.gov.hmrc.cdsreimbursementclaimfrontend.utils.Logging._
import uk.gov.hmrc.cdsreimbursementclaimfrontend.views.html.{claims => pages}
import uk.gov.hmrc.play.bootstrap.frontend.controller.FrontendController

import scala.concurrent.ExecutionContext

@Singleton
class CheckClaimantDetailsController @Inject() (
  val authenticatedAction: AuthenticatedAction,
  val sessionDataAction: SessionDataAction,
  val sessionStore: SessionCache,
  val errorHandler: ErrorHandler,
  cc: MessagesControllerComponents,
  claimantDetails: pages.check_claimant_details
)(implicit viewConfig: ViewConfig, ec: ExecutionContext)
    extends FrontendController(cc)
    with WithAuthAndSessionDataAction
    with SessionUpdates
    with SessionDataExtractor
    with Logging {

  implicit val dataExtractor: DraftC285Claim => Option[CheckClaimantDetailsAnswer] = _.checkClaimantDetailsAnswer

  def show(implicit journey: JourneyBindable): Action[AnyContent] =
    authenticatedActionWithSessionData.async { implicit request =>
      withAnswersAndRoutes[CheckClaimantDetailsAnswer] { (fillingOutClaim, answers, router) =>
<<<<<<< HEAD
        println("-" * 100)
        println(answers.toString)
=======
>>>>>>> ebfd0b8e
        val emptyForm  = checkClaimantDetailsAnswerForm
        val filledForm = answers.fold(emptyForm)(emptyForm.fill(_))
        Ok(renderTemplate(filledForm, fillingOutClaim, router))
      }
    }

  def submit(implicit journey: JourneyBindable): Action[AnyContent] =
    authenticatedActionWithSessionData.async { implicit request =>
      withAnswersAndRoutes[CheckClaimantDetailsAnswer] { (fillingOutClaim, _, router) =>
<<<<<<< HEAD
        CheckClaimantDetailsController.checkClaimantDetailsAnswerForm
=======
        checkClaimantDetailsAnswerForm
>>>>>>> ebfd0b8e
          .bindFromRequest()
          .fold(
            formWithErrors => BadRequest(renderTemplate(formWithErrors, fillingOutClaim, router)),
            formOk => {
<<<<<<< HEAD
              val newDraftClaim  =
                fillingOutClaim.draftClaim.fold(_.copy(checkClaimantDetailsAnswer = Option(formOk)))
              val updatedJourney = fillingOutClaim.copy(draftClaim = newDraftClaim)

              EitherT(updateSession(sessionStore, request)(_.copy(journeyStatus = Some(updatedJourney))))
                .leftMap(_ => Error("Could not save Declarant Type"))
=======
              val newDraftClaim  = fillingOutClaim.draftClaim.fold(_.copy(checkClaimantDetailsAnswer = Option(formOk)))
              val updatedJourney = fillingOutClaim.copy(draftClaim = newDraftClaim)

              EitherT(updateSession(sessionStore, request)(_.copy(journeyStatus = Some(updatedJourney))))
                .leftMap(err => Error(s"Could not save Declarant Type: ${err.message}"))
>>>>>>> ebfd0b8e
                .fold(
                  e => {
                    logger.warn("Submit Declarant Type error: ", e)
                    errorHandler.errorResult()
                  },
                  _ => Redirect(router.nextPageForClaimantDetails())
                )
            }
          )
      }

    }

  def renderTemplate(
    form: Form[CheckClaimantDetailsAnswer],
    fillingOutClaim: FillingOutClaim,
    router: ReimbursementRoutes
  )(implicit
    request: RequestWithSessionData[_],
    messages: Messages,
    viewConfig: ViewConfig
<<<<<<< HEAD
  ): HtmlFormat.Appendable = {
    val namePhoneEmail       = extractContactsRegisteredWithCDSA(fillingOutClaim)
    val establishmentAddress = extractEstablishmentAddress(fillingOutClaim)
    val contactDetails       = extractContactDetails(fillingOutClaim)
    val contactAddress       = extractContactAddress(fillingOutClaim)
    claimantDetails(
      form,
      namePhoneEmail,
      establishmentAddress,
      contactDetails,
      contactAddress,
      router
    )
  }
=======
  ): HtmlFormat.Appendable =
    claimantDetails(
      form,
      extractDetailsRegisteredWithCDS(fillingOutClaim),
      extractEstablishmentAddress(fillingOutClaim),
      extractContactDetails(fillingOutClaim),
      extractContactAddress(fillingOutClaim),
      router
    )
>>>>>>> ebfd0b8e

}

object CheckClaimantDetailsController {
  val languageKey: String = "claimant-details"

  sealed trait CheckClaimantDetailsAnswer extends Product with Serializable

  case object UseContactDetails extends CheckClaimantDetailsAnswer
  case object UseDetailsRegisteredWithCDS extends CheckClaimantDetailsAnswer

  val checkClaimantDetailsAnswerForm: Form[CheckClaimantDetailsAnswer] =
    Form(
      mapping(
        languageKey -> number
          .verifying("invalid", a => a === 0 || a === 1)
          .transform[CheckClaimantDetailsAnswer](
            value =>
              if (value === 0) UseContactDetails
              else UseDetailsRegisteredWithCDS,
            {
              case UseContactDetails           => 0
              case UseDetailsRegisteredWithCDS => 1
            }
          )
      )(identity)(Some(_))
    )

  implicit val format: OFormat[CheckClaimantDetailsAnswer] = derived.oformat[CheckClaimantDetailsAnswer]()

<<<<<<< HEAD
  def extractContactsRegisteredWithCDSA(fillingOutClaim: FillingOutClaim): NamePhoneEmail = {
=======
  def extractDetailsRegisteredWithCDS(fillingOutClaim: FillingOutClaim): NamePhoneEmail = {
>>>>>>> ebfd0b8e
    val draftC285Claim = fillingOutClaim.draftClaim.fold(identity)
    val email          = fillingOutClaim.signedInUserDetails.verifiedEmail
    Applicative[Option]
      .map2(draftC285Claim.displayDeclaration, draftC285Claim.declarantTypeAnswer) { (declaration, declarantType) =>
        declarantType match {
          case DeclarantTypeAnswer.Importer | DeclarantTypeAnswer.AssociatedWithImporterCompany =>
            val consignee = declaration.displayResponseDetail.consigneeDetails
            val name      = consignee.map(_.legalName)
            val phone     = consignee.flatMap(_.contactDetails.flatMap(_.telephone))
            NamePhoneEmail(name, phone.map(PhoneNumber(_)), Some(email))
          case DeclarantTypeAnswer.AssociatedWithRepresentativeCompany                          =>
            val declarant = declaration.displayResponseDetail.declarantDetails
            val name      = declarant.legalName
            val phone     = declarant.contactDetails.flatMap(_.telephone)
            NamePhoneEmail(Some(name), phone.map(PhoneNumber(_)), Some(email))
        }
      }
      .getOrElse(NamePhoneEmail(None, None, None))
  }

  def extractEstablishmentAddress(fillingOutClaim: FillingOutClaim): Option[EstablishmentAddress] = {
    val draftC285Claim = fillingOutClaim.draftClaim.fold(identity)
    Applicative[Option]
      .map2(draftC285Claim.displayDeclaration, draftC285Claim.declarantTypeAnswer) { (declaration, declarantType) =>
        declarantType match {
          case DeclarantTypeAnswer.Importer | DeclarantTypeAnswer.AssociatedWithImporterCompany =>
            declaration.displayResponseDetail.consigneeDetails.map(_.establishmentAddress)
          case DeclarantTypeAnswer.AssociatedWithRepresentativeCompany                          =>
            Some(declaration.displayResponseDetail.declarantDetails.establishmentAddress)
        }
      }
      .getOrElse(None)
  }

  def extractContactDetails(fillingOutClaim: FillingOutClaim): NamePhoneEmail = {
    val draftC285Claim = fillingOutClaim.draftClaim.fold(identity)
    val email          = fillingOutClaim.signedInUserDetails.verifiedEmail
    Applicative[Option]
      .map2(draftC285Claim.displayDeclaration, draftC285Claim.declarantTypeAnswer) { (declaration, declarantType) =>
        declarantType match {
          case DeclarantTypeAnswer.Importer | DeclarantTypeAnswer.AssociatedWithImporterCompany =>
            val consignee = declaration.displayResponseDetail.consigneeDetails
            val name      = consignee.flatMap(_.contactDetails).flatMap(_.contactName)
            val phone     = consignee.flatMap(_.contactDetails).flatMap(_.telephone)
            NamePhoneEmail(name, phone.map(PhoneNumber(_)), Some(email))
          case DeclarantTypeAnswer.AssociatedWithRepresentativeCompany                          =>
            val declarant = declaration.displayResponseDetail.declarantDetails
            val name      = declarant.contactDetails.flatMap(_.contactName)
            val phone     = declarant.contactDetails.flatMap(_.telephone)
            NamePhoneEmail(name, phone.map(PhoneNumber(_)), Some(email))
        }
      }
      .getOrElse(NamePhoneEmail(None, None, None))
  }

  def extractContactAddress(fillingOutClaim: FillingOutClaim): Option[NonUkAddress] = {
    val draftC285Claim = fillingOutClaim.draftClaim.fold(identity)
    Applicative[Option]
      .map2(draftC285Claim.displayDeclaration, draftC285Claim.declarantTypeAnswer) { (declaration, declarantType) =>
        val contactDetails = declarantType match {
          case DeclarantTypeAnswer.Importer | DeclarantTypeAnswer.AssociatedWithImporterCompany =>
            declaration.displayResponseDetail.consigneeDetails.flatMap(_.contactDetails)
          case DeclarantTypeAnswer.AssociatedWithRepresentativeCompany                          =>
            declaration.displayResponseDetail.declarantDetails.contactDetails
        }
        NonUkAddress(
          contactDetails.flatMap(_.addressLine1).getOrElse(""),
          contactDetails.flatMap(_.addressLine2),
          None,
          contactDetails.flatMap(_.addressLine3).getOrElse(""),
          contactDetails.flatMap(_.postalCode).getOrElse(""),
          contactDetails.flatMap(_.countryCode).map(Country(_)).getOrElse(Country.uk)
        )
      }
  }

}<|MERGE_RESOLUTION|>--- conflicted
+++ resolved
@@ -68,11 +68,6 @@
   def show(implicit journey: JourneyBindable): Action[AnyContent] =
     authenticatedActionWithSessionData.async { implicit request =>
       withAnswersAndRoutes[CheckClaimantDetailsAnswer] { (fillingOutClaim, answers, router) =>
-<<<<<<< HEAD
-        println("-" * 100)
-        println(answers.toString)
-=======
->>>>>>> ebfd0b8e
         val emptyForm  = checkClaimantDetailsAnswerForm
         val filledForm = answers.fold(emptyForm)(emptyForm.fill(_))
         Ok(renderTemplate(filledForm, fillingOutClaim, router))
@@ -82,29 +77,16 @@
   def submit(implicit journey: JourneyBindable): Action[AnyContent] =
     authenticatedActionWithSessionData.async { implicit request =>
       withAnswersAndRoutes[CheckClaimantDetailsAnswer] { (fillingOutClaim, _, router) =>
-<<<<<<< HEAD
-        CheckClaimantDetailsController.checkClaimantDetailsAnswerForm
-=======
         checkClaimantDetailsAnswerForm
->>>>>>> ebfd0b8e
           .bindFromRequest()
           .fold(
             formWithErrors => BadRequest(renderTemplate(formWithErrors, fillingOutClaim, router)),
             formOk => {
-<<<<<<< HEAD
-              val newDraftClaim  =
-                fillingOutClaim.draftClaim.fold(_.copy(checkClaimantDetailsAnswer = Option(formOk)))
-              val updatedJourney = fillingOutClaim.copy(draftClaim = newDraftClaim)
-
-              EitherT(updateSession(sessionStore, request)(_.copy(journeyStatus = Some(updatedJourney))))
-                .leftMap(_ => Error("Could not save Declarant Type"))
-=======
               val newDraftClaim  = fillingOutClaim.draftClaim.fold(_.copy(checkClaimantDetailsAnswer = Option(formOk)))
               val updatedJourney = fillingOutClaim.copy(draftClaim = newDraftClaim)
 
               EitherT(updateSession(sessionStore, request)(_.copy(journeyStatus = Some(updatedJourney))))
                 .leftMap(err => Error(s"Could not save Declarant Type: ${err.message}"))
->>>>>>> ebfd0b8e
                 .fold(
                   e => {
                     logger.warn("Submit Declarant Type error: ", e)
@@ -126,22 +108,6 @@
     request: RequestWithSessionData[_],
     messages: Messages,
     viewConfig: ViewConfig
-<<<<<<< HEAD
-  ): HtmlFormat.Appendable = {
-    val namePhoneEmail       = extractContactsRegisteredWithCDSA(fillingOutClaim)
-    val establishmentAddress = extractEstablishmentAddress(fillingOutClaim)
-    val contactDetails       = extractContactDetails(fillingOutClaim)
-    val contactAddress       = extractContactAddress(fillingOutClaim)
-    claimantDetails(
-      form,
-      namePhoneEmail,
-      establishmentAddress,
-      contactDetails,
-      contactAddress,
-      router
-    )
-  }
-=======
   ): HtmlFormat.Appendable =
     claimantDetails(
       form,
@@ -151,7 +117,6 @@
       extractContactAddress(fillingOutClaim),
       router
     )
->>>>>>> ebfd0b8e
 
 }
 
@@ -182,11 +147,7 @@
 
   implicit val format: OFormat[CheckClaimantDetailsAnswer] = derived.oformat[CheckClaimantDetailsAnswer]()
 
-<<<<<<< HEAD
-  def extractContactsRegisteredWithCDSA(fillingOutClaim: FillingOutClaim): NamePhoneEmail = {
-=======
   def extractDetailsRegisteredWithCDS(fillingOutClaim: FillingOutClaim): NamePhoneEmail = {
->>>>>>> ebfd0b8e
     val draftC285Claim = fillingOutClaim.draftClaim.fold(identity)
     val email          = fillingOutClaim.signedInUserDetails.verifiedEmail
     Applicative[Option]
