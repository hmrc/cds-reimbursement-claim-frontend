/*
 * Copyright 2021 HM Revenue & Customs
 *
 * Licensed under the Apache License, Version 2.0 (the "License");
 * you may not use this file except in compliance with the License.
 * You may obtain a copy of the License at
 *
 *     http://www.apache.org/licenses/LICENSE-2.0
 *
 * Unless required by applicable law or agreed to in writing, software
 * distributed under the License is distributed on an "AS IS" BASIS,
 * WITHOUT WARRANTIES OR CONDITIONS OF ANY KIND, either express or implied.
 * See the License for the specific language governing permissions and
 * limitations under the License.
 */

package uk.gov.hmrc.cdsreimbursementclaimfrontend.controllers.claims

import cats.Applicative
import com.google.inject.{Inject, Singleton}
import play.api.mvc.{Action, AnyContent, MessagesControllerComponents}
import uk.gov.hmrc.cdsreimbursementclaimfrontend.cache.SessionCache
import uk.gov.hmrc.cdsreimbursementclaimfrontend.config.{ErrorHandler, ViewConfig}
import uk.gov.hmrc.cdsreimbursementclaimfrontend.controllers.actions.{AuthenticatedAction, SessionDataAction, WithAuthAndSessionDataAction}
import uk.gov.hmrc.cdsreimbursementclaimfrontend.controllers.{SessionDataExtractor, SessionUpdates}
import uk.gov.hmrc.cdsreimbursementclaimfrontend.models.DraftClaim.DraftC285Claim
import uk.gov.hmrc.cdsreimbursementclaimfrontend.models.JourneyStatus.FillingOutClaim
import uk.gov.hmrc.cdsreimbursementclaimfrontend.models.declaration.EstablishmentAddress
import uk.gov.hmrc.cdsreimbursementclaimfrontend.models.phonenumber.PhoneNumber
import uk.gov.hmrc.cdsreimbursementclaimfrontend.models.{DeclarantTypeAnswer, DetailsRegisteredWithCdsAnswer, NamePhoneEmail}
import uk.gov.hmrc.cdsreimbursementclaimfrontend.util.toFuture
import uk.gov.hmrc.cdsreimbursementclaimfrontend.utils.Logging
import uk.gov.hmrc.cdsreimbursementclaimfrontend.views.html.{claims => pages}
import uk.gov.hmrc.play.bootstrap.frontend.controller.FrontendController
import uk.gov.hmrc.cdsreimbursementclaimfrontend.controllers.claims.CheckClaimantDetailsController._
import uk.gov.hmrc.cdsreimbursementclaimfrontend.models.address.Address.NonUkAddress
import uk.gov.hmrc.cdsreimbursementclaimfrontend.models.address.Country
@Singleton
class CheckClaimantDetailsController @Inject() (
  val authenticatedAction: AuthenticatedAction,
  val sessionDataAction: SessionDataAction,
  val sessionStore: SessionCache,
  val errorHandler: ErrorHandler,
  cc: MessagesControllerComponents,
  claimantDetails: pages.check_claimant_details
)(implicit viewConfig: ViewConfig)
    extends FrontendController(cc)
    with WithAuthAndSessionDataAction
    with SessionUpdates
    with SessionDataExtractor
    with Logging {

  implicit val dataExtractor: DraftC285Claim => Option[DetailsRegisteredWithCdsAnswer] =
    _.detailsRegisteredWithCdsAnswer

  def show(implicit journey: JourneyBindable): Action[AnyContent] =
    authenticatedActionWithSessionData.async { implicit request =>
      withAnswersAndRoutes[DetailsRegisteredWithCdsAnswer] { (fillingOutClaim, _, router) =>
        val namePhoneEmail       = extractContactsRegisteredWithCDSA(fillingOutClaim)
        val establishmentAddress = extractEstablishmentAddress(fillingOutClaim)
<<<<<<< HEAD
        val contactDetails       = extractContactDetails(fillingOutClaim)
        val contactAddress       = extractContactAddress(fillingOutClaim)
        Ok(claimantDetails(namePhoneEmail, establishmentAddress, contactDetails, contactAddress, router, featureSwitch))
=======
        Ok(claimantDetails(namePhoneEmail, establishmentAddress, router))
>>>>>>> b68bb349
      }
    }

}

object CheckClaimantDetailsController {
  val languageKey: String = "claimant-details"

  def extractContactsRegisteredWithCDSA(fillingOutClaim: FillingOutClaim): NamePhoneEmail = {
    val draftC285Claim = fillingOutClaim.draftClaim.fold(identity)
    val email          = fillingOutClaim.signedInUserDetails.verifiedEmail
    Applicative[Option]
      .map2(draftC285Claim.displayDeclaration, draftC285Claim.declarantTypeAnswer) { (declaration, declarantType) =>
        declarantType match {
          case DeclarantTypeAnswer.Importer | DeclarantTypeAnswer.AssociatedWithImporterCompany =>
            val consignee = declaration.displayResponseDetail.consigneeDetails
            val name      = consignee.map(_.legalName)
            val phone     = consignee.flatMap(_.contactDetails.flatMap(_.telephone))
            NamePhoneEmail(name, phone.map(PhoneNumber(_)), Some(email))
          case DeclarantTypeAnswer.AssociatedWithRepresentativeCompany                          =>
            val declarant = declaration.displayResponseDetail.declarantDetails
            val name      = declarant.legalName
            val phone     = declarant.contactDetails.flatMap(_.telephone)
            NamePhoneEmail(Some(name), phone.map(PhoneNumber(_)), Some(email))
        }
      }
      .getOrElse(NamePhoneEmail(None, None, None))
  }

  def extractEstablishmentAddress(fillingOutClaim: FillingOutClaim): Option[EstablishmentAddress] = {
    val draftC285Claim = fillingOutClaim.draftClaim.fold(identity)
    Applicative[Option]
      .map2(draftC285Claim.displayDeclaration, draftC285Claim.declarantTypeAnswer) { (declaration, declarantType) =>
        declarantType match {
          case DeclarantTypeAnswer.Importer | DeclarantTypeAnswer.AssociatedWithImporterCompany =>
            declaration.displayResponseDetail.consigneeDetails.map(_.establishmentAddress)
          case DeclarantTypeAnswer.AssociatedWithRepresentativeCompany                          =>
            Some(declaration.displayResponseDetail.declarantDetails.establishmentAddress)
        }
      }
      .getOrElse(None)
  }

  def extractContactDetails(fillingOutClaim: FillingOutClaim): NamePhoneEmail = {
    val draftC285Claim = fillingOutClaim.draftClaim.fold(identity)
    val email          = fillingOutClaim.signedInUserDetails.verifiedEmail
    Applicative[Option]
      .map2(draftC285Claim.displayDeclaration, draftC285Claim.declarantTypeAnswer) { (declaration, declarantType) =>
        declarantType match {
          case DeclarantTypeAnswer.Importer | DeclarantTypeAnswer.AssociatedWithImporterCompany =>
            val consignee = declaration.displayResponseDetail.consigneeDetails
            val name      = consignee.flatMap(_.contactDetails).flatMap(_.contactName)
            val phone     = consignee.flatMap(_.contactDetails).flatMap(_.telephone)
            NamePhoneEmail(name, phone.map(PhoneNumber(_)), Some(email))
          case DeclarantTypeAnswer.AssociatedWithRepresentativeCompany                          =>
            val declarant = declaration.displayResponseDetail.declarantDetails
            val name      = declarant.contactDetails.flatMap(_.contactName)
            val phone     = declarant.contactDetails.flatMap(_.telephone)
            NamePhoneEmail(name, phone.map(PhoneNumber(_)), Some(email))
        }
      }
      .getOrElse(NamePhoneEmail(None, None, None))
  }

  def extractContactAddress(fillingOutClaim: FillingOutClaim): Option[NonUkAddress] = {
    val draftC285Claim = fillingOutClaim.draftClaim.fold(identity)
    Applicative[Option]
      .map2(draftC285Claim.displayDeclaration, draftC285Claim.declarantTypeAnswer) { (declaration, declarantType) =>
        val contactDetails = declarantType match {
          case DeclarantTypeAnswer.Importer | DeclarantTypeAnswer.AssociatedWithImporterCompany =>
            declaration.displayResponseDetail.consigneeDetails.flatMap(_.contactDetails)
          case DeclarantTypeAnswer.AssociatedWithRepresentativeCompany                          =>
            declaration.displayResponseDetail.declarantDetails.contactDetails
        }
        NonUkAddress(
          contactDetails.flatMap(_.addressLine1).getOrElse(""),
          contactDetails.flatMap(_.addressLine2),
          None,
          contactDetails.flatMap(_.addressLine3).getOrElse(""),
          contactDetails.flatMap(_.postalCode).getOrElse(""),
          contactDetails.flatMap(_.countryCode).map(Country(_)).getOrElse(Country.uk)
        )
      }
  }

}<|MERGE_RESOLUTION|>--- conflicted
+++ resolved
@@ -58,13 +58,9 @@
       withAnswersAndRoutes[DetailsRegisteredWithCdsAnswer] { (fillingOutClaim, _, router) =>
         val namePhoneEmail       = extractContactsRegisteredWithCDSA(fillingOutClaim)
         val establishmentAddress = extractEstablishmentAddress(fillingOutClaim)
-<<<<<<< HEAD
         val contactDetails       = extractContactDetails(fillingOutClaim)
         val contactAddress       = extractContactAddress(fillingOutClaim)
         Ok(claimantDetails(namePhoneEmail, establishmentAddress, contactDetails, contactAddress, router, featureSwitch))
-=======
-        Ok(claimantDetails(namePhoneEmail, establishmentAddress, router))
->>>>>>> b68bb349
       }
     }
 
