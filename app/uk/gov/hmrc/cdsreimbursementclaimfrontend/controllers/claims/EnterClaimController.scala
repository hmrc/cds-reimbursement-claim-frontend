--- conflicted
+++ resolved
@@ -156,11 +156,7 @@
     authenticatedActionWithSessionData.async { implicit request =>
       withAnswers[ClaimsAnswer] { (_, answers) =>
         answers match {
-<<<<<<< HEAD
           case Some(claims) => Ok(checkClaimSummaryPage(claims))
-=======
-          case Some(claims) => Ok(checkClaimPage(claims))
->>>>>>> 44601fa0
           case None         => Redirect(routes.EnterClaimController.startClaim())
         }
       }
