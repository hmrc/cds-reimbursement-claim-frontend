/*
 * Copyright 2021 HM Revenue & Customs
 *
 * Licensed under the Apache License, Version 2.0 (the "License");
 * you may not use this file except in compliance with the License.
 * You may obtain a copy of the License at
 *
 *     http://www.apache.org/licenses/LICENSE-2.0
 *
 * Unless required by applicable law or agreed to in writing, software
 * distributed under the License is distributed on an "AS IS" BASIS,
 * WITHOUT WARRANTIES OR CONDITIONS OF ANY KIND, either express or implied.
 * See the License for the specific language governing permissions and
 * limitations under the License.
 */

package uk.gov.hmrc.cdsreimbursementclaimfrontend.controllers.claims

import cats.data.EitherT
import cats.syntax.option._
import com.google.inject.{Inject, Singleton}
import play.api.data.Forms.{mapping, number}
import play.api.data._
import play.api.mvc.{Action, AnyContent, MessagesControllerComponents}
import uk.gov.hmrc.cdsreimbursementclaimfrontend.cache.SessionCache
import uk.gov.hmrc.cdsreimbursementclaimfrontend.config.{ErrorHandler, ViewConfig}
import uk.gov.hmrc.cdsreimbursementclaimfrontend.controllers.actions.{AuthenticatedAction, SessionDataAction, WithAuthAndSessionDataAction}
import uk.gov.hmrc.cdsreimbursementclaimfrontend.controllers.claims.SelectBasisForClaimController._
import uk.gov.hmrc.cdsreimbursementclaimfrontend.controllers.{SessionDataExtractor, SessionUpdates}
import uk.gov.hmrc.cdsreimbursementclaimfrontend.models.BasisOfClaim._
import uk.gov.hmrc.cdsreimbursementclaimfrontend.models.BasisOfClaimAnswer.CompleteBasisOfClaimAnswer
import uk.gov.hmrc.cdsreimbursementclaimfrontend.models.DraftClaim.DraftC285Claim
import uk.gov.hmrc.cdsreimbursementclaimfrontend.models._
import uk.gov.hmrc.cdsreimbursementclaimfrontend.services.FeatureSwitchService
import uk.gov.hmrc.cdsreimbursementclaimfrontend.util.toFuture
import uk.gov.hmrc.cdsreimbursementclaimfrontend.utils.Logging
import uk.gov.hmrc.cdsreimbursementclaimfrontend.utils.Logging._
import uk.gov.hmrc.cdsreimbursementclaimfrontend.views.html.{claims => pages}
import uk.gov.hmrc.play.bootstrap.frontend.controller.FrontendController

import scala.concurrent.ExecutionContext

@Singleton
class SelectBasisForClaimController @Inject() (
  val authenticatedAction: AuthenticatedAction,
  val sessionDataAction: SessionDataAction,
  val sessionStore: SessionCache,
  val errorHandler: ErrorHandler,
  val featureSwitch: FeatureSwitchService,
  cc: MessagesControllerComponents,
  selectReasonForClaimPage: pages.select_basis_for_claim
)(implicit ec: ExecutionContext, viewConfig: ViewConfig)
    extends FrontendController(cc)
    with WithAuthAndSessionDataAction
    with SessionUpdates
    with SessionDataExtractor
    with Logging {

  implicit val dataExtractor: DraftC285Claim => Option[BasisOfClaimAnswer] = _.basisOfClaimAnswer
  private val backLink                                                     = routes.EnterDetailsRegisteredWithCdsController.enterDetailsRegisteredWithCds()

  def selectBasisForClaim(): Action[AnyContent] = show(false)
  def changeBasisForClaim(): Action[AnyContent] = show(true)

  def show(isAmend: Boolean): Action[AnyContent] =
    authenticatedActionWithSessionData.async { implicit request =>
      withAnswers[BasisOfClaimAnswer] { (fillingOutClaim, answers) =>
<<<<<<< HEAD
        val backLink     =
          if (featureSwitch.NorthernIreland.isEnabled())
            routes.ClaimNorthernIrelandController.selectNorthernIrelandClaim()
          else routes.EnterDetailsRegisteredWithCdsController.enterDetailsRegisteredWithCds()
=======
>>>>>>> b0d20a34
        val radioOptions = getPossibleClaimTypes(fillingOutClaim.draftClaim)
        val emptyForm    = SelectBasisForClaimController.reasonForClaimForm
        val filledForm   = answers
          .flatMap(_.fold(_.maybeBasisOfClaim, _.basisOfClaim.some))
          .fold(emptyForm)(basisOfClaim => emptyForm.fill(SelectReasonForClaim(basisOfClaim)))
        Ok(selectReasonForClaimPage(filledForm, radioOptions, backLink, isAmend))
      }
    }

  def selectBasisForClaimSubmit(): Action[AnyContent] = submit(false)
  def changeBasisForClaimSubmit(): Action[AnyContent] = submit(true)

  def submit(isAmend: Boolean): Action[AnyContent] =
    authenticatedActionWithSessionData.async { implicit request =>
      withAnswers[BasisOfClaimAnswer] { (fillingOutClaim, _) =>
        SelectBasisForClaimController.reasonForClaimForm
          .bindFromRequest()
          .fold(
            formWithErrors => BadRequest(selectReasonForClaimPage(formWithErrors, allClaimsTypes, backLink, isAmend)),
            formOk => {
              val updatedBasisClaim = CompleteBasisOfClaimAnswer(formOk.reasonForClaim)
              val newDraftClaim     =
                fillingOutClaim.draftClaim
                  .fold(_.copy(basisOfClaimAnswer = Option(updatedBasisClaim), reasonForBasisAndClaimAnswer = None))
              val updatedJourney    = fillingOutClaim.copy(draftClaim = newDraftClaim)

              EitherT
                .liftF(updateSession(sessionStore, request)(_.copy(journeyStatus = Some(updatedJourney))))
                .leftMap((_: Unit) => Error("could not update session"))
                .fold(
                  e => {
                    logger.warn("could not store reason for claim answer", e)
                    errorHandler.errorResult()
                  },
                  _ =>
                    isAmend match {
                      case true  =>
                        Redirect(routes.CheckYourAnswersAndSubmitController.checkAllAnswers())
                      case false =>
                        formOk.reasonForClaim match {
                          case BasisOfClaim.DuplicateEntry =>
                            Redirect(routes.EnterMovementReferenceNumberController.enterDuplicateMrn())
                          case _                           =>
                            Redirect(routes.EnterCommoditiesDetailsController.enterCommoditiesDetails())
                        }
                    }
                )
            }
          )
      }

    }

}

object SelectBasisForClaimController {

  final case class SelectReasonForClaim(reasonForClaim: BasisOfClaim)

  val reasonForClaimForm: Form[SelectReasonForClaim] =
    Form(
      mapping(
        "select-basis-for-claim" -> number
          .verifying("invalid reason for claim", a => allClaimsTypes.map(_.value).contains(a))
          .transform[BasisOfClaim](allClaimsIntToType, allClaimsTypeToInt)
      )(SelectReasonForClaim.apply)(SelectReasonForClaim.unapply)
    )

  def getPossibleClaimTypes(darftClaim: DraftClaim): List[BasisOfClaim] = {
    val isNorthernIrelandJourney      =
      darftClaim.fold(_.claimNorthernIrelandAnswer).getOrElse(ClaimNorthernIrelandAnswer.No)
    val receivedExciseCodes           = darftClaim
      .fold(_.displayDeclaration)
      .flatMap(_.displayResponseDetail.ndrcDetails.map(_.map(_.taxType)))
      .getOrElse(Nil)
    val hasNorthernIrelandExciseCodes =
      receivedExciseCodes.toSet.intersect(TaxCode.listOfNorthernIrelandTaxCodeStrings).size > 0

    isNorthernIrelandJourney match {
      case ClaimNorthernIrelandAnswer.No  =>
        allClaimsTypes.diff(
          List(EvidenceThatGoodsHaveNotEnteredTheEU, IncorrectExciseValue, CorrectionToRiskClassification)
        )
      case ClaimNorthernIrelandAnswer.Yes =>
        hasNorthernIrelandExciseCodes match {
          case true  => allClaimsTypes
          case false => allClaimsTypes.diff(List(IncorrectExciseValue))
        }
    }

  }

}<|MERGE_RESOLUTION|>--- conflicted
+++ resolved
@@ -65,13 +65,10 @@
   def show(isAmend: Boolean): Action[AnyContent] =
     authenticatedActionWithSessionData.async { implicit request =>
       withAnswers[BasisOfClaimAnswer] { (fillingOutClaim, answers) =>
-<<<<<<< HEAD
         val backLink     =
           if (featureSwitch.NorthernIreland.isEnabled())
             routes.ClaimNorthernIrelandController.selectNorthernIrelandClaim()
           else routes.EnterDetailsRegisteredWithCdsController.enterDetailsRegisteredWithCds()
-=======
->>>>>>> b0d20a34
         val radioOptions = getPossibleClaimTypes(fillingOutClaim.draftClaim)
         val emptyForm    = SelectBasisForClaimController.reasonForClaimForm
         val filledForm   = answers
