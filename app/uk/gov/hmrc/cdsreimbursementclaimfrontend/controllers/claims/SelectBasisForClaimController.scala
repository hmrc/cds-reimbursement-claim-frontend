/*
 * Copyright 2021 HM Revenue & Customs
 *
 * Licensed under the Apache License, Version 2.0 (the "License");
 * you may not use this file except in compliance with the License.
 * You may obtain a copy of the License at
 *
 *     http://www.apache.org/licenses/LICENSE-2.0
 *
 * Unless required by applicable law or agreed to in writing, software
 * distributed under the License is distributed on an "AS IS" BASIS,
 * WITHOUT WARRANTIES OR CONDITIONS OF ANY KIND, either express or implied.
 * See the License for the specific language governing permissions and
 * limitations under the License.
 */

package uk.gov.hmrc.cdsreimbursementclaimfrontend.controllers.claims

import cats.data.EitherT
import cats.implicits.{catsSyntaxEq, catsSyntaxOptionId}
import com.google.inject.{Inject, Singleton}
import play.api.data.Forms.{mapping, number}
import play.api.data._
import play.api.mvc.{Action, AnyContent, MessagesControllerComponents}
import uk.gov.hmrc.cdsreimbursementclaimfrontend.cache.SessionCache
import uk.gov.hmrc.cdsreimbursementclaimfrontend.config.{ErrorHandler, ViewConfig}
import uk.gov.hmrc.cdsreimbursementclaimfrontend.controllers.actions.{AuthenticatedAction, SessionDataAction, WithAuthAndSessionDataAction}
import uk.gov.hmrc.cdsreimbursementclaimfrontend.controllers.claims.SelectBasisForClaimController._
import uk.gov.hmrc.cdsreimbursementclaimfrontend.controllers.{SessionDataExtractor, SessionUpdates}
import uk.gov.hmrc.cdsreimbursementclaimfrontend.models.BasisOfClaim._
import uk.gov.hmrc.cdsreimbursementclaimfrontend.models.DraftClaim.DraftC285Claim
import uk.gov.hmrc.cdsreimbursementclaimfrontend.models.JourneyStatus.FillingOutClaim
import uk.gov.hmrc.cdsreimbursementclaimfrontend.models._
import uk.gov.hmrc.cdsreimbursementclaimfrontend.services.FeatureSwitchService
import uk.gov.hmrc.cdsreimbursementclaimfrontend.util.toFuture
import uk.gov.hmrc.cdsreimbursementclaimfrontend.utils.Logging
import uk.gov.hmrc.cdsreimbursementclaimfrontend.views.html.{claims => pages}
import uk.gov.hmrc.cdsreimbursementclaimfrontend.views.utils.{BasisOfClaims, BasisOfClaimsHints}
import uk.gov.hmrc.play.bootstrap.frontend.controller.FrontendController

import scala.concurrent.ExecutionContext

@Singleton
class SelectBasisForClaimController @Inject() (
  val authenticatedAction: AuthenticatedAction,
  val sessionDataAction: SessionDataAction,
  val sessionStore: SessionCache,
  val featureSwitch: FeatureSwitchService,
  cc: MessagesControllerComponents,
  selectReasonForClaimPage: pages.select_basis_for_claim
)(implicit ec: ExecutionContext, viewConfig: ViewConfig, errorHandler: ErrorHandler)
    extends FrontendController(cc)
    with WithAuthAndSessionDataAction
    with SessionUpdates
    with SessionDataExtractor
    with Logging {

  implicit val dataExtractor: DraftC285Claim => Option[BasisOfClaim] = _.basisOfClaimAnswer

  def selectBasisForClaim(journey: JourneyBindable): Action[AnyContent] = show(isAmend = false)(journey)
  def changeBasisForClaim(journey: JourneyBindable): Action[AnyContent] = show(isAmend = true)(journey)

  def show(isAmend: Boolean)(implicit journey: JourneyBindable): Action[AnyContent] =
    authenticatedActionWithSessionData.async { implicit request =>
      withAnswersAndRoutes[BasisOfClaim] { (fillingOutClaim, answer, router) =>
        val emptyForm  = SelectBasisForClaimController.reasonForClaimForm
        val filledForm = answer.fold(emptyForm)(basisOfClaim => emptyForm.fill(SelectReasonForClaim(basisOfClaim)))
        Ok(
          selectReasonForClaimPage(
            filledForm,
            getPossibleClaimTypes(fillingOutClaim.draftClaim, journey),
            getBasisOfClaimsHints(journey),
            isAmend,
            router
          )
        )
      }
    }

  def selectBasisForClaimSubmit(journey: JourneyBindable): Action[AnyContent] = submit(isAmend = false)(journey)
  def changeBasisForClaimSubmit(journey: JourneyBindable): Action[AnyContent] = submit(isAmend = true)(journey)

  def submit(isAmend: Boolean)(implicit journey: JourneyBindable): Action[AnyContent] =
    authenticatedActionWithSessionData.async { implicit request =>
      withAnswersAndRoutes[BasisOfClaim] { (fillingOutClaim, _, router) =>
        SelectBasisForClaimController.reasonForClaimForm
          .bindFromRequest()
          .fold(
            formWithErrors =>
              BadRequest(
                selectReasonForClaimPage(
                  formWithErrors,
                  getPossibleClaimTypes(fillingOutClaim.draftClaim, journey),
                  getBasisOfClaimsHints(journey),
                  isAmend,
                  router
                )
              ),
            formOk => {
              val updatedJourney = FillingOutClaim.of(fillingOutClaim)(
                _.copy(
                  basisOfClaimAnswer = formOk.reasonForClaim.some
                )
              )

              EitherT(updateSession(sessionStore, request)(_.copy(journeyStatus = updatedJourney.some)))
                .leftMap(_ => Error("could not update session"))
                .fold(
                  logAndDisplayError("could not store reason for claim answer"),
                  _ => Redirect(router.nextPageForBasisForClaim(formOk.reasonForClaim, isAmend))
                )
            }
          )
      }
    }
}

object SelectBasisForClaimController {

  val selectBasisForClaimKey: String = "select-basis-for-claim"

  final case class SelectReasonForClaim(reasonForClaim: BasisOfClaim)

  val reasonForClaimForm: Form[SelectReasonForClaim] =
    Form(
      mapping(
        selectBasisForClaimKey -> number
          .verifying("invalid reason for claim", a => allClaimsTypes.map(_.value).contains(a))
          .transform[BasisOfClaim](allClaimsIntToType, allClaimsTypeToInt)
      )(SelectReasonForClaim.apply)(SelectReasonForClaim.unapply)
    )

  def getPossibleClaimTypes(draftClaim: DraftClaim, journey: JourneyBindable): BasisOfClaims =
    BasisOfClaims
      .withoutJourneyClaimsIfApplies(journey)
      .withoutNorthernIrelandClaimsIfApplies(draftClaim)

<<<<<<< HEAD
  def getBasisOfClaimsHints(claim: DraftClaim, journeyBindable: JourneyBindable): BasisOfClaimsHints =
    BasisOfClaimsHints
      .of(claim) skip (if (
                         journeyBindable === JourneyBindable.Scheduled || journeyBindable === JourneyBindable.Multiple
                       ) 2
                       else 0)

=======
  def getBasisOfClaimsHints(journeyBindable: JourneyBindable): BasisOfClaimsHints =
    BasisOfClaimsHints.beginWith(if (journeyBindable === JourneyBindable.Scheduled) 1 else 0)
>>>>>>> 81121a62
}<|MERGE_RESOLUTION|>--- conflicted
+++ resolved
@@ -135,16 +135,6 @@
       .withoutJourneyClaimsIfApplies(journey)
       .withoutNorthernIrelandClaimsIfApplies(draftClaim)
 
-<<<<<<< HEAD
-  def getBasisOfClaimsHints(claim: DraftClaim, journeyBindable: JourneyBindable): BasisOfClaimsHints =
-    BasisOfClaimsHints
-      .of(claim) skip (if (
-                         journeyBindable === JourneyBindable.Scheduled || journeyBindable === JourneyBindable.Multiple
-                       ) 2
-                       else 0)
-
-=======
   def getBasisOfClaimsHints(journeyBindable: JourneyBindable): BasisOfClaimsHints =
-    BasisOfClaimsHints.beginWith(if (journeyBindable === JourneyBindable.Scheduled) 1 else 0)
->>>>>>> 81121a62
+    BasisOfClaimsHints.beginWith(if (journeyBindable === JourneyBindable.Scheduled) 2 else 0)
 }