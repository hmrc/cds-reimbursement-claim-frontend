/*
 * Copyright 2021 HM Revenue & Customs
 *
 * Licensed under the Apache License, Version 2.0 (the "License");
 * you may not use this file except in compliance with the License.
 * You may obtain a copy of the License at
 *
 *     http://www.apache.org/licenses/LICENSE-2.0
 *
 * Unless required by applicable law or agreed to in writing, software
 * distributed under the License is distributed on an "AS IS" BASIS,
 * WITHOUT WARRANTIES OR CONDITIONS OF ANY KIND, either express or implied.
 * See the License for the specific language governing permissions and
 * limitations under the License.
 */

package uk.gov.hmrc.cdsreimbursementclaimfrontend.controllers.claims

import cats.data.EitherT
import cats.implicits._
import cats.instances.future.catsStdInstancesForFuture
import com.google.inject.Inject
import julienrf.json.derived
import play.api.data.Form
import play.api.data.Forms.{mapping, number}
import play.api.libs.json.OFormat
import play.api.mvc.{Action, AnyContent, MessagesControllerComponents, Result}
import uk.gov.hmrc.cdsreimbursementclaimfrontend.cache.SessionCache
import uk.gov.hmrc.cdsreimbursementclaimfrontend.config.{ErrorHandler, ViewConfig}
import uk.gov.hmrc.cdsreimbursementclaimfrontend.controllers.actions.{AuthenticatedAction, RequestWithSessionData, SessionDataAction, WithAuthAndSessionDataAction}
import uk.gov.hmrc.cdsreimbursementclaimfrontend.controllers.claims.SelectNumberOfClaimsController.SelectNumberOfClaimsType._
import uk.gov.hmrc.cdsreimbursementclaimfrontend.controllers.{SessionUpdates, routes => baseRoutes}
import uk.gov.hmrc.cdsreimbursementclaimfrontend.models.JourneyStatus.FillingOutClaim
import uk.gov.hmrc.cdsreimbursementclaimfrontend.models.SelectNumberOfClaimsAnswer.{CompleteSelectNumberOfClaimsAnswer, IncompleteSelectNumberOfClaimsAnswer}
import uk.gov.hmrc.cdsreimbursementclaimfrontend.models.{DraftClaim, Error, SelectNumberOfClaimsAnswer, SessionData}
import uk.gov.hmrc.cdsreimbursementclaimfrontend.services.FeatureSwitchService
import uk.gov.hmrc.cdsreimbursementclaimfrontend.util.toFuture
import uk.gov.hmrc.cdsreimbursementclaimfrontend.utils.Logging
import uk.gov.hmrc.cdsreimbursementclaimfrontend.utils.Logging._
import uk.gov.hmrc.cdsreimbursementclaimfrontend.views.html.claims.select_number_of_claims
import uk.gov.hmrc.play.bootstrap.frontend.controller.FrontendController

import javax.inject.Singleton
import scala.concurrent.ExecutionContext.Implicits.global
import scala.concurrent.Future

@Singleton
class SelectNumberOfClaimsController @Inject() (
  val authenticatedAction: AuthenticatedAction,
  val sessionDataAction: SessionDataAction,
  val sessionStore: SessionCache,
  val featureSwitch: FeatureSwitchService,
  selectNumberOfClaimsPage: select_number_of_claims
)(implicit
  viewConfig: ViewConfig,
  errorHandler: ErrorHandler,
  cc: MessagesControllerComponents
) extends FrontendController(cc)
    with WithAuthAndSessionDataAction
    with SessionUpdates
    with Logging {

  private def withSelectNumberOfClaimsAnswers(
    f: (
      SessionData,
      FillingOutClaim,
      SelectNumberOfClaimsAnswer
    ) => Future[Result]
  )(implicit request: RequestWithSessionData[_]): Future[Result] =
    request.sessionData.flatMap(s => s.journeyStatus.map(s -> _)) match {
      case Some((sessionData, fillingOutClaim @ FillingOutClaim(_, _, draftClaim: DraftClaim))) =>
        draftClaim
          .fold(_.selectNumberOfClaimsAnswer)
          .fold[Future[Result]](
            f(sessionData, fillingOutClaim, IncompleteSelectNumberOfClaimsAnswer.empty)
          )(answer => f(sessionData, fillingOutClaim, answer))
      case _                                                                                    =>
        Redirect(baseRoutes.StartController.start())
    }

<<<<<<< HEAD
  def show(): Action[AnyContent] = (featureSwitch.BulkClaim.action andThen
=======
  def show(isAmend: Boolean): Action[AnyContent] = (featureSwitch.BulkClaim.hideIfNotEnabled andThen
>>>>>>> 76e08cb7
    authenticatedActionWithSessionData).async { implicit request =>
    withSelectNumberOfClaimsAnswers { (_, _, answers) =>
      val emptyForm  = SelectNumberOfClaimsController.selectNumberOfClaimsAnswerForm
      val filledForm = answers
        .fold(_.selectNumberOfClaimsChoice, _.selectNumberOfClaimsChoice.some)
        .fold(emptyForm)(emptyForm.fill(_))
      Ok(selectNumberOfClaimsPage(filledForm))
    }
  }

  def submit(): Action[AnyContent] =
    (featureSwitch.BulkClaim.hideIfNotEnabled andThen authenticatedActionWithSessionData).async { implicit request =>
      withSelectNumberOfClaimsAnswers { (_, fillingOutClaim, _) =>
        SelectNumberOfClaimsController.selectNumberOfClaimsAnswerForm
          .bindFromRequest()
          .fold(
            formWithErros => BadRequest(selectNumberOfClaimsPage(formWithErros)),
            formOk => {
              val updatedAnswers = CompleteSelectNumberOfClaimsAnswer(formOk)
              val newDraftClaim  =
                fillingOutClaim.draftClaim.fold(_.copy(selectNumberOfClaimsAnswer = Some(updatedAnswers)))
              val updatedJourney = fillingOutClaim.copy(draftClaim = newDraftClaim)

              EitherT
                .liftF(updateSession(sessionStore, request)(_.copy(journeyStatus = Some(updatedJourney))))
                .leftMap((_: Unit) => Error("could not update session"))
                .fold(
                  e => {
                    logger.warn("could not capture select number of claims", e)
                    errorHandler.errorResult()
                  },
                  _ =>
                    formOk match {
                      case Individual => Redirect(routes.EnterMovementReferenceNumberController.enterMrn())
                      case Bulk       => Redirect(routes.EnterMrnMultiController.show())
                      case Scheduled  => Redirect(routes.EnterMrnScheduleController.show())
                    }
                )

            }
          )

      }
    }

}

object SelectNumberOfClaimsController {

  sealed abstract class SelectNumberOfClaimsType(val value: Int) extends Product with Serializable

  object SelectNumberOfClaimsType {
    case object Individual extends SelectNumberOfClaimsType(0)
    case object Bulk extends SelectNumberOfClaimsType(1)
    case object Scheduled extends SelectNumberOfClaimsType(2)

    val allClaimsTypes: List[SelectNumberOfClaimsType]         = List(Individual, Bulk, Scheduled)
    val allClaimsIntToType: Map[Int, SelectNumberOfClaimsType] = allClaimsTypes.map(a => a.value -> a).toMap
    val allClaimsTypeToInt: Map[SelectNumberOfClaimsType, Int] = allClaimsTypes.map(a => a -> a.value).toMap

    implicit val selectNumberOfClaimsTypeFormat: OFormat[SelectNumberOfClaimsType] =
      derived.oformat[SelectNumberOfClaimsType]()
  }

  val dataKey: String = "select-number-of-claims"

  val selectNumberOfClaimsAnswerForm: Form[SelectNumberOfClaimsType] =
    Form(
      mapping(
        dataKey -> number
          .verifying("invalid", a => allClaimsTypes.map(_.value).contains(a))
          .transform[SelectNumberOfClaimsType](allClaimsIntToType, allClaimsTypeToInt)
      )(identity)(Some(_))
    )

}<|MERGE_RESOLUTION|>--- conflicted
+++ resolved
@@ -78,11 +78,7 @@
         Redirect(baseRoutes.StartController.start())
     }
 
-<<<<<<< HEAD
-  def show(): Action[AnyContent] = (featureSwitch.BulkClaim.action andThen
-=======
-  def show(isAmend: Boolean): Action[AnyContent] = (featureSwitch.BulkClaim.hideIfNotEnabled andThen
->>>>>>> 76e08cb7
+  def show(): Action[AnyContent] = (featureSwitch.BulkClaim.hideIfNotEnabled andThen
     authenticatedActionWithSessionData).async { implicit request =>
     withSelectNumberOfClaimsAnswers { (_, _, answers) =>
       val emptyForm  = SelectNumberOfClaimsController.selectNumberOfClaimsAnswerForm
