/*
 * Copyright 2021 HM Revenue & Customs
 *
 * Licensed under the Apache License, Version 2.0 (the "License");
 * you may not use this file except in compliance with the License.
 * You may obtain a copy of the License at
 *
 *     http://www.apache.org/licenses/LICENSE-2.0
 *
 * Unless required by applicable law or agreed to in writing, software
 * distributed under the License is distributed on an "AS IS" BASIS,
 * WITHOUT WARRANTIES OR CONDITIONS OF ANY KIND, either express or implied.
 * See the License for the specific language governing permissions and
 * limitations under the License.
 */

package uk.gov.hmrc.cdsreimbursementclaimfrontend.controllers.claims

import cats.data.EitherT
import cats.implicits.catsSyntaxEq
import com.google.inject.{Inject, Singleton}
import play.api.Configuration
import play.api.data.Forms._
import play.api.data.{Form, Mapping}
import play.api.i18n.Messages
import play.api.mvc._
import uk.gov.hmrc.cdsreimbursementclaimfrontend.cache.SessionCache
import uk.gov.hmrc.cdsreimbursementclaimfrontend.config.{ErrorHandler, ViewConfig}
import uk.gov.hmrc.cdsreimbursementclaimfrontend.controllers.SessionUpdates
import uk.gov.hmrc.cdsreimbursementclaimfrontend.controllers.TemporaryJourneyExtractor.withAnswersAndRoutes
import uk.gov.hmrc.cdsreimbursementclaimfrontend.controllers.actions.{AuthenticatedAction, RequestWithSessionData, SessionDataAction, WithAuthAndSessionDataAction}
import uk.gov.hmrc.cdsreimbursementclaimfrontend.controllers.fileupload.{routes => fileUploadRoutes}
import uk.gov.hmrc.cdsreimbursementclaimfrontend.models.DraftClaim.DraftC285Claim
import uk.gov.hmrc.cdsreimbursementclaimfrontend.models.JourneyStatus.FillingOutClaim
import uk.gov.hmrc.cdsreimbursementclaimfrontend.models.bankaccountreputation.request._
import uk.gov.hmrc.cdsreimbursementclaimfrontend.models.bankaccountreputation.response.ReputationResponse
import uk.gov.hmrc.cdsreimbursementclaimfrontend.models.declaration.DisplayDeclaration
import uk.gov.hmrc.cdsreimbursementclaimfrontend.models.{AccountName, AccountNumber, BankAccountView, BankAccountDetails, BankAccountType, DraftClaim, Error, SortCode, upscan => _}
import uk.gov.hmrc.cdsreimbursementclaimfrontend.services.ClaimService
import uk.gov.hmrc.cdsreimbursementclaimfrontend.util.toFuture
import uk.gov.hmrc.cdsreimbursementclaimfrontend.utils.Logging
import uk.gov.hmrc.cdsreimbursementclaimfrontend.views.html.{claims => pages}
import uk.gov.hmrc.play.bootstrap.frontend.controller.FrontendController

import java.util.function.Predicate
import scala.concurrent.{ExecutionContext, Future}

@Singleton
class BankAccountController @Inject() (
  val authenticatedAction: AuthenticatedAction,
  val sessionDataAction: SessionDataAction,
  val sessionStore: SessionCache,
  cc: MessagesControllerComponents,
  val config: Configuration,
  val claimService: ClaimService,
  checkBankAccountDetailsPage: pages.check_bank_account_details,
  enterBankAccountDetailsPage: pages.enter_bank_account_details
)(implicit viewConfig: ViewConfig, ec: ExecutionContext, errorHandler: ErrorHandler)
    extends FrontendController(cc)
    with WithAuthAndSessionDataAction
    with Logging
    with SessionUpdates {

  implicit val dataExtractor: DraftC285Claim => Option[BankAccountDetails] = _.bankAccountDetailsAnswer

  private def continuePage(implicit request: RequestWithSessionData[AnyContent], journey: JourneyBindable): Call = {
    lazy val uploadEvidence   = fileUploadRoutes.SupportingEvidenceController.uploadSupportingEvidence(journey)
    lazy val checkYourAnswers = fileUploadRoutes.SupportingEvidenceController.checkYourAnswers(journey)

    val maybeEvidences = for {
      session   <- request.sessionData
      claim     <- session.journeyStatus.collect { case FillingOutClaim(_, _, draftClaim: DraftClaim) =>
                     draftClaim
                   }
      evidences <- claim.fold(_.supportingEvidencesAnswer)
    } yield evidences

    maybeEvidences.fold(uploadEvidence)(_ => checkYourAnswers)
  }

  def checkBankAccountDetails(implicit journey: JourneyBindable): Action[AnyContent] =
    authenticatedActionWithSessionData.async { implicit request =>
      withAnswersAndRoutes[DisplayDeclaration] { (fillingOutClaim, declaration, router) =>
        val isChange = fillingOutClaim.draftClaim.fold(identity).bankAccountDetailsAnswer.nonEmpty
        isChange match {
          case true  =>
            fillingOutClaim.draftClaim.fold(identity).bankAccountDetailsAnswer match {
              case Some(bankAccountDetails: BankAccountDetails) =>
                Ok(
                  checkBankAccountDetailsPage(
                    BankAccountView(
                      bankAccountDetails.accountName.value,
                      bankAccountDetails.sortCode.value,
                      bankAccountDetails.accountNumber.value
                    ),
                    continuePage.url,
                    router
                  )
                )
              case None                                         => Redirect(router.nextPageForCheckBankAccountDetails())
            }
          case false =>
            val answers = declaration.flatMap(p => p.displayResponseDetail.maskedBankDetails)

            answers.fold(Redirect(router.nextPageForCheckBankAccountDetails())) { maskedBankDetails =>
              (maskedBankDetails.consigneeBankDetails, maskedBankDetails.declarantBankDetails) match {
                case (Some(cmbd), _)    =>
                  Ok(
                    checkBankAccountDetailsPage(
                      BankAccountView(cmbd.accountHolderName, cmbd.sortCode, cmbd.accountNumber),
                      continuePage.url,
                      router
                    )
                  )
                case (None, Some(dmbd)) =>
                  Ok(
                    checkBankAccountDetailsPage(
                      BankAccountView(dmbd.accountHolderName, dmbd.sortCode, dmbd.accountNumber),
                      continuePage.url,
                      router
                    )
                  )
                case (None, None)       =>
                  Redirect(router.nextPageForCheckBankAccountDetails())
              }
            }

        }
      }(_.displayDeclaration, request, journey)
    }

  def enterBankAccountDetails(implicit journey: JourneyBindable): Action[AnyContent]  = show(false)
  def changeBankAccountDetails(implicit journey: JourneyBindable): Action[AnyContent] = show(true)

  protected def show(
    isChange: Boolean
  )(implicit journey: JourneyBindable): Action[AnyContent] =
    authenticatedActionWithSessionData.async { implicit request =>
      withAnswersAndRoutes[BankAccountDetails] { (_, answers, router) =>
        val bankDetailsForm =
          answers.toList.foldLeft(BankAccountController.enterBankDetailsForm)((form, answer) => form.fill(answer))
        Ok(enterBankAccountDetailsPage(bankDetailsForm, router, isChange))
      }
    }

  def enterBankAccountDetailsSubmit(implicit journey: JourneyBindable): Action[AnyContent] =
    authenticatedActionWithSessionData.async { implicit request =>
      submit(isAmend = false)
    }

  def changeBankAccountDetailsSubmit(implicit journey: JourneyBindable): Action[AnyContent] =
    authenticatedActionWithSessionData.async { implicit request =>
<<<<<<< HEAD
      submit(isAmend = true)
=======
      submit(isAmend = true, routes.CheckYourAnswersAndSubmitController.checkAllAnswers(journey))
>>>>>>> d8274251
    }

  protected def submit(isAmend: Boolean)(implicit
    request: RequestWithSessionData[AnyContent],
    messages: Messages,
    viewConfig: ViewConfig,
    journeyBindable: JourneyBindable
  ): Future[Result] =
    withAnswersAndRoutes[BankAccountDetails] { (fillingOutClaim, _, router) =>
      fillingOutClaim.draftClaim.fold(identity).bankAccountTypeAnswer match {
        case None                               => Redirect(router.nextPageForEnterBankAccountDetails(false))
        case Some(bankAccount: BankAccountType) =>
          BankAccountController.enterBankDetailsForm
            .bindFromRequest()
            .fold(
              requestFormWithErrors =>
                BadRequest(
                  enterBankAccountDetailsPage(
                    requestFormWithErrors,
                    router,
                    isAmend
                  )
                ),
              bankAccountDetails => {
                val updatedJourney =
                  FillingOutClaim.of(fillingOutClaim)(_.copy(bankAccountDetailsAnswer = Some(bankAccountDetails)))

                (for {
                  _                  <- EitherT
                                          .liftF(updateSession(sessionStore, request)(_.copy(journeyStatus = Some(updatedJourney))))
                                          .leftMap((_: Unit) => Error("could not update session"))
                  reputationResponse <- {
                    val barsAccount =
                      BarsAccount(bankAccountDetails.sortCode.value, bankAccountDetails.accountNumber.value)

                    if (bankAccount === BankAccountType.BusinessBankAccount) {
                      claimService.getBusinessAccountReputation(BarsBusinessAssessRequest(barsAccount, None))
                    } else {
                      val claimant    = fillingOutClaim.draftClaim.detailsRegisteredWithCds
                      val address     = BarsAddress(Nil, None, claimant.map(_.contactAddress.postcode))
                      val accountName = Some(bankAccountDetails.accountName.value)
                      val subject     = BarsSubject(None, accountName, None, None, None, address)
                      claimService.getPersonalAccountReputation(BarsPersonalAssessRequest(barsAccount, subject))
                    }
                  }
                } yield reputationResponse).fold(
                  logAndDisplayError("could not process bank account details: "),
                  reputationResponse =>
                    if (reputationResponse.otherError.isDefined) {
                      val errorKey = reputationResponse.otherError.map(_.code).getOrElse("account-does-not-exist")
                      val form     = BankAccountController.enterBankDetailsForm
                        .fill(bankAccountDetails)
                        .withError("enter-bank-details", s"error.$errorKey")
                      BadRequest(enterBankAccountDetailsPage(form, router, isAmend))
                    } else if (reputationResponse.accountNumberWithSortCodeIsValid =!= ReputationResponse.Yes) {
                      val form = BankAccountController.enterBankDetailsForm
                        .fill(bankAccountDetails)
                        .withError("enter-bank-details", "error.moc-check-failed")
                      BadRequest(enterBankAccountDetailsPage(form, router, isAmend))
                    } else if (reputationResponse.accountExists =!= Some(ReputationResponse.Yes)) {
                      val form = BankAccountController.enterBankDetailsForm
                        .fill(bankAccountDetails)
                        .withError("enter-bank-details", s"error.account-does-not-exist")
                      BadRequest(enterBankAccountDetailsPage(form, router, isAmend))
                    } else {
                      Redirect(router.nextPageForEnterBankAccountDetails(true))
                    }
                )
              }
            )
      }
    }

}

object BankAccountController {

  val accountNumberRegex: Predicate[String]        = "^\\d{8}$".r.pattern.asPredicate()
  val accountNumberMapping: Mapping[AccountNumber] =
    nonEmptyText(minLength = 6, maxLength = 8)
      .transform[AccountNumber](
        s => {
          val paddedNumber = s.reverse.padTo(8, '0').reverse
          AccountNumber(paddedNumber)
        },
        _.value
      )
      .verifying("invalid", e => accountNumberRegex.test(e.value))

  val sortCodeRegex: Predicate[String]   = "^\\d{6}$".r.pattern.asPredicate()
  val sortCodeMapping: Mapping[SortCode] =
    nonEmptyText
      .transform[SortCode](s => SortCode(s.replaceAll("[-( )]+", "")), _.value)
      .verifying("invalid", e => sortCodeRegex.test(e.value))

  val accountNameRegex: Predicate[String]      = """^[A-Za-z0-9\-',/& ]{1,40}$""".r.pattern.asPredicate()
  val accountNameMapping: Mapping[AccountName] =
    nonEmptyText(maxLength = 40)
      .transform[AccountName](s => AccountName(s.trim()), _.value)
      .verifying("invalid", e => accountNameRegex.test(e.value))

  val enterBankDetailsForm: Form[BankAccountDetails] = Form(
    mapping(
      "enter-bank-details.account-name"   -> accountNameMapping,
      "enter-bank-details.sort-code"      -> sortCodeMapping,
      "enter-bank-details.account-number" -> accountNumberMapping
    )(BankAccountDetails.apply)(BankAccountDetails.unapply)
  )

}<|MERGE_RESOLUTION|>--- conflicted
+++ resolved
@@ -150,11 +150,7 @@
 
   def changeBankAccountDetailsSubmit(implicit journey: JourneyBindable): Action[AnyContent] =
     authenticatedActionWithSessionData.async { implicit request =>
-<<<<<<< HEAD
       submit(isAmend = true)
-=======
-      submit(isAmend = true, routes.CheckYourAnswersAndSubmitController.checkAllAnswers(journey))
->>>>>>> d8274251
     }
 
   protected def submit(isAmend: Boolean)(implicit
