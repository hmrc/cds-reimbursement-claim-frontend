/*
 * Copyright 2021 HM Revenue & Customs
 *
 * Licensed under the Apache License, Version 2.0 (the "License");
 * you may not use this file except in compliance with the License.
 * You may obtain a copy of the License at
 *
 *     http://www.apache.org/licenses/LICENSE-2.0
 *
 * Unless required by applicable law or agreed to in writing, software
 * distributed under the License is distributed on an "AS IS" BASIS,
 * WITHOUT WARRANTIES OR CONDITIONS OF ANY KIND, either express or implied.
 * See the License for the specific language governing permissions and
 * limitations under the License.
 */

package uk.gov.hmrc.cdsreimbursementclaimfrontend.controllers

import cats.syntax.eq._
import play.api.mvc.Call
import uk.gov.hmrc.cdsreimbursementclaimfrontend.controllers
import uk.gov.hmrc.cdsreimbursementclaimfrontend.controllers.claims.CheckClaimantDetailsController.{CheckClaimantDetailsAnswer, NoClaimantDetailsAnswer, YesClaimantDetailsAnswer}
import uk.gov.hmrc.cdsreimbursementclaimfrontend.controllers.claims.CheckDeclarationDetailsController.{CheckDeclarationDetailsAnswer, DeclarationAnswersAreCorrect, DeclarationAnswersAreIncorrect}
import uk.gov.hmrc.cdsreimbursementclaimfrontend.controllers.claims.{JourneyBindable, routes => claimRoutes}
import uk.gov.hmrc.cdsreimbursementclaimfrontend.controllers.fileupload.{routes => uploadRoutes}
import uk.gov.hmrc.cdsreimbursementclaimfrontend.models.MrnJourney.MrnImporter
import uk.gov.hmrc.cdsreimbursementclaimfrontend.models.{BasisOfClaim, MrnJourney}
import uk.gov.hmrc.cdsreimbursementclaimfrontend.services.FeatureSwitchService

trait SubmitRoutes extends Product with Serializable {
  val journeyBindable: JourneyBindable

  def submitUrlForCheckDeclarationDetails(): Call =
    claimRoutes.CheckDeclarationDetailsController.submit(journeyBindable)

  def submitUrlForCheckDuplicateDeclarationDetails(): Call =
    claimRoutes.CheckDuplicateDeclarationDetailsController.submit(journeyBindable)

  def submitUrlForBasisOfClaim(isAmend: Boolean): Call =
    if (isAmend)
      claimRoutes.SelectBasisForClaimController.changeBasisForClaimSubmit(journeyBindable)
    else claimRoutes.SelectBasisForClaimController.selectBasisForClaimSubmit(journeyBindable)

  def submitUrlForCommoditiesDetails(isAmend: Boolean): Call =
    isAmend match {
      case true  => claimRoutes.EnterCommoditiesDetailsController.changeCommoditiesDetailsSubmit(journeyBindable)
      case false => claimRoutes.EnterCommoditiesDetailsController.enterCommoditiesDetailsSubmit(journeyBindable)
    }

  def submitUrlForWhoIsMakingTheClaim(isAmend: Boolean): Call =
    isAmend match {
      case true  => claimRoutes.SelectWhoIsMakingTheClaimController.changeDeclarantTypeSubmit(journeyBindable)
      case false => claimRoutes.SelectWhoIsMakingTheClaimController.selectDeclarantTypeSubmit(journeyBindable)
    }

  def submitUrlForClaimNorthernIreland(isAmend: Boolean): Call =
    if (isAmend)
      claimRoutes.ClaimNorthernIrelandController.changeNorthernIrelandClaimSubmit(journeyBindable)
    else claimRoutes.ClaimNorthernIrelandController.selectNorthernIrelandClaimSubmit(journeyBindable)

  def submitPageForClaimantDetails(isChange: Boolean): Call = {
    val controller = claimRoutes.CheckClaimantDetailsController
    if (isChange) controller.change(journeyBindable) else controller.add(journeyBindable)
  }

  def submitUrlForChangeMrnContactDetails(): Call =
    claimRoutes.EnterContactDetailsController.changeMrnContactDetailsSubmit(journeyBindable)

  def submitUrlForEnterMrnContactDetails(): Call =
    claimRoutes.EnterContactDetailsController.enterMrnContactDetailsSubmit(journeyBindable)

  def submitUrlForEnterOrChangeBankAccountDetails(isChange: Boolean): Call =
    if (isChange) claimRoutes.BankAccountController.changeBankAccountDetailsSubmit(journeyBindable)
    else claimRoutes.BankAccountController.enterBankAccountDetailsSubmit(journeyBindable)

  def submitUrlForSelectBankAccountType(): Call =
    claimRoutes.SelectBankAccountTypeController.selectBankAccountTypeSubmit(journeyBindable)

}

trait JourneyTypeRoutes extends Product with Serializable {
  val subKey: Option[String]
  val journeyBindable: JourneyBindable

  def nextPageForCheckDeclarationDetails(checkDeclarationDetailsAnswer: CheckDeclarationDetailsAnswer): Call =
    checkDeclarationDetailsAnswer match {
      case DeclarationAnswersAreCorrect   =>
        if (journeyBindable === JourneyBindable.Scheduled)
          uploadRoutes.ScheduleOfMrnDocumentController.uploadScheduledDocument()
        else claimRoutes.SelectWhoIsMakingTheClaimController.selectDeclarantType(journeyBindable)
      case DeclarationAnswersAreIncorrect =>
        claimRoutes.EnterMovementReferenceNumberController.enterJourneyMrn(journeyBindable)
    }

  def nextPageForCheckDuplicateDeclarationDetails(): Call =
    claimRoutes.EnterCommoditiesDetailsController.enterCommoditiesDetails(journeyBindable)

  def nextPageForBasisForClaim(basisOfClaim: BasisOfClaim): Call =
    basisOfClaim match {
      case BasisOfClaim.DuplicateEntry =>
        claimRoutes.EnterDuplicateMovementReferenceNumberController.enterDuplicateMrn(journeyBindable)
      case _                           =>
        claimRoutes.EnterCommoditiesDetailsController.enterCommoditiesDetails(journeyBindable)
    }

  def nextPageForBasisForClaim(basisOfClaim: BasisOfClaim, isAmend: Boolean): Call =
    if (isAmend) {
      claimRoutes.CheckYourAnswersAndSubmitController.checkAllAnswers(journeyBindable)
    } else
      basisOfClaim match {
        case BasisOfClaim.DuplicateEntry =>
          claimRoutes.EnterDuplicateMovementReferenceNumberController.enterDuplicateMrn(journeyBindable)
        case _                           =>
          claimRoutes.EnterCommoditiesDetailsController.enterCommoditiesDetails(journeyBindable)
      }

  def nextPageForCommoditiesDetails(isAmend: Boolean): Call =
    isAmend match {
      case true  => claimRoutes.CheckYourAnswersAndSubmitController.checkAllAnswers(journeyBindable)
      case false => claimRoutes.SelectDutiesController.selectDuties()
    }

  def nextPageForWhoIsMakingTheClaim(isAmend: Boolean): Call =
    if (isAmend)
      claimRoutes.CheckYourAnswersAndSubmitController.checkAllAnswers(journeyBindable)
    else claimRoutes.CheckClaimantDetailsController.show(journeyBindable)

  def nextPageForForClaimNorthernIreland(isAmend: Boolean, isAnswerChanged: Boolean): Call =
    if (!isAmend) {
      claimRoutes.SelectBasisForClaimController.selectBasisForClaim(journeyBindable)
    } else {
      if (isAnswerChanged) claimRoutes.SelectBasisForClaimController.selectBasisForClaim(journeyBindable)
      else claimRoutes.CheckYourAnswersAndSubmitController.checkAllAnswers(journeyBindable)
    }

<<<<<<< HEAD
  def nextPageForAddClaimantDetails(anwer: CheckClaimantDetailsAnswer, featureSwitch: FeatureSwitchService): Call =
    anwer match {
=======
  def nextPageForAddClaimantDetails(answer: CheckClaimantDetailsAnswer): Call =
    answer match {
>>>>>>> 5c740de3
      case YesClaimantDetailsAnswer =>
        claimRoutes.EnterContactDetailsController.enterMrnContactDetailsSubmit(journeyBindable)
      case NoClaimantDetailsAnswer  =>
        featureSwitch.NorthernIreland.isEnabled() match {
          case true  => claimRoutes.ClaimNorthernIrelandController.selectNorthernIrelandClaim(journeyBindable)
          case false => claimRoutes.SelectBasisForClaimController.selectBasisForClaim(journeyBindable)
        }
    }

  def nextPageForChangeClaimantDetails(anwer: CheckClaimantDetailsAnswer, featureSwitch: FeatureSwitchService): Call =
    anwer match {
      case YesClaimantDetailsAnswer =>
        featureSwitch.NorthernIreland.isEnabled() match {
          case true  => claimRoutes.ClaimNorthernIrelandController.selectNorthernIrelandClaim(journeyBindable)
          case false => claimRoutes.SelectBasisForClaimController.selectBasisForClaim(journeyBindable)
        }
      case NoClaimantDetailsAnswer  => claimRoutes.CheckClaimantDetailsController.show(journeyBindable)
    }

  def nextPageForEnterOrChangeMrnContactDetails(isAdressLookupNecessary: Boolean): Call =
    if (isAdressLookupNecessary) claimRoutes.CheckClaimantDetailsController.changeAddress(journeyBindable)
    else claimRoutes.CheckClaimantDetailsController.show(journeyBindable)

  def nextPageForCheckBankAccountDetails(): Call =
    claimRoutes.SelectBankAccountTypeController.selectBankAccountType(journeyBindable)

  def nextPageForEnterBankAccountDetails(
    hasBankAccountType: Boolean
  ): Call =
    hasBankAccountType match {
      case false => claimRoutes.SelectBankAccountTypeController.selectBankAccountType(journeyBindable)
      case true  => claimRoutes.BankAccountController.checkBankAccountDetails(journeyBindable)
    }

  def nextPageForSelectBankAccountType(): Call =
    claimRoutes.BankAccountController.enterBankAccountDetails(journeyBindable)

}

trait SingleRoutes extends JourneyTypeRoutes {
  override val subKey: Option[String] = None
  override val journeyBindable        = JourneyBindable.Single
}

trait BulkRoutes extends JourneyTypeRoutes {
  override val subKey: Option[String] = Some("bulk")
  override val journeyBindable        = JourneyBindable.Bulk
}

trait ScheduledRoutes extends JourneyTypeRoutes {
  override val subKey: Option[String] = Some("scheduled")
  override val journeyBindable        = JourneyBindable.Scheduled
}

trait ReferenceNumberTypeRoutes extends Product with Serializable {
  val refNumberKey: Option[String]
  def nextPageForEnterMRN(importer: MrnJourney): Call
  def nextPageForDuplicateMRN(importer: MrnJourney): Call
}

trait MRNRoutes extends ReferenceNumberTypeRoutes {
  val refNumberKey                                        = Some("mrn")
  val journeyBindable: JourneyBindable
  def nextPageForEnterMRN(importer: MrnJourney): Call     = importer match {
    case _: MrnImporter => claimRoutes.CheckDeclarationDetailsController.show(journeyBindable)
    case _              => claimRoutes.EnterImporterEoriNumberController.enterImporterEoriNumber()
  }
  def nextPageForDuplicateMRN(importer: MrnJourney): Call = importer match {
    case _: MrnImporter => claimRoutes.CheckDuplicateDeclarationDetailsController.show(journeyBindable)
    case _              => claimRoutes.EnterImporterEoriNumberController.enterImporterEoriNumber()
  }
}

trait EntryNumberRoutes extends ReferenceNumberTypeRoutes {
  val refNumberKey                                        = Some("entry")
  def nextPageForEnterMRN(importer: MrnJourney): Call     =
    claimRoutes.EnterDeclarationDetailsController.enterDeclarationDetails()
  def nextPageForDuplicateMRN(importer: MrnJourney): Call =
    claimRoutes.EnterDeclarationDetailsController.enterDuplicateDeclarationDetails()
}

object ReimbursementRoutes {
  type ReimbursementRoutes = JourneyTypeRoutes with ReferenceNumberTypeRoutes with SubmitRoutes
}

case object MRNSingleRoutes extends MRNRoutes with SingleRoutes with SubmitRoutes
case object EntrySingleRoutes extends EntryNumberRoutes with SingleRoutes with SubmitRoutes
case object MRNBulkRoutes extends MRNRoutes with BulkRoutes with SubmitRoutes
case object EntryBulkRoutes extends EntryNumberRoutes with BulkRoutes with SubmitRoutes
case object MRNScheduledRoutes extends MRNRoutes with ScheduledRoutes with SubmitRoutes
case object EntryScheduledRoutes extends EntryNumberRoutes with ScheduledRoutes with SubmitRoutes

case object JourneyNotDetectedRoutes extends JourneyTypeRoutes with ReferenceNumberTypeRoutes with SubmitRoutes {
  val refNumberKey    = None
  val subKey          = None
  val journeyBindable = JourneyBindable.Single

  val selectNumberOfClaimsPage: Call                      = claimRoutes.SelectNumberOfClaimsController.show()
  def nextPageForEnterMRN(importer: MrnJourney): Call     = controllers.routes.IneligibleController.ineligible()
  def nextPageForDuplicateMRN(importer: MrnJourney): Call = controllers.routes.IneligibleController.ineligible()
}<|MERGE_RESOLUTION|>--- conflicted
+++ resolved
@@ -133,13 +133,8 @@
       else claimRoutes.CheckYourAnswersAndSubmitController.checkAllAnswers(journeyBindable)
     }
 
-<<<<<<< HEAD
-  def nextPageForAddClaimantDetails(anwer: CheckClaimantDetailsAnswer, featureSwitch: FeatureSwitchService): Call =
-    anwer match {
-=======
-  def nextPageForAddClaimantDetails(answer: CheckClaimantDetailsAnswer): Call =
+  def nextPageForAddClaimantDetails(answer: CheckClaimantDetailsAnswer, featureSwitch: FeatureSwitchService): Call =
     answer match {
->>>>>>> 5c740de3
       case YesClaimantDetailsAnswer =>
         claimRoutes.EnterContactDetailsController.enterMrnContactDetailsSubmit(journeyBindable)
       case NoClaimantDetailsAnswer  =>
