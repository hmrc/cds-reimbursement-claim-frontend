/*
 * Copyright 2021 HM Revenue & Customs
 *
 * Licensed under the Apache License, Version 2.0 (the "License");
 * you may not use this file except in compliance with the License.
 * You may obtain a copy of the License at
 *
 *     http://www.apache.org/licenses/LICENSE-2.0
 *
 * Unless required by applicable law or agreed to in writing, software
 * distributed under the License is distributed on an "AS IS" BASIS,
 * WITHOUT WARRANTIES OR CONDITIONS OF ANY KIND, either express or implied.
 * See the License for the specific language governing permissions and
 * limitations under the License.
 */

package uk.gov.hmrc.cdsreimbursementclaimfrontend.controllers

import play.api.mvc.Call
import uk.gov.hmrc.cdsreimbursementclaimfrontend.controllers
import uk.gov.hmrc.cdsreimbursementclaimfrontend.controllers.claims.{JourneyBindable, routes => claimRoutes}
import uk.gov.hmrc.cdsreimbursementclaimfrontend.models.MrnJourney.MrnImporter
import uk.gov.hmrc.cdsreimbursementclaimfrontend.models.{BasisOfClaim, MrnJourney}

trait JourneyTypeRoutes extends Product with Serializable {
  val subKey: Option[String]
  val journeyBindable: JourneyBindable

  //--- Basis for Claim

  def nextPageForBasisForClaim(basisOfClaim: BasisOfClaim, isAmend: Boolean): Call =
    if (isAmend) {
      claimRoutes.CheckYourAnswersAndSubmitController.checkAllAnswers()
    } else
      basisOfClaim match {
        case BasisOfClaim.DuplicateEntry =>
          claimRoutes.EnterDuplicateMovementReferenceNumberController.enterDuplicateMrn(journeyBindable)
        case _                           =>
          claimRoutes.EnterCommoditiesDetailsController.enterCommoditiesDetails(journeyBindable)
      }

  def submitUrlForBasisOfClaim(isAmend: Boolean): Call =
    if (isAmend)
      claimRoutes.SelectBasisForClaimController.changeBasisForClaimSubmit(journeyBindable)
    else claimRoutes.SelectBasisForClaimController.selectBasisForClaimSubmit(journeyBindable)

  //--- Commodity details

  def nextPageForCommoditiesDetails(isAmend: Boolean): Call =
    isAmend match {
      case true  => claimRoutes.CheckYourAnswersAndSubmitController.checkAllAnswers()
      case false => claimRoutes.SelectDutiesController.selectDuties()
    }

  def submitUrlForCommoditiesDetails(isAmend: Boolean): Call =
    isAmend match {
      case true  => claimRoutes.EnterCommoditiesDetailsController.changeCommoditiesDetailsSubmit(journeyBindable)
      case false => claimRoutes.EnterCommoditiesDetailsController.enterCommoditiesDetailsSubmit(journeyBindable)
    }

<<<<<<< HEAD
  def nextPageForWhoIsMakingTheClaim(isAmend: Boolean): Call =
    isAmend match {
      case true  => claimRoutes.CheckYourAnswersAndSubmitController.checkAllAnswers()
      case false => claimRoutes.EnterDetailsRegisteredWithCdsController.enterDetailsRegisteredWithCds()
    }

  def submitUrlForWhoIsMakingTheClaim(isAmend: Boolean): Call =
    isAmend match {
      case true  => claimRoutes.SelectWhoIsMakingTheClaimController.changeDeclarantTypeSubmit(journeyBindable)
      case false => claimRoutes.SelectWhoIsMakingTheClaimController.selectDeclarantTypeSubmit(journeyBindable)
    }
=======
  //--- Northern Ireland
>>>>>>> 05273386

  def nextPageForForClaimNorthernIreland(isAmend: Boolean, isAnswerChanged: Boolean): Call =
    if (!isAmend) {
      claimRoutes.SelectBasisForClaimController.selectBasisForClaim(journeyBindable)
    } else {
      if (isAnswerChanged) claimRoutes.SelectBasisForClaimController.selectBasisForClaim(journeyBindable)
      else claimRoutes.CheckYourAnswersAndSubmitController.checkAllAnswers()
    }

  def submitUrlForClaimNorthernIreland(isAmend: Boolean): Call =
    if (isAmend)
      claimRoutes.ClaimNorthernIrelandController.changeNorthernIrelandClaimSubmit(journeyBindable)
    else claimRoutes.ClaimNorthernIrelandController.selectNorthernIrelandClaimSubmit(journeyBindable)
}

trait SingleRoutes extends JourneyTypeRoutes {
  override val subKey: Option[String] = None
  override val journeyBindable        = JourneyBindable.Single
}

trait BulkRoutes extends JourneyTypeRoutes {
  override val subKey: Option[String] = Some("bulk")
  override val journeyBindable        = JourneyBindable.Bulk
}

trait ScheduledRoutes extends JourneyTypeRoutes {
  override val subKey: Option[String] = Some("scheduled")
  override val journeyBindable        = JourneyBindable.Scheduled
}

trait ReferenceNumberTypeRoutes extends Product with Serializable {
  val refNumberKey: Option[String]
  def nextPageForEnterMRN(importer: MrnJourney): Call
  def nextPageForDuplicateMRN(importer: MrnJourney): Call
}

trait MRNRoutes extends ReferenceNumberTypeRoutes {
  val refNumberKey                                        = Some("mrn")
  def nextPageForEnterMRN(importer: MrnJourney): Call     = importer match {
    case _: MrnImporter => claimRoutes.CheckDeclarationDetailsController.checkDetails()
    case _              => claimRoutes.EnterImporterEoriNumberController.enterImporterEoriNumber()
  }
  def nextPageForDuplicateMRN(importer: MrnJourney): Call = importer match {
    case _: MrnImporter => claimRoutes.CheckDeclarationDetailsController.checkDuplicateDetails()
    case _              => claimRoutes.EnterImporterEoriNumberController.enterImporterEoriNumber()
  }
}

trait EntryNumberRoutes extends ReferenceNumberTypeRoutes {
  val refNumberKey                                        = Some("entry")
  def nextPageForEnterMRN(importer: MrnJourney): Call     =
    claimRoutes.EnterDeclarationDetailsController.enterDeclarationDetails()
  def nextPageForDuplicateMRN(importer: MrnJourney): Call =
    claimRoutes.EnterDeclarationDetailsController.enterDuplicateDeclarationDetails()
}

object ReimbursementRoutes {
  type ReimbursementRoutes = JourneyTypeRoutes with ReferenceNumberTypeRoutes
}

case object MRNSingleRoutes extends MRNRoutes with SingleRoutes
case object EntrySingleRoutes extends EntryNumberRoutes with SingleRoutes
case object MRNBulkRoutes extends MRNRoutes with BulkRoutes
case object EntryBulkRoutes extends EntryNumberRoutes with BulkRoutes
case object MRNScheduledRoutes extends MRNRoutes with ScheduledRoutes
case object EntryScheduledRoutes extends EntryNumberRoutes with ScheduledRoutes

case object JourneyNotDetectedRoutes extends JourneyTypeRoutes with ReferenceNumberTypeRoutes {
  val refNumberKey                    = None
  override val subKey: Option[String] = None
  override val journeyBindable        = JourneyBindable.Single

  val selectNumberOfClaimsPage: Call                      = claimRoutes.SelectNumberOfClaimsController.show()
  def nextPageForEnterMRN(importer: MrnJourney): Call     = controllers.routes.IneligibleController.ineligible()
  def nextPageForDuplicateMRN(importer: MrnJourney): Call = controllers.routes.IneligibleController.ineligible()
}<|MERGE_RESOLUTION|>--- conflicted
+++ resolved
@@ -58,7 +58,6 @@
       case false => claimRoutes.EnterCommoditiesDetailsController.enterCommoditiesDetailsSubmit(journeyBindable)
     }
 
-<<<<<<< HEAD
   def nextPageForWhoIsMakingTheClaim(isAmend: Boolean): Call =
     isAmend match {
       case true  => claimRoutes.CheckYourAnswersAndSubmitController.checkAllAnswers()
@@ -70,9 +69,8 @@
       case true  => claimRoutes.SelectWhoIsMakingTheClaimController.changeDeclarantTypeSubmit(journeyBindable)
       case false => claimRoutes.SelectWhoIsMakingTheClaimController.selectDeclarantTypeSubmit(journeyBindable)
     }
-=======
+
   //--- Northern Ireland
->>>>>>> 05273386
 
   def nextPageForForClaimNorthernIreland(isAmend: Boolean, isAnswerChanged: Boolean): Call =
     if (!isAmend) {
