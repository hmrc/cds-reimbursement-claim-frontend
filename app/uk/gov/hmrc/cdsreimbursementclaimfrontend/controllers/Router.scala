--- conflicted
+++ resolved
@@ -26,10 +26,9 @@
   val subKey: Option[String]
   val journeyBindable: JourneyBindable
 
-<<<<<<< HEAD
   def nextPageForCheckDeclarationDetails(declarationAnswers: Boolean): Call =
     declarationAnswers match {
-      case true  => claimRoutes.SelectWhoIsMakingTheClaimController.selectDeclarantType()
+      case true  => claimRoutes.SelectWhoIsMakingTheClaimController.selectDeclarantType(journeyBindable)
       case false => claimRoutes.EnterMovementReferenceNumberController.enterJourneyMrn(JourneyBindable.Scheduled)
     }
 
@@ -46,7 +45,6 @@
       case _                           =>
         claimRoutes.EnterCommoditiesDetailsController.enterCommoditiesDetails(journeyBindable)
     }
-=======
   //--- Basis for Claim
 
   def nextPageForBasisForClaim(basisOfClaim: BasisOfClaim, isAmend: Boolean): Call =
@@ -66,7 +64,6 @@
     else claimRoutes.SelectBasisForClaimController.selectBasisForClaimSubmit(journeyBindable)
 
   //--- Commodity details
->>>>>>> 8222cacb
 
   def nextPageForCommoditiesDetails(isAmend: Boolean): Call =
     isAmend match {
