/*
 * Copyright 2021 HM Revenue & Customs
 *
 * Licensed under the Apache License, Version 2.0 (the "License");
 * you may not use this file except in compliance with the License.
 * You may obtain a copy of the License at
 *
 *     http://www.apache.org/licenses/LICENSE-2.0
 *
 * Unless required by applicable law or agreed to in writing, software
 * distributed under the License is distributed on an "AS IS" BASIS,
 * WITHOUT WARRANTIES OR CONDITIONS OF ANY KIND, either express or implied.
 * See the License for the specific language governing permissions and
 * limitations under the License.
 */

package uk.gov.hmrc.cdsreimbursementclaimfrontend.controllers

<<<<<<< HEAD
import play.api.mvc._
import uk.gov.hmrc.cdsreimbursementclaimfrontend.cache.SessionCache
import uk.gov.hmrc.cdsreimbursementclaimfrontend.controllers.actions.{RequestWithSessionData, WithAuthAndSessionDataAction}
=======
import play.api.mvc.Action
import play.api.mvc.AnyContent
import play.api.mvc.Call
import play.api.mvc.MessagesControllerComponents
import play.api.mvc.Request
import play.api.mvc.Result
>>>>>>> c2188f46
import uk.gov.hmrc.cdsreimbursementclaimfrontend.models.SessionData
import uk.gov.hmrc.cdsreimbursementclaimfrontend.models.Feature
import uk.gov.hmrc.cdsreimbursementclaimfrontend.utils.Logging
<<<<<<< HEAD
import uk.gov.hmrc.play.bootstrap.frontend.controller.FrontendController
=======
import uk.gov.hmrc.play.bootstrap.frontend.controller.FrontendBaseController

>>>>>>> c2188f46
import scala.concurrent.ExecutionContext
import scala.concurrent.Future
import uk.gov.hmrc.cdsreimbursementclaimfrontend.models.RetrievedUserType

/** Base journey controller providing common action behaviours:
  *  - feature switch check
  *  - user authorization
  *  - user data retrieval
  *  - sesion data retrieval and journey update
  *  - journey completeness check and redirect to the CYA page
  */
abstract class JourneyBaseController[Journey](implicit ec: ExecutionContext)
    extends FrontendBaseController
    with Logging
    with SessionUpdates {

  /** [Inject] Component expected to be injected by the implementing controller. */
  val jcc: JourneyControllerComponents

  /** [Config] Defines where to redirect when missing journey or missing session data after user has been authorized. */
  val startOfTheJourney: Call

  private lazy val goToTheStartOfJourney: Future[Result] =
    Future.successful(Redirect(startOfTheJourney))

  /** [Config] Defines where to redirect when journey is already complete, a.k.a CYA page. */
  val checkYourAnswers: Call

  /** [Config] Required feature flag or none. */
  val requiredFeature: Option[Feature]

  def getJourney(sessionData: SessionData): Option[Journey]
  def updateJourney(sessionData: SessionData, journey: Journey): SessionData
  def isComplete(journey: Journey): Boolean

  final override def controllerComponents: MessagesControllerComponents =
    jcc.controllerComponents

  private def resultOrRedirectToCheckYourAnswersIfComplete(result: Result, journey: Journey): Future[Result] =
    Future.successful(
      if (isComplete(journey)) Redirect(checkYourAnswers)
      else result
    )

  /** Simple GET action to show page based on the journey state */
  final def simpleActionReadJourney(body: Journey => Result): Action[AnyContent] =
    jcc
      .authenticatedActionWithSessionData(requiredFeature)
      .async { implicit request =>
        Future.successful(
          request.sessionData
            .flatMap(getJourney)
            .map(body)
            .getOrElse(Redirect(startOfTheJourney))
        )
      }

<<<<<<< HEAD
  final def actionReadJourney(body: RequestWithSessionData[_] => Journey => Future[Result]): Action[AnyContent] =
    authenticatedActionWithSessionData.async { implicit request =>
      request.sessionData
        .flatMap(getJourney)
        .map(body(request))
        .getOrElse(
          Future.successful(
            Redirect(uk.gov.hmrc.cdsreimbursementclaimfrontend.controllers.routes.StartController.start())
          )
=======
  /** Simple GET action to show page based on the user data and journey state. */
  final def simpleActionReadJourneyAndUser(body: Journey => RetrievedUserType => Result): Action[AnyContent] =
    jcc
      .authenticatedActionWithRetrievedDataAndSessionData(requiredFeature)
      .async { implicit request =>
        Future.successful(
          getJourney(request.sessionData)
            .map(journey => body(journey)(request.authenticatedRequest.journeyUserType))
            .getOrElse(Redirect(startOfTheJourney))
>>>>>>> c2188f46
        )
      }

  /** Async GET action to show page based on the request and journey state. */
  final def actionReadJourney(body: Request[_] => Journey => Future[Result]): Action[AnyContent] =
    jcc
      .authenticatedActionWithSessionData(requiredFeature)
      .async { implicit request =>
        request.sessionData
          .flatMap(getJourney)
          .map(body(request))
          .getOrElse(goToTheStartOfJourney)
      }

  /** Simple POST action to submit form and update journey. */
  final def simpleActionReadWriteJourney(
    body: RequestWithSessionData[_] => Journey => (Journey, Result)
  ): Action[AnyContent] =
    jcc
      .authenticatedActionWithSessionData(requiredFeature)
      .async { implicit request =>
        request.sessionData
          .flatMap(sessionData =>
            getJourney(sessionData)
              .map(body(request))
              .map { case (modifiedJourney, result) =>
                jcc.sessionCache
                  .store(updateJourney(sessionData, modifiedJourney))
                  .flatMap(
                    _.fold(
                      error => Future.failed(error.toException),
                      _ => resultOrRedirectToCheckYourAnswersIfComplete(result, modifiedJourney)
                    )
                  )
              }
          )
          .getOrElse(goToTheStartOfJourney)
      }

  /** Simple POST to submit form and update journey, can use current user data. */
  final def simpleActionReadWriteJourneyAndUser(
    body: Request[_] => Journey => RetrievedUserType => (Journey, Result)
  ): Action[AnyContent] =
    jcc
      .authenticatedActionWithRetrievedDataAndSessionData(requiredFeature)
      .async { implicit request =>
        getJourney(request.sessionData)
          .map(journey => body(request)(journey)(request.authenticatedRequest.journeyUserType))
          .map { case (modifiedJourney, result) =>
            jcc.sessionCache
              .store(updateJourney(request.sessionData, modifiedJourney))
              .flatMap(
                _.fold(
                  error => Future.failed(error.toException),
                  _ => resultOrRedirectToCheckYourAnswersIfComplete(result, modifiedJourney)
                )
              )
          }
          .getOrElse(goToTheStartOfJourney)
      }

  /** Async POST action to submit form and update journey. */
  final def actionReadWriteJourney(
    body: RequestWithSessionData[_] => Journey => Future[(Journey, Result)]
  ): Action[AnyContent] =
    jcc
      .authenticatedActionWithSessionData(requiredFeature)
      .async { implicit request =>
        request.sessionData
          .flatMap(sessionData =>
            getJourney(sessionData)
              .map(body(request))
              .map(_.flatMap { case (modifiedJourney, result) =>
                jcc.sessionCache
                  .store(updateJourney(sessionData, modifiedJourney))
                  .flatMap(
                    _.fold(
                      error => Future.failed(error.toException),
                      _ => resultOrRedirectToCheckYourAnswersIfComplete(result, modifiedJourney)
                    )
                  )
              })
          )
          .getOrElse(goToTheStartOfJourney)

      }

  /** Async POST action to submit form and update journey, can use current user data. */
  final def actionReadWriteJourneyAndUser(
    body: Request[_] => Journey => RetrievedUserType => Future[(Journey, Result)]
  ): Action[AnyContent] =
    jcc
      .authenticatedActionWithRetrievedDataAndSessionData(requiredFeature)
      .async { implicit request =>
        getJourney(request.sessionData)
          .fold(goToTheStartOfJourney) { journey =>
            body(request)(journey)(request.authenticatedRequest.journeyUserType)
              .flatMap { case (modifiedJourney, result) =>
                jcc.sessionCache
                  .store(updateJourney(request.sessionData, modifiedJourney))
                  .flatMap(
                    _.fold(
                      error => Future.failed(error.toException),
                      _ => resultOrRedirectToCheckYourAnswersIfComplete(result, modifiedJourney)
                    )
                  )
              }
          }
      }
}<|MERGE_RESOLUTION|>--- conflicted
+++ resolved
@@ -16,27 +16,14 @@
 
 package uk.gov.hmrc.cdsreimbursementclaimfrontend.controllers
 
-<<<<<<< HEAD
+import play.api.i18n.Messages
 import play.api.mvc._
 import uk.gov.hmrc.cdsreimbursementclaimfrontend.cache.SessionCache
-import uk.gov.hmrc.cdsreimbursementclaimfrontend.controllers.actions.{RequestWithSessionData, WithAuthAndSessionDataAction}
-=======
-import play.api.mvc.Action
-import play.api.mvc.AnyContent
-import play.api.mvc.Call
-import play.api.mvc.MessagesControllerComponents
-import play.api.mvc.Request
-import play.api.mvc.Result
->>>>>>> c2188f46
+import uk.gov.hmrc.cdsreimbursementclaimfrontend.controllers.actions.{RequestWithSessionData, RequestWithSessionDataAndRetrievedData, WithAuthAndSessionDataAction}
 import uk.gov.hmrc.cdsreimbursementclaimfrontend.models.SessionData
 import uk.gov.hmrc.cdsreimbursementclaimfrontend.models.Feature
 import uk.gov.hmrc.cdsreimbursementclaimfrontend.utils.Logging
-<<<<<<< HEAD
-import uk.gov.hmrc.play.bootstrap.frontend.controller.FrontendController
-=======
 import uk.gov.hmrc.play.bootstrap.frontend.controller.FrontendBaseController
-
->>>>>>> c2188f46
 import scala.concurrent.ExecutionContext
 import scala.concurrent.Future
 import uk.gov.hmrc.cdsreimbursementclaimfrontend.models.RetrievedUserType
@@ -94,17 +81,6 @@
         )
       }
 
-<<<<<<< HEAD
-  final def actionReadJourney(body: RequestWithSessionData[_] => Journey => Future[Result]): Action[AnyContent] =
-    authenticatedActionWithSessionData.async { implicit request =>
-      request.sessionData
-        .flatMap(getJourney)
-        .map(body(request))
-        .getOrElse(
-          Future.successful(
-            Redirect(uk.gov.hmrc.cdsreimbursementclaimfrontend.controllers.routes.StartController.start())
-          )
-=======
   /** Simple GET action to show page based on the user data and journey state. */
   final def simpleActionReadJourneyAndUser(body: Journey => RetrievedUserType => Result): Action[AnyContent] =
     jcc
@@ -114,12 +90,13 @@
           getJourney(request.sessionData)
             .map(journey => body(journey)(request.authenticatedRequest.journeyUserType))
             .getOrElse(Redirect(startOfTheJourney))
->>>>>>> c2188f46
         )
       }
 
   /** Async GET action to show page based on the request and journey state. */
-  final def actionReadJourney(body: Request[_] => Journey => Future[Result]): Action[AnyContent] =
+  final def actionReadJourney(
+    body: RequestWithSessionData[_] => Journey => Future[Result]
+  ): Action[AnyContent] =
     jcc
       .authenticatedActionWithSessionData(requiredFeature)
       .async { implicit request =>
@@ -156,7 +133,7 @@
 
   /** Simple POST to submit form and update journey, can use current user data. */
   final def simpleActionReadWriteJourneyAndUser(
-    body: Request[_] => Journey => RetrievedUserType => (Journey, Result)
+    body: RequestWithSessionDataAndRetrievedData[_] => Journey => RetrievedUserType => (Journey, Result)
   ): Action[AnyContent] =
     jcc
       .authenticatedActionWithRetrievedDataAndSessionData(requiredFeature)
@@ -204,7 +181,7 @@
 
   /** Async POST action to submit form and update journey, can use current user data. */
   final def actionReadWriteJourneyAndUser(
-    body: Request[_] => Journey => RetrievedUserType => Future[(Journey, Result)]
+    body: RequestWithSessionDataAndRetrievedData[_] => Journey => RetrievedUserType => Future[(Journey, Result)]
   ): Action[AnyContent] =
     jcc
       .authenticatedActionWithRetrievedDataAndSessionData(requiredFeature)
