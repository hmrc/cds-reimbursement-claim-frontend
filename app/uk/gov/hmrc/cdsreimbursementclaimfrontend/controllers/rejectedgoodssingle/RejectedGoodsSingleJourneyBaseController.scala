/*
 * Copyright 2021 HM Revenue & Customs
 *
 * Licensed under the Apache License, Version 2.0 (the "License");
 * you may not use this file except in compliance with the License.
 * You may obtain a copy of the License at
 *
 *     http://www.apache.org/licenses/LICENSE-2.0
 *
 * Unless required by applicable law or agreed to in writing, software
 * distributed under the License is distributed on an "AS IS" BASIS,
 * WITHOUT WARRANTIES OR CONDITIONS OF ANY KIND, either express or implied.
 * See the License for the specific language governing permissions and
 * limitations under the License.
 */

package uk.gov.hmrc.cdsreimbursementclaimfrontend.controllers.rejectedgoodssingle

import play.api.mvc._
<<<<<<< HEAD
import uk.gov.hmrc.cdsreimbursementclaimfrontend.cache.SessionCache
import uk.gov.hmrc.cdsreimbursementclaimfrontend.controllers.SessionDataExtractor
import uk.gov.hmrc.cdsreimbursementclaimfrontend.controllers.SessionUpdates
import uk.gov.hmrc.cdsreimbursementclaimfrontend.controllers.actions.{AuthenticatedAction, RequestWithSessionData, SessionDataAction, WithAuthAndSessionDataAction}
=======
>>>>>>> 565a2d31
import uk.gov.hmrc.cdsreimbursementclaimfrontend.journeys.RejectedGoodsSingleJourney
import uk.gov.hmrc.cdsreimbursementclaimfrontend.models.SessionData
import uk.gov.hmrc.cdsreimbursementclaimfrontend.models.{upscan => _}
<<<<<<< HEAD
import uk.gov.hmrc.cdsreimbursementclaimfrontend.utils.Logging
import uk.gov.hmrc.play.bootstrap.frontend.controller.FrontendController
=======
import uk.gov.hmrc.cdsreimbursementclaimfrontend.controllers.JourneyBaseController

>>>>>>> 565a2d31
import scala.concurrent.ExecutionContext

abstract class RejectedGoodsSingleJourneyBaseController(
  cc: MessagesControllerComponents
)(implicit ec: ExecutionContext)
    extends JourneyBaseController[RejectedGoodsSingleJourney](cc) {

  override def getJourney(sessionData: SessionData): Option[RejectedGoodsSingleJourney] =
    sessionData.rejectedGoodsSingleJourney

  override def updateJourney(journey: RejectedGoodsSingleJourney)(sessionData: SessionData): SessionData =
    sessionData.copy(rejectedGoodsSingleJourney = Some(journey))

<<<<<<< HEAD
  def actionReadJourney(
    body: RequestWithSessionData[_] => RejectedGoodsSingleJourney => Future[Result]
  ): Action[AnyContent] =
    authenticatedActionWithSessionData.async { implicit request =>
      request.sessionData
        .flatMap(_.rejectedGoodsSingleJourney)
        .map(body(request))
        .getOrElse(
          Future.successful(
            Redirect(uk.gov.hmrc.cdsreimbursementclaimfrontend.controllers.routes.StartController.start())
          )
        )
    }

  def simpleActionReadWriteJourney(
    body: RequestWithSessionData[_] => RejectedGoodsSingleJourney => (RejectedGoodsSingleJourney, Result)
  ): Action[AnyContent] =
    authenticatedActionWithSessionData.async { implicit request =>
      request.sessionData
        .flatMap(_.rejectedGoodsSingleJourney)
        .map(body(request))
        .map { case (modifiedJourney, result) =>
          updateSession(sessionStore, request)(_.copy(rejectedGoodsSingleJourney = Some(modifiedJourney)))
            .flatMap(_.fold(error => Future.failed(error.toException), _ => Future.successful(result)))
        }
        .getOrElse(
          Future.successful(
            Redirect(uk.gov.hmrc.cdsreimbursementclaimfrontend.controllers.routes.StartController.start())
          )
        )
    }

  def actionReadWriteJourney(
    body: RequestWithSessionData[_] => RejectedGoodsSingleJourney => Future[(RejectedGoodsSingleJourney, Result)]
  ): Action[AnyContent] =
    authenticatedActionWithSessionData.async { implicit request =>
      request.sessionData
        .flatMap(_.rejectedGoodsSingleJourney)
        .map(body(request))
        .map(_.flatMap { case (modifiedJourney, result) =>
          updateSession(sessionStore, request)(_.copy(rejectedGoodsSingleJourney = Some(modifiedJourney)))
            .flatMap(_.fold(error => Future.failed(error.toException), _ => Future.successful(result)))
        })
        .getOrElse(
          Future.successful(
            Redirect(uk.gov.hmrc.cdsreimbursementclaimfrontend.controllers.routes.StartController.start())
          )
        )
    }
=======
>>>>>>> 565a2d31
}<|MERGE_RESOLUTION|>--- conflicted
+++ resolved
@@ -17,23 +17,11 @@
 package uk.gov.hmrc.cdsreimbursementclaimfrontend.controllers.rejectedgoodssingle
 
 import play.api.mvc._
-<<<<<<< HEAD
-import uk.gov.hmrc.cdsreimbursementclaimfrontend.cache.SessionCache
-import uk.gov.hmrc.cdsreimbursementclaimfrontend.controllers.SessionDataExtractor
-import uk.gov.hmrc.cdsreimbursementclaimfrontend.controllers.SessionUpdates
-import uk.gov.hmrc.cdsreimbursementclaimfrontend.controllers.actions.{AuthenticatedAction, RequestWithSessionData, SessionDataAction, WithAuthAndSessionDataAction}
-=======
->>>>>>> 565a2d31
 import uk.gov.hmrc.cdsreimbursementclaimfrontend.journeys.RejectedGoodsSingleJourney
 import uk.gov.hmrc.cdsreimbursementclaimfrontend.models.SessionData
 import uk.gov.hmrc.cdsreimbursementclaimfrontend.models.{upscan => _}
-<<<<<<< HEAD
-import uk.gov.hmrc.cdsreimbursementclaimfrontend.utils.Logging
-import uk.gov.hmrc.play.bootstrap.frontend.controller.FrontendController
-=======
 import uk.gov.hmrc.cdsreimbursementclaimfrontend.controllers.JourneyBaseController
 
->>>>>>> 565a2d31
 import scala.concurrent.ExecutionContext
 
 abstract class RejectedGoodsSingleJourneyBaseController(
@@ -47,56 +35,4 @@
   override def updateJourney(journey: RejectedGoodsSingleJourney)(sessionData: SessionData): SessionData =
     sessionData.copy(rejectedGoodsSingleJourney = Some(journey))
 
-<<<<<<< HEAD
-  def actionReadJourney(
-    body: RequestWithSessionData[_] => RejectedGoodsSingleJourney => Future[Result]
-  ): Action[AnyContent] =
-    authenticatedActionWithSessionData.async { implicit request =>
-      request.sessionData
-        .flatMap(_.rejectedGoodsSingleJourney)
-        .map(body(request))
-        .getOrElse(
-          Future.successful(
-            Redirect(uk.gov.hmrc.cdsreimbursementclaimfrontend.controllers.routes.StartController.start())
-          )
-        )
-    }
-
-  def simpleActionReadWriteJourney(
-    body: RequestWithSessionData[_] => RejectedGoodsSingleJourney => (RejectedGoodsSingleJourney, Result)
-  ): Action[AnyContent] =
-    authenticatedActionWithSessionData.async { implicit request =>
-      request.sessionData
-        .flatMap(_.rejectedGoodsSingleJourney)
-        .map(body(request))
-        .map { case (modifiedJourney, result) =>
-          updateSession(sessionStore, request)(_.copy(rejectedGoodsSingleJourney = Some(modifiedJourney)))
-            .flatMap(_.fold(error => Future.failed(error.toException), _ => Future.successful(result)))
-        }
-        .getOrElse(
-          Future.successful(
-            Redirect(uk.gov.hmrc.cdsreimbursementclaimfrontend.controllers.routes.StartController.start())
-          )
-        )
-    }
-
-  def actionReadWriteJourney(
-    body: RequestWithSessionData[_] => RejectedGoodsSingleJourney => Future[(RejectedGoodsSingleJourney, Result)]
-  ): Action[AnyContent] =
-    authenticatedActionWithSessionData.async { implicit request =>
-      request.sessionData
-        .flatMap(_.rejectedGoodsSingleJourney)
-        .map(body(request))
-        .map(_.flatMap { case (modifiedJourney, result) =>
-          updateSession(sessionStore, request)(_.copy(rejectedGoodsSingleJourney = Some(modifiedJourney)))
-            .flatMap(_.fold(error => Future.failed(error.toException), _ => Future.successful(result)))
-        })
-        .getOrElse(
-          Future.successful(
-            Redirect(uk.gov.hmrc.cdsreimbursementclaimfrontend.controllers.routes.StartController.start())
-          )
-        )
-    }
-=======
->>>>>>> 565a2d31
 }