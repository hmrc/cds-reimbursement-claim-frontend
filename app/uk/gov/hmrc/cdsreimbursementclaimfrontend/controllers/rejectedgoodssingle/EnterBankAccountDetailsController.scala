/*
 * Copyright 2022 HM Revenue & Customs
 *
 * Licensed under the Apache License, Version 2.0 (the "License");
 * you may not use this file except in compliance with the License.
 * You may obtain a copy of the License at
 *
 *     http://www.apache.org/licenses/LICENSE-2.0
 *
 * Unless required by applicable law or agreed to in writing, software
 * distributed under the License is distributed on an "AS IS" BASIS,
 * WITHOUT WARRANTIES OR CONDITIONS OF ANY KIND, either express or implied.
 * See the License for the specific language governing permissions and
 * limitations under the License.
 */

package uk.gov.hmrc.cdsreimbursementclaimfrontend.controllers.rejectedgoodssingle

import cats.data.EitherT
import javax.inject.Inject
import javax.inject.Singleton
import cats.implicits._
import play.api.mvc.Action
import play.api.mvc.AnyContent
import play.api.mvc.Call
import play.api.mvc.Request
import play.api.mvc.Result
import uk.gov.hmrc.cdsreimbursementclaimfrontend.config.ErrorHandler
import uk.gov.hmrc.cdsreimbursementclaimfrontend.config.ViewConfig
import uk.gov.hmrc.cdsreimbursementclaimfrontend.controllers.JourneyControllerComponents
import uk.gov.hmrc.cdsreimbursementclaimfrontend.controllers.Forms.enterBankDetailsForm
import uk.gov.hmrc.cdsreimbursementclaimfrontend.controllers.rejectedgoods.{routes => rejectedGoodsRoutes}
import uk.gov.hmrc.cdsreimbursementclaimfrontend.controllers.{routes => baseRoutes}
import uk.gov.hmrc.cdsreimbursementclaimfrontend.journeys.RejectedGoodsSingleJourney
import uk.gov.hmrc.cdsreimbursementclaimfrontend.models.BankAccountDetails
import uk.gov.hmrc.cdsreimbursementclaimfrontend.models.BankAccountType
import uk.gov.hmrc.cdsreimbursementclaimfrontend.models.Error
import uk.gov.hmrc.cdsreimbursementclaimfrontend.models.bankaccountreputation.BankAccountReputation
import uk.gov.hmrc.cdsreimbursementclaimfrontend.models.bankaccountreputation.response.ReputationResponse
import uk.gov.hmrc.cdsreimbursementclaimfrontend.models.bankaccountreputation.response.ReputationResponse._
import uk.gov.hmrc.cdsreimbursementclaimfrontend.services.ClaimService
import uk.gov.hmrc.cdsreimbursementclaimfrontend.views.html.{claims => pages}
<<<<<<< HEAD
=======
import uk.gov.hmrc.http.BadRequestException
>>>>>>> 42af148b

import scala.concurrent.ExecutionContext
import scala.concurrent.Future

@Singleton
class EnterBankAccountDetailsController @Inject() (
  val jcc: JourneyControllerComponents,
  val claimService: ClaimService,
  enterBankAccountDetailsPage: pages.enter_bank_account_details
)(implicit val ec: ExecutionContext, viewConfig: ViewConfig, errorHandler: ErrorHandler)
    extends RejectedGoodsSingleJourneyBaseController {

  val formKey: String          = "enter-bank-details"
  private val postAction: Call = routes.EnterBankAccountDetailsController.submit()

  val show: Action[AnyContent] = actionReadJourney { implicit request => _ =>
    Future.successful {
      val form = enterBankDetailsForm
      Ok(enterBankAccountDetailsPage(form, postAction))
    }
  }

  def handleBankAccountReputation(
    bankAccountDetails: BankAccountDetails,
    reputation: EitherT[Future, Error, BankAccountReputation]
  )(implicit request: Request[_], journey: RejectedGoodsSingleJourney): Future[(RejectedGoodsSingleJourney, Result)] =
    reputation.fold(
<<<<<<< HEAD
      error => (journey, logAndDisplayError("could not process bank account details: ")(errorHandler, request)(error)),
=======
      {
        case Error(_, Some(t: BadRequestException), _) =>
          logger.warn("Could not contact bank account service: ", t)
          Redirect(rejectedGoodsRoutes.ServiceUnavailableController.show())
        case error                                     =>
          logAndDisplayError("Could not process bank account details: ")(errorHandler, request)(error)
      },
>>>>>>> 42af148b
      {
        case BankAccountReputation(Yes, Some(Yes), None)                                  =>
          journey
            .submitBankAccountDetails(bankAccountDetails)
            .fold(
              errors => {
                logger.error(s"Unable to get bank account details - $errors")
                (journey, Redirect(baseRoutes.IneligibleController.ineligible()))
              },
              updatedJourney => (updatedJourney, Redirect(routes.CheckBankDetailsController.show()))
            )
        case BankAccountReputation(_, _, Some(errorResponse))                             =>
          val form = enterBankDetailsForm
            .fill(bankAccountDetails)
            .withError("enter-bank-details", s"error.${errorResponse.code}")
          (journey, BadRequest(enterBankAccountDetailsPage(form, postAction)))
        case BankAccountReputation(No, _, None)                                           =>
          val form = enterBankDetailsForm
            .fill(bankAccountDetails)
            .withError("enter-bank-details", "error.moc-check-no")
          (journey, BadRequest(enterBankAccountDetailsPage(form, postAction)))
        case BankAccountReputation(sortCodeResponse, _, None) if sortCodeResponse =!= Yes =>
          val form = enterBankDetailsForm
            .fill(bankAccountDetails)
            .withError("enter-bank-details", "error.moc-check-failed")
          (journey, BadRequest(enterBankAccountDetailsPage(form, postAction)))
        case BankAccountReputation(_, Some(ReputationResponse.Error), None)               =>
          val form = enterBankDetailsForm
            .fill(bankAccountDetails)
            .withError("enter-bank-details", "error.account-exists-error")
          (journey, BadRequest(enterBankAccountDetailsPage(form, postAction)))
        case BankAccountReputation(_, _, None)                                            =>
          val form = enterBankDetailsForm
            .fill(bankAccountDetails)
            .withError("enter-bank-details", "error.account-does-not-exist")
          (journey, BadRequest(enterBankAccountDetailsPage(form, postAction)))
      }
    )

  def validateBankAccountDetails(
    bankAccountType: Option[BankAccountType],
    bankAccountDetails: BankAccountDetails,
    postCode: Option[String]
  )(implicit request: Request[_], journey: RejectedGoodsSingleJourney): Future[(RejectedGoodsSingleJourney, Result)] =
    bankAccountType match {
      case Some(BankAccountType.Personal) =>
        handleBankAccountReputation(
          bankAccountDetails,
          claimService.getPersonalAccountReputation(bankAccountDetails, postCode)
        )
      case Some(BankAccountType.Business) =>
        handleBankAccountReputation(
          bankAccountDetails,
          claimService.getBusinessAccountReputation(bankAccountDetails)
        )
      case _                              =>
        (journey, Redirect(routes.ChooseBankAccountTypeController.show())).asFuture
    }

  val submit: Action[AnyContent] = actionReadWriteJourney(
    { implicit request => implicit journey =>
      enterBankDetailsForm
        .bindFromRequest()
        .fold(
          formWithErrors =>
            (
              journey,
              BadRequest(
                enterBankAccountDetailsPage(
                  formWithErrors,
                  postAction
                )
              )
            ).asFuture,
          validateBankAccountDetails(journey.answers.bankAccountType, _, None)
        )
    },
    fastForwardToCYAEnabled = false
  )
}<|MERGE_RESOLUTION|>--- conflicted
+++ resolved
@@ -40,10 +40,8 @@
 import uk.gov.hmrc.cdsreimbursementclaimfrontend.models.bankaccountreputation.response.ReputationResponse._
 import uk.gov.hmrc.cdsreimbursementclaimfrontend.services.ClaimService
 import uk.gov.hmrc.cdsreimbursementclaimfrontend.views.html.{claims => pages}
-<<<<<<< HEAD
-=======
 import uk.gov.hmrc.http.BadRequestException
->>>>>>> 42af148b
+
 
 import scala.concurrent.ExecutionContext
 import scala.concurrent.Future
@@ -71,17 +69,13 @@
     reputation: EitherT[Future, Error, BankAccountReputation]
   )(implicit request: Request[_], journey: RejectedGoodsSingleJourney): Future[(RejectedGoodsSingleJourney, Result)] =
     reputation.fold(
-<<<<<<< HEAD
-      error => (journey, logAndDisplayError("could not process bank account details: ")(errorHandler, request)(error)),
-=======
       {
         case Error(_, Some(t: BadRequestException), _) =>
           logger.warn("Could not contact bank account service: ", t)
-          Redirect(rejectedGoodsRoutes.ServiceUnavailableController.show())
+          (journey, Redirect(rejectedGoodsRoutes.ServiceUnavailableController.show()))
         case error                                     =>
-          logAndDisplayError("Could not process bank account details: ")(errorHandler, request)(error)
+          (journey, logAndDisplayError("Could not process bank account details: ")(errorHandler, request)(error))
       },
->>>>>>> 42af148b
       {
         case BankAccountReputation(Yes, Some(Yes), None)                                  =>
           journey
