/*
 * Copyright 2023 HM Revenue & Customs
 *
 * Licensed under the Apache License, Version 2.0 (the "License");
 * you may not use this file except in compliance with the License.
 * You may obtain a copy of the License at
 *
 *     http://www.apache.org/licenses/LICENSE-2.0
 *
 * Unless required by applicable law or agreed to in writing, software
 * distributed under the License is distributed on an "AS IS" BASIS,
 * WITHOUT WARRANTIES OR CONDITIONS OF ANY KIND, either express or implied.
 * See the License for the specific language governing permissions and
 * limitations under the License.
 */

package uk.gov.hmrc.cdsreimbursementclaimfrontend.controllers.rejectedgoodssingle

import com.github.arturopala.validator.Validator.Validate
import play.api.mvc.Call
import uk.gov.hmrc.cdsreimbursementclaimfrontend.config.ViewConfig
import uk.gov.hmrc.cdsreimbursementclaimfrontend.controllers.JourneyControllerComponents
import uk.gov.hmrc.cdsreimbursementclaimfrontend.controllers.mixins.ChooseRepaymentMethodMixin
import uk.gov.hmrc.cdsreimbursementclaimfrontend.journeys.RejectedGoodsSingleJourney
import uk.gov.hmrc.cdsreimbursementclaimfrontend.journeys.RejectedGoodsSingleJourney.Checks._
import uk.gov.hmrc.cdsreimbursementclaimfrontend.models.ReimbursementMethod
import uk.gov.hmrc.cdsreimbursementclaimfrontend.views.html.common.choose_repayment_method

import javax.inject.Inject
import javax.inject.Singleton
import scala.concurrent.ExecutionContext

@Singleton
class ChooseRepaymentMethodController @Inject() (
  val jcc: JourneyControllerComponents,
  val chooseRepaymentMethodPage: choose_repayment_method
)(implicit val ec: ExecutionContext, val viewConfig: ViewConfig)
    extends RejectedGoodsSingleJourneyBaseController
    with ChooseRepaymentMethodMixin {

  override val postAction: Call            = routes.ChooseRepaymentMethodController.submit
  override def checkBankDetailsRoute: Call = routes.CheckBankDetailsController.show

  override def modifyJourney(
    journey: RejectedGoodsSingleJourney,
    method: ReimbursementMethod
  ): Either[String, RejectedGoodsSingleJourney] =
    journey.submitReimbursementMethod(method)

  override def resetReimbursementMethod(journey: RejectedGoodsSingleJourney): RejectedGoodsSingleJourney =
    journey.resetReimbursementMethod()

  // Allow actions only if the MRN and ACC14 declaration are in place, and the EORI has been verified.
  final override val actionPrecondition: Option[Validate[RejectedGoodsSingleJourney]] =
    Some(hasMRNAndDisplayDeclaration & declarantOrImporterEoriMatchesUserOrHasBeenVerified)

<<<<<<< HEAD
  def show: Action[AnyContent] = actionReadJourney { implicit request => journey =>
    val filledForm = form.withDefault(journey.answers.reimbursementMethod)
    Ok(chooseReimbursementMethod(filledForm, postAction)).asFuture
  }

  def submit: Action[AnyContent] = actionReadWriteJourney(
    { implicit request => journey =>
      form
        .bindFromRequest()
        .fold(
          formWithErrors => (journey, BadRequest(chooseReimbursementMethod(formWithErrors, postAction))),
          repaymentMethod =>
            (journey.submitReimbursementMethod(repaymentMethod), repaymentMethod) match {
              case (Right(updatedJourney), _) =>
                if (journey.userHasSeenCYAPage && (journey.answers.reimbursementMethod === Some(repaymentMethod)))
                  (updatedJourney, Redirect(checkYourAnswers))
                else (updatedJourney, Redirect(routes.CheckBankDetailsController.show))
              case (Left(errorMessage), _)    =>
                logger.error(s"We failed to choose the repayment method - $errorMessage")
                (journey, Redirect(baseRoutes.IneligibleController.ineligible()))
            }
        )
        .asFuture
    },
    fastForwardToCYAEnabled = false
  )

  def reset: Action[AnyContent] = actionReadWriteJourney { _ => journey =>
    val updatedJourney =
      if (!journey.isAllSelectedDutiesAreCMAEligible) journey.resetReimbursementMethod()
      else journey
    (updatedJourney, Redirect(checkYourAnswers)).asFuture
  }
=======
>>>>>>> 4bcecdb9
}<|MERGE_RESOLUTION|>--- conflicted
+++ resolved
@@ -16,14 +16,20 @@
 
 package uk.gov.hmrc.cdsreimbursementclaimfrontend.controllers.rejectedgoodssingle
 
+import cats.implicits.catsSyntaxEq
 import com.github.arturopala.validator.Validator.Validate
+import play.api.mvc.Action
+import play.api.mvc.AnyContent
 import play.api.mvc.Call
 import uk.gov.hmrc.cdsreimbursementclaimfrontend.config.ViewConfig
+import uk.gov.hmrc.cdsreimbursementclaimfrontend.controllers.Forms.reimbursementMethodForm
 import uk.gov.hmrc.cdsreimbursementclaimfrontend.controllers.JourneyControllerComponents
 import uk.gov.hmrc.cdsreimbursementclaimfrontend.controllers.mixins.ChooseRepaymentMethodMixin
+import uk.gov.hmrc.cdsreimbursementclaimfrontend.controllers.{routes => baseRoutes}
 import uk.gov.hmrc.cdsreimbursementclaimfrontend.journeys.RejectedGoodsSingleJourney
 import uk.gov.hmrc.cdsreimbursementclaimfrontend.journeys.RejectedGoodsSingleJourney.Checks._
 import uk.gov.hmrc.cdsreimbursementclaimfrontend.models.ReimbursementMethod
+import uk.gov.hmrc.cdsreimbursementclaimfrontend.models.ReimbursementMethod._
 import uk.gov.hmrc.cdsreimbursementclaimfrontend.views.html.common.choose_repayment_method
 
 import javax.inject.Inject
@@ -38,7 +44,8 @@
     extends RejectedGoodsSingleJourneyBaseController
     with ChooseRepaymentMethodMixin {
 
-  override val postAction: Call            = routes.ChooseRepaymentMethodController.submit
+  override val postAction: Call = routes.ChooseRepaymentMethodController.submit
+
   override def checkBankDetailsRoute: Call = routes.CheckBankDetailsController.show
 
   override def modifyJourney(
@@ -54,40 +61,4 @@
   final override val actionPrecondition: Option[Validate[RejectedGoodsSingleJourney]] =
     Some(hasMRNAndDisplayDeclaration & declarantOrImporterEoriMatchesUserOrHasBeenVerified)
 
-<<<<<<< HEAD
-  def show: Action[AnyContent] = actionReadJourney { implicit request => journey =>
-    val filledForm = form.withDefault(journey.answers.reimbursementMethod)
-    Ok(chooseReimbursementMethod(filledForm, postAction)).asFuture
-  }
-
-  def submit: Action[AnyContent] = actionReadWriteJourney(
-    { implicit request => journey =>
-      form
-        .bindFromRequest()
-        .fold(
-          formWithErrors => (journey, BadRequest(chooseReimbursementMethod(formWithErrors, postAction))),
-          repaymentMethod =>
-            (journey.submitReimbursementMethod(repaymentMethod), repaymentMethod) match {
-              case (Right(updatedJourney), _) =>
-                if (journey.userHasSeenCYAPage && (journey.answers.reimbursementMethod === Some(repaymentMethod)))
-                  (updatedJourney, Redirect(checkYourAnswers))
-                else (updatedJourney, Redirect(routes.CheckBankDetailsController.show))
-              case (Left(errorMessage), _)    =>
-                logger.error(s"We failed to choose the repayment method - $errorMessage")
-                (journey, Redirect(baseRoutes.IneligibleController.ineligible()))
-            }
-        )
-        .asFuture
-    },
-    fastForwardToCYAEnabled = false
-  )
-
-  def reset: Action[AnyContent] = actionReadWriteJourney { _ => journey =>
-    val updatedJourney =
-      if (!journey.isAllSelectedDutiesAreCMAEligible) journey.resetReimbursementMethod()
-      else journey
-    (updatedJourney, Redirect(checkYourAnswers)).asFuture
-  }
-=======
->>>>>>> 4bcecdb9
 }