--- conflicted
+++ resolved
@@ -99,10 +99,6 @@
                   updatedJourney =>
                     (
                       updatedJourney,
-<<<<<<< HEAD
-                      // FIXME: loop over each duty -> loop over tax codes for each duty
-=======
->>>>>>> 67f06f08
                       updatedJourney.findNextSelectedTaxCodeAfter(currentDuty, currentTaxCode) match {
                         case Some((nextDutyType, nextTaxCode)) =>
                           Redirect(routes.EnterClaimController.show(nextDutyType, nextTaxCode))
