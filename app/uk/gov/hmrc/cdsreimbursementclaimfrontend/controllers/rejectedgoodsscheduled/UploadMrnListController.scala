/*
 * Copyright 2022 HM Revenue & Customs
 *
 * Licensed under the Apache License, Version 2.0 (the "License");
 * you may not use this file except in compliance with the License.
 * You may obtain a copy of the License at
 *
 *     http://www.apache.org/licenses/LICENSE-2.0
 *
 * Unless required by applicable law or agreed to in writing, software
 * distributed under the License is distributed on an "AS IS" BASIS,
 * WITHOUT WARRANTIES OR CONDITIONS OF ANY KIND, either express or implied.
 * See the License for the specific language governing permissions and
 * limitations under the License.
 */

package uk.gov.hmrc.cdsreimbursementclaimfrontend.controllers.rejectedgoodsscheduled

import play.api.i18n.Messages
import play.api.mvc.Action
import play.api.mvc.AnyContent
import play.api.mvc.Call
import play.api.mvc.Request
import uk.gov.hmrc.cdsreimbursementclaimfrontend.config.FileUploadConfig
import uk.gov.hmrc.cdsreimbursementclaimfrontend.config.UploadDocumentsConfig
import uk.gov.hmrc.cdsreimbursementclaimfrontend.config.ViewConfig
import uk.gov.hmrc.cdsreimbursementclaimfrontend.connectors.UploadDocumentsConnector
import uk.gov.hmrc.cdsreimbursementclaimfrontend.controllers.JourneyControllerComponents
import uk.gov.hmrc.cdsreimbursementclaimfrontend.models.Nonce
import uk.gov.hmrc.cdsreimbursementclaimfrontend.models.UploadMrnListCallback
import uk.gov.hmrc.cdsreimbursementclaimfrontend.models.UploadDocumentsSessionConfig
import uk.gov.hmrc.cdsreimbursementclaimfrontend.views.html.rejectedgoods.upload_mrn_list_description

import javax.inject.Inject
import javax.inject.Singleton
import scala.concurrent.ExecutionContext
import uk.gov.hmrc.cdsreimbursementclaimfrontend.models.Feature
import uk.gov.hmrc.cdsreimbursementclaimfrontend.services.FeatureSwitchService
import uk.gov.hmrc.cdsreimbursementclaimfrontend.models.upscan.UploadDocumentType

@Singleton
class UploadMrnListController @Inject() (
  val jcc: JourneyControllerComponents,
  uploadDocumentsConnector: UploadDocumentsConnector,
  val uploadDocumentsConfig: UploadDocumentsConfig,
  val fileUploadConfig: FileUploadConfig,
  val upload_mrn_list_description: upload_mrn_list_description,
  featureSwitchService: FeatureSwitchService
)(implicit val ec: ExecutionContext, val appConfig: ViewConfig)
    extends RejectedGoodsScheduledJourneyBaseController {

<<<<<<< HEAD
  final val continueUrl: Call    = routes.SelectDutyTypesController.show()
=======
>>>>>>> 6aa1c724
  final val backlinkUrl: Call    = routes.CheckDeclarationDetailsController.show()
  final val callbackAction: Call = routes.UploadMrnListController.submit()
  final val selfUrl: String      = jcc.servicesConfig.getString("self.url")

  final val show: Action[AnyContent] = actionReadJourney { implicit request => journey =>
    val continueUrl: Call =
      if (hasCompleteAnswers(journey)) checkYourAnswers
      else routes.CheckClaimantDetailsController.show()

    uploadDocumentsConnector
      .initialize(
        UploadDocumentsConnector
          .Request(
            uploadDocumentsSessionConfig(
              journey.answers.nonce,
              continueUrl
            ),
            journey.answers.scheduledDocument.map(file => Seq(file)).getOrElse(Seq.empty),
            featureSwitchService
              .optionally(Feature.InternalUploadDocuments, "schedule-document")
          )
      )
      .map {
        case Some(url) =>
          Redirect(url)
        case None      =>
          Redirect(
            s"${uploadDocumentsConfig.publicUrl}${uploadDocumentsConfig.contextPath}"
          )
      }
  }

  @SuppressWarnings(Array("org.wartremover.warts.AsInstanceOf"))
  final val submit: Action[AnyContent] = simpleActionReadWriteJourney(
    { implicit request => journey =>
      request
        .asInstanceOf[Request[AnyContent]]
        .body
        .asJson
        .flatMap(_.asOpt[UploadMrnListCallback]) match {
        case None =>
          logger.warn("missing or invalid callback payload")
          (journey, BadRequest("missing or invalid callback payload"))

        case Some(callback) =>
          callback.uploadedFiles.headOption match {
            case Some(uploadedFile) =>
              journey
                .receiveScheduledDocument(
                  callback.nonce,
                  uploadedFile
                )
                .fold(
                  error => (journey, BadRequest(error)),
                  modifiedJourney => (modifiedJourney, NoContent)
                )
            case None               =>
              (journey.removeScheduledDocument, NoContent)
          }

      }
    },
    isCallback = true
  )

  def uploadDocumentsSessionConfig(
    nonce: Nonce,
    continueUrl: Call
  )(implicit
    request: Request[_],
    messages: Messages
  ): UploadDocumentsSessionConfig =
    UploadDocumentsSessionConfig(
      nonce = nonce,
      continueUrl = selfUrl + continueUrl.url,
      continueWhenFullUrl = selfUrl + continueUrl.url,
      backlinkUrl = selfUrl + backlinkUrl.url,
      callbackUrl = uploadDocumentsConfig.callbackUrlPrefix + callbackAction.url,
      minimumNumberOfFiles = 1,
      maximumNumberOfFiles = 1,
      initialNumberOfEmptyRows = 1,
      maximumFileSizeBytes = fileUploadConfig.readMaxFileSize("schedule-of-mrn"),
      allowedContentTypes = "application/pdf,image/jpeg,image/png",
      allowedFileExtensions = "*.pdf,*.png,*.jpg,*.jpeg",
      cargo = Some(UploadDocumentType.ScheduleOfMRNs),
      newFileDescription =
        Some(messages(s"choose-file-type.file-type.${UploadDocumentType.keyOf(UploadDocumentType.ScheduleOfMRNs)}")),
      content = uploadDocumentsContent,
      features = UploadDocumentsSessionConfig.Features(
        showUploadMultiple = true,
        showLanguageSelection = appConfig.enableLanguageSwitching,
        showAddAnotherDocumentButton = false,
        showYesNoQuestionBeforeContinue = false
      )
    )

  def uploadDocumentsContent(implicit
    request: Request[_],
    messages: Messages
  ): UploadDocumentsSessionConfig.Content = {
    val descriptionHtml = upload_mrn_list_description(
      "schedule-document.upload"
    )(request, messages, appConfig).body

    UploadDocumentsSessionConfig.Content(
      serviceName = messages("service.title"),
      title = messages("schedule-document.upload.title"),
      descriptionHtml = descriptionHtml,
      serviceUrl = appConfig.homePageUrl,
      accessibilityStatementUrl = appConfig.accessibilityStatementUrl,
      phaseBanner = "alpha",
      phaseBannerUrl = appConfig.serviceFeedBackUrl,
      signOutUrl = appConfig.signOutUrl,
      timedOutUrl = appConfig.ggTimedOutUrl,
      keepAliveUrl = appConfig.ggKeepAliveUrl,
      timeoutSeconds = appConfig.ggTimeoutSeconds.toInt,
      countdownSeconds = appConfig.ggCountdownSeconds.toInt,
      pageTitleClasses = "govuk-heading-xl",
      allowedFilesTypesHint = messages("schedule-document.upload.allowed-file-types"),
      fileUploadedProgressBarLabel = messages("choose-files.uploaded.label"),
      chooseFirstFileLabel = messages("schedule-document.upload.choose.description")
    )
  }
}<|MERGE_RESOLUTION|>--- conflicted
+++ resolved
@@ -49,10 +49,6 @@
 )(implicit val ec: ExecutionContext, val appConfig: ViewConfig)
     extends RejectedGoodsScheduledJourneyBaseController {
 
-<<<<<<< HEAD
-  final val continueUrl: Call    = routes.SelectDutyTypesController.show()
-=======
->>>>>>> 6aa1c724
   final val backlinkUrl: Call    = routes.CheckDeclarationDetailsController.show()
   final val callbackAction: Call = routes.UploadMrnListController.submit()
   final val selfUrl: String      = jcc.servicesConfig.getString("self.url")
