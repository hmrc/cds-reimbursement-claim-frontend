/*
 * Copyright 2021 HM Revenue & Customs
 *
 * Licensed under the Apache License, Version 2.0 (the "License");
 * you may not use this file except in compliance with the License.
 * You may obtain a copy of the License at
 *
 *     http://www.apache.org/licenses/LICENSE-2.0
 *
 * Unless required by applicable law or agreed to in writing, software
 * distributed under the License is distributed on an "AS IS" BASIS,
 * WITHOUT WARRANTIES OR CONDITIONS OF ANY KIND, either express or implied.
 * See the License for the specific language governing permissions and
 * limitations under the License.
 */

package uk.gov.hmrc.cdsreimbursementclaimfrontend.models

import cats.Eq
import julienrf.json.derived
import play.api.libs.json.OFormat
import uk.gov.hmrc.cdsreimbursementclaimfrontend.controllers.claims.CheckDeclarationDetailsController.CheckDeclarationDetailsAnswer
import uk.gov.hmrc.cdsreimbursementclaimfrontend.controllers.claims.EnterClaimController.CheckClaimAnswer
import uk.gov.hmrc.cdsreimbursementclaimfrontend.controllers.claims.EnterDetailsRegisteredWithCdsController.DetailsRegisteredWithCdsFormData
import uk.gov.hmrc.cdsreimbursementclaimfrontend.models.DetailsRegisteredWithCdsAnswer.{CompleteDetailsRegisteredWithCdsAnswer, IncompleteDetailsRegisteredWithCdsAnswer}
import uk.gov.hmrc.cdsreimbursementclaimfrontend.models.answers._
import uk.gov.hmrc.cdsreimbursementclaimfrontend.models.declaration.DisplayDeclaration
import uk.gov.hmrc.cdsreimbursementclaimfrontend.models.ids.{EntryNumber, MRN}
import uk.gov.hmrc.cdsreimbursementclaimfrontend.models.upscan.ScheduledDocument

import java.util.UUID

sealed trait DraftClaim extends Product with Serializable {
  val id: UUID
}

object DraftClaim {

  final case class DraftC285Claim(
    id: UUID,
<<<<<<< HEAD
    selectNumberOfClaimsAnswer: Option[SelectNumberOfClaimsAnswer] = None,
    movementReferenceNumber: Option[MovementReferenceNumber] = None,
    duplicateMovementReferenceNumberAnswer: Option[MovementReferenceNumber] = None,
    declarationDetailsAnswer: Option[DeclarationDetailsAnswer] = None,
    duplicateDeclarationDetailsAnswer: Option[DuplicateDeclarationDetailsAnswer] = None,
    declarantTypeAnswer: Option[DeclarantTypeAnswer] = None,
    detailsRegisteredWithCdsAnswer: Option[DetailsRegisteredWithCdsAnswer] = None,
    contactDetailsAnswer: Option[ContactDetailsAnswer] = None,
    bankAccountDetailsAnswer: Option[BankAccountDetailsAnswer] = None,
    basisOfClaimAnswer: Option[BasisOfClaim] = None,
    supportingEvidencesAnswer: Option[SupportingEvidencesAnswer] = None,
    dutiesSelectedAnswer: Option[DutiesSelectedAnswer] = None,
    commoditiesDetailsAnswer: Option[CommodityDetails] = None,
    claimNorthernIrelandAnswer: Option[ClaimNorthernIrelandAnswer] = None,
    reasonForBasisAndClaimAnswer: Option[ReasonAndBasisOfClaimAnswer] = None,
    displayDeclaration: Option[DisplayDeclaration] = None,
    duplicateDisplayDeclaration: Option[DisplayDeclaration] = None,
    importerEoriNumberAnswer: Option[ImporterEoriNumberAnswer] = None,
    declarantEoriNumberAnswer: Option[DeclarantEoriNumberAnswer] = None,
    claimsAnswer: Option[ClaimsAnswer] = None,
    checkClaimAnswer: Option[CheckClaimAnswer] = None,
    scheduledDocumentAnswer: Option[ScheduledDocument] = None
  ) extends DraftClaim

  object DraftC285Claim {
    val newDraftC285Claim: DraftC285Claim = DraftC285Claim(UUID.randomUUID())

    implicit val eq: Eq[DraftC285Claim]          = Eq.fromUniversalEquals[DraftC285Claim]
    implicit val format: OFormat[DraftC285Claim] = Json.format[DraftC285Claim]
=======
    selectNumberOfClaimsAnswer: Option[SelectNumberOfClaimsAnswer],
    movementReferenceNumber: Option[MovementReferenceNumber],
    duplicateMovementReferenceNumberAnswer: Option[MovementReferenceNumber],
    declarationDetailsAnswer: Option[DeclarationDetailsAnswer],
    duplicateDeclarationDetailsAnswer: Option[DuplicateDeclarationDetailsAnswer],
    declarantTypeAnswer: Option[DeclarantTypeAnswer],
    detailsRegisteredWithCdsAnswer: Option[DetailsRegisteredWithCdsAnswer],
    contactDetailsAnswer: Option[ContactDetailsAnswer],
    bankAccountDetailsAnswer: Option[BankAccountDetailsAnswer],
    basisOfClaimAnswer: Option[BasisOfClaim],
    supportingEvidenceAnswer: Option[SupportingEvidenceAnswer],
    dutiesSelectedAnswer: Option[DutiesSelectedAnswer],
    commoditiesDetailsAnswer: Option[CommodityDetails],
    claimNorthernIrelandAnswer: Option[ClaimNorthernIrelandAnswer],
    reasonForBasisAndClaimAnswer: Option[ReasonAndBasisOfClaimAnswer],
    displayDeclaration: Option[DisplayDeclaration],
    duplicateDisplayDeclaration: Option[DisplayDeclaration],
    importerEoriNumberAnswer: Option[ImporterEoriNumberAnswer],
    declarantEoriNumberAnswer: Option[DeclarantEoriNumberAnswer],
    claimsAnswer: Option[ClaimsAnswer],
    checkClaimAnswer: Option[CheckClaimAnswer],
    checkDeclarationDetailsAnswer: Option[CheckDeclarationDetailsAnswer]
  ) extends DraftClaim

  object DraftC285Claim {
    val newDraftC285Claim: DraftC285Claim =
      DraftC285Claim(
        UUID.randomUUID(),
        None,
        None,
        None,
        None,
        None,
        None,
        None,
        None,
        None,
        None,
        None,
        None,
        None,
        None,
        None,
        None,
        None,
        None,
        None,
        None,
        None,
        None
      )
    implicit val eq: Eq[DraftC285Claim]   = Eq.fromUniversalEquals[DraftC285Claim]
>>>>>>> b03f3d83
  }

  implicit class DraftClaimOps(private val draftClaim: DraftClaim) extends AnyVal {
    def fold[A](
      draftC285Claim: DraftC285Claim => A
    ): A =
      draftClaim match {
        case a: DraftC285Claim => draftC285Claim(a)
      }

    def isMrnFlow: Boolean =
      draftClaim.movementReferenceNumber
        .fold(sys.error("no movement or entry reference number found"))(_.isRight)

    def detailsRegisteredWithCds: Option[DetailsRegisteredWithCdsFormData] = draftClaim match {
      case dc: DraftC285Claim =>
        dc.detailsRegisteredWithCdsAnswer match {
          case Some(answer) =>
            answer match {
              case complete: CompleteDetailsRegisteredWithCdsAnswer     => Some(complete.detailsRegisteredWithCds)
              case incomplete: IncompleteDetailsRegisteredWithCdsAnswer => incomplete.detailsRegisteredWithCds
            }
          case None         => None
        }
      case _                  => None
    }

    def declarantType: Option[DeclarantTypeAnswer] = draftClaim match {
      case draftC285Claim: DraftC285Claim => draftC285Claim.declarantTypeAnswer
    }

    def movementReferenceNumber: Option[Either[EntryNumber, MRN]] = draftClaim match {
      case draftC285Claim: DraftC285Claim =>
        draftC285Claim.movementReferenceNumber.map(_.value)
    }
  }

  implicit val eq: Eq[DraftClaim]          = Eq.fromUniversalEquals
  implicit val format: OFormat[DraftClaim] = derived.oformat()

}<|MERGE_RESOLUTION|>--- conflicted
+++ resolved
@@ -38,7 +38,6 @@
 
   final case class DraftC285Claim(
     id: UUID,
-<<<<<<< HEAD
     selectNumberOfClaimsAnswer: Option[SelectNumberOfClaimsAnswer] = None,
     movementReferenceNumber: Option[MovementReferenceNumber] = None,
     duplicateMovementReferenceNumberAnswer: Option[MovementReferenceNumber] = None,
@@ -60,6 +59,7 @@
     declarantEoriNumberAnswer: Option[DeclarantEoriNumberAnswer] = None,
     claimsAnswer: Option[ClaimsAnswer] = None,
     checkClaimAnswer: Option[CheckClaimAnswer] = None,
+    checkDeclarationDetailsAnswer: Option[CheckDeclarationDetailsAnswer],
     scheduledDocumentAnswer: Option[ScheduledDocument] = None
   ) extends DraftClaim
 
@@ -67,61 +67,6 @@
     val newDraftC285Claim: DraftC285Claim = DraftC285Claim(UUID.randomUUID())
 
     implicit val eq: Eq[DraftC285Claim]          = Eq.fromUniversalEquals[DraftC285Claim]
-    implicit val format: OFormat[DraftC285Claim] = Json.format[DraftC285Claim]
-=======
-    selectNumberOfClaimsAnswer: Option[SelectNumberOfClaimsAnswer],
-    movementReferenceNumber: Option[MovementReferenceNumber],
-    duplicateMovementReferenceNumberAnswer: Option[MovementReferenceNumber],
-    declarationDetailsAnswer: Option[DeclarationDetailsAnswer],
-    duplicateDeclarationDetailsAnswer: Option[DuplicateDeclarationDetailsAnswer],
-    declarantTypeAnswer: Option[DeclarantTypeAnswer],
-    detailsRegisteredWithCdsAnswer: Option[DetailsRegisteredWithCdsAnswer],
-    contactDetailsAnswer: Option[ContactDetailsAnswer],
-    bankAccountDetailsAnswer: Option[BankAccountDetailsAnswer],
-    basisOfClaimAnswer: Option[BasisOfClaim],
-    supportingEvidenceAnswer: Option[SupportingEvidenceAnswer],
-    dutiesSelectedAnswer: Option[DutiesSelectedAnswer],
-    commoditiesDetailsAnswer: Option[CommodityDetails],
-    claimNorthernIrelandAnswer: Option[ClaimNorthernIrelandAnswer],
-    reasonForBasisAndClaimAnswer: Option[ReasonAndBasisOfClaimAnswer],
-    displayDeclaration: Option[DisplayDeclaration],
-    duplicateDisplayDeclaration: Option[DisplayDeclaration],
-    importerEoriNumberAnswer: Option[ImporterEoriNumberAnswer],
-    declarantEoriNumberAnswer: Option[DeclarantEoriNumberAnswer],
-    claimsAnswer: Option[ClaimsAnswer],
-    checkClaimAnswer: Option[CheckClaimAnswer],
-    checkDeclarationDetailsAnswer: Option[CheckDeclarationDetailsAnswer]
-  ) extends DraftClaim
-
-  object DraftC285Claim {
-    val newDraftC285Claim: DraftC285Claim =
-      DraftC285Claim(
-        UUID.randomUUID(),
-        None,
-        None,
-        None,
-        None,
-        None,
-        None,
-        None,
-        None,
-        None,
-        None,
-        None,
-        None,
-        None,
-        None,
-        None,
-        None,
-        None,
-        None,
-        None,
-        None,
-        None,
-        None
-      )
-    implicit val eq: Eq[DraftC285Claim]   = Eq.fromUniversalEquals[DraftC285Claim]
->>>>>>> b03f3d83
   }
 
   implicit class DraftClaimOps(private val draftClaim: DraftClaim) extends AnyVal {
