--- conflicted
+++ resolved
@@ -63,11 +63,8 @@
   associatedMRNsAnswer: Option[AssociatedMRNsAnswer] = None,
   associatedMRNsDeclarationAnswer: Option[AssociatedMRNsDeclarationAnswer] = None,
   associatedMRNsDutiesSelectedAnswer: Option[AssociatedMRNsDutiesSelectedAnswer] = None,
-<<<<<<< HEAD
+  associatedMRNsClaimsAnswer: Option[AssociatedMRNsClaimsAnswer] = None,
   selectedDutyTaxCodesReimbursementAnswer: Option[SelectedDutyTaxCodesReimbursementAnswer] = None
-=======
-  associatedMRNsClaimsAnswer: Option[AssociatedMRNsClaimsAnswer] = None
->>>>>>> 1b3c149b
 ) {
 
   def isMandatoryContactDataAvailable: Boolean =
@@ -98,25 +95,11 @@
   object Declarations
       extends DraftClaim.LeadAndAssociatedItems[DisplayDeclaration](displayDeclaration, associatedMRNsDeclarationAnswer)
 
-<<<<<<< HEAD
-    lazy val list: List[List[Duty]] = {
-      val x  = dutiesSelectedAnswer.map(_.toList).getOrElse(Nil)
-      val xs = associatedMRNsDutiesSelectedAnswer
-        .map(_.map(_.toList).toList)
-        .getOrElse(Nil)
-      x :: xs
-    }
-
-    def get(index: Int): Option[List[Duty]] =
-      list.get(index.toLong)
-  }
-=======
   object DutiesSelections
       extends DraftClaim.LeadAndAssociatedItemList[Duty](dutiesSelectedAnswer, associatedMRNsDutiesSelectedAnswer)
 
   object Claims extends DraftClaim.LeadAndAssociatedItemList[Claim](claimsAnswer, associatedMRNsClaimsAnswer)
 
->>>>>>> 1b3c149b
 }
 
 object DraftClaim {
@@ -152,5 +135,6 @@
 
     def get(index: Int): Option[List[A]] =
       list.get(index.toLong)
+
   }
 }