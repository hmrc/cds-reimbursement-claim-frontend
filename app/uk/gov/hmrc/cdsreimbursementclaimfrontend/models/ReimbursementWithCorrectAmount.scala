/*
 * Copyright 2023 HM Revenue & Customs
 *
 * Licensed under the Apache License, Version 2.0 (the "License");
 * you may not use this file except in compliance with the License.
 * You may obtain a copy of the License at
 *
 *     http://www.apache.org/licenses/LICENSE-2.0
 *
 * Unless required by applicable law or agreed to in writing, software
 * distributed under the License is distributed on an "AS IS" BASIS,
 * WITHOUT WARRANTIES OR CONDITIONS OF ANY KIND, either express or implied.
 * See the License for the specific language governing permissions and
 * limitations under the License.
 */

package uk.gov.hmrc.cdsreimbursementclaimfrontend.models

import play.api.libs.json.Format
import play.api.libs.json.Json

final case class ReimbursementWithCorrectAmount(
  taxCode: TaxCode,
  amount: BigDecimal,
  paidAmount: BigDecimal,
<<<<<<< HEAD
  correctedAmount: BigDecimal,
  dutyOpt: Option[DutyType] = None
)
=======
  correctedAmount: BigDecimal
) {
  override def toString =
    s"$taxCode: amount = $amount, paid amount = $paidAmount, corrected amount = $correctedAmount \n"
}
>>>>>>> 493e681e
object ReimbursementWithCorrectAmount {

  implicit val format: Format[ReimbursementWithCorrectAmount] =
    Json.format[ReimbursementWithCorrectAmount]
}<|MERGE_RESOLUTION|>--- conflicted
+++ resolved
@@ -23,17 +23,13 @@
   taxCode: TaxCode,
   amount: BigDecimal,
   paidAmount: BigDecimal,
-<<<<<<< HEAD
   correctedAmount: BigDecimal,
   dutyOpt: Option[DutyType] = None
-)
-=======
-  correctedAmount: BigDecimal
 ) {
   override def toString =
-    s"$taxCode: amount = $amount, paid amount = $paidAmount, corrected amount = $correctedAmount \n"
+    s"$taxCode: amount = $amount, paid amount = $paidAmount, corrected amount = $correctedAmount ${dutyOpt
+      .map(d => s", dutyOpt = $d")} \n"
 }
->>>>>>> 493e681e
 object ReimbursementWithCorrectAmount {
 
   implicit val format: Format[ReimbursementWithCorrectAmount] =
