/*
 * Copyright 2021 HM Revenue & Customs
 *
 * Licensed under the Apache License, Version 2.0 (the "License");
 * you may not use this file except in compliance with the License.
 * You may obtain a copy of the License at
 *
 *     http://www.apache.org/licenses/LICENSE-2.0
 *
 * Unless required by applicable law or agreed to in writing, software
 * distributed under the License is distributed on an "AS IS" BASIS,
 * WITHOUT WARRANTIES OR CONDITIONS OF ANY KIND, either express or implied.
 * See the License for the specific language governing permissions and
 * limitations under the License.
 */

package uk.gov.hmrc.cdsreimbursementclaimfrontend.models

import cats.Eq
import cats.data.Validated
import cats.data.Validated.{Valid, invalidNel}
import cats.syntax.all._
import play.api.libs.json.{Json, OFormat}
import uk.gov.hmrc.cdsreimbursementclaimfrontend.controllers.claims.EnterDetailsRegisteredWithCdsController.{consigneeToClaimantDetails, declarantToClaimantDetails}
import uk.gov.hmrc.cdsreimbursementclaimfrontend.models.SelectNumberOfClaimsAnswer.Scheduled
import uk.gov.hmrc.cdsreimbursementclaimfrontend.models.address.ContactAddress
import uk.gov.hmrc.cdsreimbursementclaimfrontend.models.answers.{AssociatedMRNsAnswer, ClaimsAnswer, ScheduledDocumentAnswer, SupportingEvidencesAnswer}
import uk.gov.hmrc.cdsreimbursementclaimfrontend.models.contactdetails.Email
import uk.gov.hmrc.cdsreimbursementclaimfrontend.models.declaration.DisplayDeclaration
import uk.gov.hmrc.cdsreimbursementclaimfrontend.models.ids.{DeclarantEoriNumber, ImporterEoriNumber, MRN}

import java.util.UUID
import uk.gov.hmrc.cdsreimbursementclaimfrontend.models.reimbursement.ReimbursementMethodAnswer

final case class CompleteClaim(
  id: UUID,
  movementReferenceNumber: MRN,
  maybeDuplicateMovementReferenceNumberAnswer: Option[MRN],
  declarantTypeAnswer: DeclarantTypeAnswer,
  detailsRegisteredWithCdsAnswer: DetailsRegisteredWithCdsAnswer,
  mrnContactDetailsAnswer: Option[MrnContactDetails],
  mrnContactAddressAnswer: Option[ContactAddress],
  maybeBasisOfClaimAnswer: Option[BasisOfClaim],
  maybeBankAccountDetailsAnswer: Option[BankAccountDetails],
  supportingEvidencesAnswer: SupportingEvidencesAnswer,
  commodityDetailsAnswer: CommodityDetails,
  northernIrelandAnswer: Option[ClaimNorthernIrelandAnswer],
  maybeDisplayDeclaration: Option[DisplayDeclaration],
  maybeDuplicateDisplayDeclaration: Option[DisplayDeclaration],
  importerEoriNumber: Option[ImporterEoriNumber],
  declarantEoriNumber: Option[DeclarantEoriNumber],
  claimsAnswer: ClaimsAnswer,
  scheduledDocumentAnswer: Option[ScheduledDocumentAnswer],
<<<<<<< HEAD
  associatedMRNsAnswer: Option[AssociatedMRNsAnswer]
=======
  reimbursementMethodAnswer: Option[ReimbursementMethodAnswer]
>>>>>>> 847d0033
)

object CompleteClaim {

  def fromDraftClaim(draftClaim: DraftClaim, verifiedEmail: Email): Either[Error, CompleteClaim] =
    draftClaim match {
      case DraftClaim(
            id,
            typeOfClaim,
            Some(mrn),
            maybeDuplicateMovementReferenceNumber,
            draftDeclarantTypeAnswer,
            _,
            draftMrnContactDetails,
            draftMrnContactAddress,
            maybeBankAccountDetails,
            _,
            maybeBasisForClaim,
            maybeSupportingEvidences,
            _,
            _,
            _,
            _,
            draftCommodityAnswer,
            draftNorthernIrelandAnswer,
            maybeDisplayDeclaration,
            maybeDuplicateDisplayDeclaration,
            draftImporterEoriNumberAnswer,
            draftDeclarantEoriNumberAnswer,
            Some(claimsAnswer),
            maybeScheduledDocument,
            maybeAssociatedMRNs,
            _,
            maybeReimbursementMethodAnswer
          ) =>
        (
          validateDeclarantTypeAnswer(draftDeclarantTypeAnswer),
          validateDetailsRegisteredWithCdsMrn(draftDeclarantTypeAnswer, maybeDisplayDeclaration, verifiedEmail),
          validateSupportingEvidencesAnswer(maybeSupportingEvidences),
          validateCommodityDetailsAnswer(draftCommodityAnswer),
          validateImporterEoriNumberAnswer(draftImporterEoriNumberAnswer),
          validateDeclarantEoriNumberAnswer(draftDeclarantEoriNumberAnswer),
          validateScheduledDocumentAnswer(maybeScheduledDocument, typeOfClaim)
        )
          .mapN {
            case (
                  declarantTypeAnswer,
                  detailsRegisteredWithCdsAnswer,
                  supportingEvidenceAnswer,
                  commodityDetailsAnswer,
                  importerEoriNumberAnswer,
                  declarantEoriNumberAnswer,
                  maybeScheduledDocumentAnswer
                ) =>
              CompleteClaim(
                id = id,
                movementReferenceNumber = mrn,
                maybeDuplicateMovementReferenceNumberAnswer = maybeDuplicateMovementReferenceNumber,
                declarantTypeAnswer,
                detailsRegisteredWithCdsAnswer,
                draftMrnContactDetails,
                draftMrnContactAddress,
                maybeBasisForClaim,
                maybeBankAccountDetailsAnswer = maybeBankAccountDetails,
                supportingEvidenceAnswer,
                commodityDetailsAnswer,
                draftNorthernIrelandAnswer,
                maybeDisplayDeclaration,
                maybeDuplicateDisplayDeclaration,
                importerEoriNumberAnswer,
                declarantEoriNumberAnswer,
                claimsAnswer,
                maybeScheduledDocumentAnswer,
<<<<<<< HEAD
                maybeAssociatedMRNs
=======
                maybeReimbursementMethodAnswer
>>>>>>> 847d0033
              )
          }
          .toEither
          .leftMap { errors =>
            Error(
              s"could not create complete claim in order to submit claim request: ${errors.toList.mkString("; ")}"
            )
          }

      case _ => Left(Error("unknown claim type"))
    }

  implicit val eq: Eq[CompleteClaim]          = Eq.fromUniversalEquals[CompleteClaim]
  implicit val format: OFormat[CompleteClaim] = Json.format[CompleteClaim]

  def validateDeclarantTypeAnswer(
    maybeDeclarantTypeAnswer: Option[DeclarantTypeAnswer]
  ): Validation[DeclarantTypeAnswer] =
    maybeDeclarantTypeAnswer toValidNel "missing declarant type answer"

  def validateClaimsAnswer(maybeClaimsAnswer: Option[ClaimsAnswer]): Validation[ClaimsAnswer] =
    maybeClaimsAnswer toValidNel "missing claims answer"

  def validateDetailsRegisteredWithCdsEntryNumber(
    maybeDetailsRegisteredWithCdsAnswer: Option[DetailsRegisteredWithCdsAnswer]
  ): Validation[DetailsRegisteredWithCdsAnswer] =
    maybeDetailsRegisteredWithCdsAnswer toValidNel "missing claimant details type answer"

  def validateCommodityDetailsAnswer(
    maybeClaimsAnswer: Option[CommodityDetails]
  ): Validation[CommodityDetails] =
    maybeClaimsAnswer toValidNel "missing commodity details answer"

  def validateSupportingEvidencesAnswer(
    maybeSupportingEvidencesAnswer: Option[SupportingEvidencesAnswer]
  ): Validation[SupportingEvidencesAnswer] =
    maybeSupportingEvidencesAnswer toValidNel "missing supporting evidences answer"

  def validateClaimantContactDetailsEntryNumber(
    maybeMrnContactDetails: Option[MrnContactDetails]
  ): Validation[Option[MrnContactDetails]] =
    maybeMrnContactDetails match {
      case None => invalidNel("incomplete contact details")
      case a    => Valid(a)
    }

  def validateDeclarantEoriNumberAnswer(
    maybeDeclarantEoriNumberAnswer: Option[DeclarantEoriNumber]
  ): Validation[Option[DeclarantEoriNumber]] =
    maybeDeclarantEoriNumberAnswer match {
      case Some(value) =>
        value match {
          case DeclarantEoriNumber(_) => Valid(Some(value))
          case _                      => invalidNel("incomplete declarant eori number answer")
        }
      case None        => Valid(None)
    }

  def validateImporterEoriNumberAnswer(
    maybeImporterEoriNumberAnswer: Option[ImporterEoriNumber]
  ): Validation[Option[ImporterEoriNumber]] =
    maybeImporterEoriNumberAnswer match {
      case Some(value) =>
        value match {
          case ImporterEoriNumber(_) => Valid(Some(value))
          case _                     => invalidNel("incomplete importer eori number answer")
        }
      case None        => Valid(None)
    }

  def validateDetailsRegisteredWithCdsMrn(
    maybeDeclarantType: Option[DeclarantTypeAnswer],
    maybeDisplayDeclaration: Option[DisplayDeclaration],
    verifiedEmail: Email
  ): Validation[DetailsRegisteredWithCdsAnswer] =
    (maybeDeclarantType, maybeDisplayDeclaration)
      .mapN { (declarantType, displayDeclaration) =>
        val detailsRegisteredWithCdsFormData = declarantType match {
          case DeclarantTypeAnswer.Importer | DeclarantTypeAnswer.AssociatedWithImporterCompany =>
            consigneeToClaimantDetails(displayDeclaration, verifiedEmail)
          case DeclarantTypeAnswer.AssociatedWithRepresentativeCompany                          =>
            declarantToClaimantDetails(displayDeclaration, verifiedEmail)
        }
        Valid(detailsRegisteredWithCdsFormData)
      }
      .getOrElse(invalidNel("Missing declarant type or display declaration"))

  def validateScheduledDocumentAnswer(
    maybeScheduledDocument: Option[ScheduledDocumentAnswer],
    numberOfClaims: Option[SelectNumberOfClaimsAnswer]
  ): Validation[Option[ScheduledDocumentAnswer]] =
    Validated.condNel(
      numberOfClaims.forall(answer =>
        (answer === Scheduled && maybeScheduledDocument.isDefined) ||
          (answer =!= Scheduled && maybeScheduledDocument.isEmpty)
      ),
      maybeScheduledDocument,
      "Scheduled document is either missing for Scheduled journey or was present in other type of journeys"
    )

  implicit class CompleteClaimOps(private val completeClaim: CompleteClaim) extends AnyVal {

    def bankDetails: Option[BankAccountDetails] =
      completeClaim.maybeBankAccountDetailsAnswer match {
        case None =>
          for {
            displayDeclaration   <- completeClaim.maybeDisplayDeclaration
            bankDetails          <- displayDeclaration.displayResponseDetail.maskedBankDetails
            consigneeBankDetails <- bankDetails.consigneeBankDetails
          } yield BankAccountDetails(
            AccountName(consigneeBankDetails.accountHolderName),
            SortCode(consigneeBankDetails.sortCode),
            AccountNumber(consigneeBankDetails.accountNumber)
          )
        case _    => completeClaim.maybeBankAccountDetailsAnswer
      }

    def bankAccountType: String = BankAccountType.allAccountTypes.map(_.value).toString()
  }
}<|MERGE_RESOLUTION|>--- conflicted
+++ resolved
@@ -28,9 +28,9 @@
 import uk.gov.hmrc.cdsreimbursementclaimfrontend.models.contactdetails.Email
 import uk.gov.hmrc.cdsreimbursementclaimfrontend.models.declaration.DisplayDeclaration
 import uk.gov.hmrc.cdsreimbursementclaimfrontend.models.ids.{DeclarantEoriNumber, ImporterEoriNumber, MRN}
+import uk.gov.hmrc.cdsreimbursementclaimfrontend.models.reimbursement.ReimbursementMethodAnswer
 
 import java.util.UUID
-import uk.gov.hmrc.cdsreimbursementclaimfrontend.models.reimbursement.ReimbursementMethodAnswer
 
 final case class CompleteClaim(
   id: UUID,
@@ -51,11 +51,8 @@
   declarantEoriNumber: Option[DeclarantEoriNumber],
   claimsAnswer: ClaimsAnswer,
   scheduledDocumentAnswer: Option[ScheduledDocumentAnswer],
-<<<<<<< HEAD
+  reimbursementMethodAnswer: Option[ReimbursementMethodAnswer],
   associatedMRNsAnswer: Option[AssociatedMRNsAnswer]
-=======
-  reimbursementMethodAnswer: Option[ReimbursementMethodAnswer]
->>>>>>> 847d0033
 )
 
 object CompleteClaim {
@@ -129,11 +126,8 @@
                 declarantEoriNumberAnswer,
                 claimsAnswer,
                 maybeScheduledDocumentAnswer,
-<<<<<<< HEAD
+                maybeReimbursementMethodAnswer,
                 maybeAssociatedMRNs
-=======
-                maybeReimbursementMethodAnswer
->>>>>>> 847d0033
               )
           }
           .toEither
