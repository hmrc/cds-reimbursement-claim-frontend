--- conflicted
+++ resolved
@@ -103,16 +103,6 @@
                 commodityDetailsAnswer,
                 importerEoriNumberAnswer,
                 declarantEoriNumberAnswer,
-<<<<<<< HEAD
-                claimsAnswer,
-                maybeReimbursementMethodAnswer,
-                maybeScheduledDocumentAnswer,
-                maybeAssociatedMRNs,
-                typeOfClaim
-              )
-          }
-          .toEither
-=======
                 maybeScheduledDocumentAnswer
               ) =>
             CompleteClaim(
@@ -135,10 +125,10 @@
               claimsAnswer,
               maybeReimbursementMethodAnswer,
               maybeScheduledDocumentAnswer,
-              maybeAssociatedMRNs
+              maybeAssociatedMRNs,
+              typeOfClaim
             )
         }.toEither
->>>>>>> 81775e74
           .leftMap { errors =>
             Error(
               s"could not create complete claim in order to submit claim request: ${errors.toList.mkString("; ")}"
