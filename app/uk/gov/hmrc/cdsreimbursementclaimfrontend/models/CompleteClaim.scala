/*
 * Copyright 2021 HM Revenue & Customs
 *
 * Licensed under the Apache License, Version 2.0 (the "License");
 * you may not use this file except in compliance with the License.
 * You may obtain a copy of the License at
 *
 *     http://www.apache.org/licenses/LICENSE-2.0
 *
 * Unless required by applicable law or agreed to in writing, software
 * distributed under the License is distributed on an "AS IS" BASIS,
 * WITHOUT WARRANTIES OR CONDITIONS OF ANY KIND, either express or implied.
 * See the License for the specific language governing permissions and
 * limitations under the License.
 */

package uk.gov.hmrc.cdsreimbursementclaimfrontend.models

import cats.Eq
import cats.data.Validated.Valid
import cats.syntax.all._
import julienrf.json.derived
import play.api.libs.json.{Json, OFormat}
import uk.gov.hmrc.cdsreimbursementclaimfrontend.controllers.claims.BankAccountController.{AccountName, AccountNumber}
import uk.gov.hmrc.cdsreimbursementclaimfrontend.controllers.claims.EnterDeclarationDetailsController.EntryDeclarationDetails
import uk.gov.hmrc.cdsreimbursementclaimfrontend.controllers.claims.EnterDetailsRegisteredWithCdsController.DetailsRegisteredWithCdsFormData
import uk.gov.hmrc.cdsreimbursementclaimfrontend.controllers.claims.EnterYourContactDetailsController.ContactDetailsFormData
import uk.gov.hmrc.cdsreimbursementclaimfrontend.controllers.claims.SelectReasonForBasisAndClaimController.SelectReasonForClaimAndBasis
import uk.gov.hmrc.cdsreimbursementclaimfrontend.models.ContactDetailsAnswer.CompleteContactDetailsAnswer
import uk.gov.hmrc.cdsreimbursementclaimfrontend.models.DeclarantEoriNumberAnswer.CompleteDeclarantEoriNumberAnswer
import uk.gov.hmrc.cdsreimbursementclaimfrontend.models.DeclarationDetailsAnswer.CompleteDeclarationDetailsAnswer
import uk.gov.hmrc.cdsreimbursementclaimfrontend.models.DetailsRegisteredWithCdsAnswer.CompleteDetailsRegisteredWithCdsAnswer
import uk.gov.hmrc.cdsreimbursementclaimfrontend.models.DuplicateDeclarationDetailsAnswer.CompleteDuplicateDeclarationDetailsAnswer
import uk.gov.hmrc.cdsreimbursementclaimfrontend.models.ImporterEoriNumberAnswer.CompleteImporterEoriNumberAnswer
import uk.gov.hmrc.cdsreimbursementclaimfrontend.models.ReasonAndBasisOfClaimAnswer.CompleteReasonAndBasisOfClaimAnswer
import uk.gov.hmrc.cdsreimbursementclaimfrontend.models.answers.{ClaimsAnswer, ScheduledDocumentAnswer, SupportingEvidencesAnswer}
import uk.gov.hmrc.cdsreimbursementclaimfrontend.models.declaration.DisplayDeclaration
import uk.gov.hmrc.cdsreimbursementclaimfrontend.models.finance.MoneyUtils
import uk.gov.hmrc.cdsreimbursementclaimfrontend.models.ids.{EntryNumber, MRN}
import uk.gov.hmrc.cdsreimbursementclaimfrontend.models.upscan.UploadDocument

import java.util.UUID

sealed trait CompleteClaim extends Product with Serializable {
  val id: UUID
}

object CompleteClaim {

  final case class CompleteC285Claim(
    id: UUID,
    movementReferenceNumber: MovementReferenceNumber,
    maybeDuplicateMovementReferenceNumberAnswer: Option[MovementReferenceNumber],
    maybeCompleteDeclarationDetailsAnswer: Option[CompleteDeclarationDetailsAnswer],
    maybeCompleteDuplicateDeclarationDetailsAnswer: Option[CompleteDuplicateDeclarationDetailsAnswer],
    declarantTypeAnswer: DeclarantTypeAnswer,
    completeDetailsRegisteredWithCdsAnswer: CompleteDetailsRegisteredWithCdsAnswer,
    maybeContactDetailsAnswer: Option[CompleteContactDetailsAnswer],
    maybeBasisOfClaimAnswer: Option[BasisOfClaim],
    maybeBankAccountDetailsAnswer: Option[BankAccountDetails],
    supportingEvidencesAnswer: SupportingEvidencesAnswer,
    commodityDetailsAnswer: CommodityDetails,
    completeNorthernIrelandAnswer: Option[CompleteNorthernIrelandAnswer],
    maybeCompleteReasonAndBasisOfClaimAnswer: Option[CompleteReasonAndBasisOfClaimAnswer],
    maybeDisplayDeclaration: Option[DisplayDeclaration],
    maybeDuplicateDisplayDeclaration: Option[DisplayDeclaration],
    importerEoriNumber: Option[CompleteImporterEoriNumberAnswer],
    declarantEoriNumber: Option[CompleteDeclarantEoriNumberAnswer],
    claimsAnswer: ClaimsAnswer,
    scheduledDocumentAnswer: Option[ScheduledDocumentAnswer]
  ) extends CompleteClaim

  object CompleteC285Claim {

    def fromDraftClaim(draftClaim: DraftClaim): Either[Error, CompleteC285Claim] =
      draftClaim match {
        case DraftClaim.DraftC285Claim(
              id,
              _,
              Some(movementReferenceNumber: MovementReferenceNumber),
              maybeDuplicateMovementReferenceNumber,
              draftMaybeDeclarationDetailsAnswer,
              draftDuplicateDeclarationDetailAnswer,
              draftDeclarantTypeAnswer,
              draftClaimantDetailsAsIndividualAnswer,
              draftClaimantDetailsAsImporterCompanyAnswer,
              _,
<<<<<<< HEAD
              _,
              draftBankAccountDetailAnswer,
=======
              maybeBankAccountDetails,
>>>>>>> 37fa99be
              maybeBasisForClaim,
              maybeSupportingEvidences,
              _,
              draftCommodityAnswer,
              draftNorthernIrelandAnswer,
              draftReasonAndBasisOfClaimAnswer,
              maybeDisplayDeclaration,
              maybeDuplicateDisplayDeclaration,
              draftImporterEoriNumberAnswer,
              draftDeclarantEoriNumberAnswer,
              Some(claimsAnswer),
              _,
              _,
              maybeScheduledDocument
            ) =>
          movementReferenceNumber.value match {
            case Left(_) =>
              (
                validateDeclarationDetailsAnswer(draftMaybeDeclarationDetailsAnswer),
                validateDuplicateDeclarantDetailAnswer(draftDuplicateDeclarationDetailAnswer),
                validateDeclarantTypeAnswer(draftDeclarantTypeAnswer),
                validateDetailsRegisteredWithCdsAnswer(draftClaimantDetailsAsIndividualAnswer),
                validateClaimantDetailsAsImporterAnswer(draftClaimantDetailsAsImporterCompanyAnswer),
                validateSupportingEvidencesAnswer(maybeSupportingEvidences),
                validateCommodityDetailsAnswer(draftCommodityAnswer),
                validateNorthernIrelandAnswer(draftNorthernIrelandAnswer),
                validateReasonAndBasisOfClaimAnswer(draftReasonAndBasisOfClaimAnswer)
              )
                .mapN {
                  case (
                        completeDeclarationDetailsAnswer,
                        completeDuplicateDeclarationDetailAnswer,
                        completeDeclarantTypeAnswer,
                        completeClaimantDetailsAsIndividualAnswer,
                        completeClaimantDetailsAsImporterCompanyAnswer,
                        supportingEvidenceAnswer,
                        completeCommodityDetailsAnswer,
                        completeNorthernIrelandAnswer,
                        completeReasonAndBasisOfClaimAnswer
                      ) =>
                    CompleteC285Claim(
                      id = id,
                      movementReferenceNumber = movementReferenceNumber,
                      maybeDuplicateMovementReferenceNumberAnswer = maybeDuplicateMovementReferenceNumber,
                      maybeCompleteDeclarationDetailsAnswer = Some(completeDeclarationDetailsAnswer),
                      maybeCompleteDuplicateDeclarationDetailsAnswer = Some(completeDuplicateDeclarationDetailAnswer),
                      completeDeclarantTypeAnswer,
                      completeClaimantDetailsAsIndividualAnswer,
                      completeClaimantDetailsAsImporterCompanyAnswer,
                      maybeBasisForClaim,
                      maybeBankAccountDetailsAnswer = maybeBankAccountDetails,
                      supportingEvidenceAnswer,
                      completeCommodityDetailsAnswer,
                      completeNorthernIrelandAnswer,
                      completeReasonAndBasisOfClaimAnswer,
                      maybeDisplayDeclaration = None,
                      maybeDuplicateDisplayDeclaration = None,
                      None,
                      None,
                      claimsAnswer,
                      maybeScheduledDocument
                    )
                }
                .toEither
                .leftMap { errors =>
                  Error(
                    s"could not create complete claim in order to submit claim request: ${errors.toList.mkString("; ")}"
                  )
                }

            case Right(_) =>
              (
                validateDeclarantTypeAnswer(draftDeclarantTypeAnswer),
                validateDetailsRegisteredWithCdsAnswer(draftClaimantDetailsAsIndividualAnswer),
                validateClaimantDetailsAsImporterAnswer(draftClaimantDetailsAsImporterCompanyAnswer),
                validateSupportingEvidencesAnswer(maybeSupportingEvidences),
                validateCommodityDetailsAnswer(draftCommodityAnswer),
                validateNorthernIrelandAnswer(draftNorthernIrelandAnswer),
                validateImporterEoriNumberAnswer(draftImporterEoriNumberAnswer),
                validateDeclarantEoriNumberAnswer(draftDeclarantEoriNumberAnswer)
              )
                .mapN {
                  case (
                        completeDeclarantTypeAnswer,
                        completeClaimantDetailsAsIndividualAnswer,
                        completeClaimantDetailsAsImporterCompanyAnswer,
                        supportingEvidenceAnswer,
                        completeCommodityDetailsAnswer,
                        completeNorthernIrelandAnswer,
                        completeImporterEoriNumberAnswer,
                        completeDeclarantEoriNumberAnswer
                      ) =>
                    CompleteC285Claim(
                      id = id,
                      movementReferenceNumber = movementReferenceNumber,
                      maybeDuplicateMovementReferenceNumberAnswer = maybeDuplicateMovementReferenceNumber,
                      maybeCompleteDeclarationDetailsAnswer = None,
                      maybeCompleteDuplicateDeclarationDetailsAnswer = None,
                      completeDeclarantTypeAnswer,
                      completeClaimantDetailsAsIndividualAnswer,
                      completeClaimantDetailsAsImporterCompanyAnswer,
                      maybeBasisForClaim,
                      maybeBankAccountDetailsAnswer = maybeBankAccountDetails,
                      supportingEvidenceAnswer,
                      completeCommodityDetailsAnswer,
                      completeNorthernIrelandAnswer,
                      None,
                      maybeDisplayDeclaration,
                      maybeDuplicateDisplayDeclaration,
                      completeImporterEoriNumberAnswer,
                      completeDeclarantEoriNumberAnswer,
                      claimsAnswer,
                      maybeScheduledDocument
                    )
                }
                .toEither
                .leftMap { errors =>
                  Error(
                    s"could not create complete claim in order to submit claim request: ${errors.toList.mkString("; ")}"
                  )
                }

          }
        case _ => Left(Error("unknown claim type"))
      }

    implicit val eq: Eq[CompleteC285Claim]          = Eq.fromUniversalEquals[CompleteC285Claim]
    implicit val format: OFormat[CompleteC285Claim] = Json.format[CompleteC285Claim]
  }

  def validateDeclarantEoriNumberAnswer(
    maybeDeclarantEoriNumberAnswer: Option[DeclarantEoriNumberAnswer]
  ): Validation[Option[CompleteDeclarantEoriNumberAnswer]] =
    maybeDeclarantEoriNumberAnswer match {
      case Some(value) =>
        value match {
          case DeclarantEoriNumberAnswer.IncompleteDeclarantEoriNumberAnswer(
                _
              ) =>
            invalid("incomplete declarant eori number answer")
          case completeDeclarantEoriNumberAnswer: CompleteDeclarantEoriNumberAnswer =>
            Valid(Some(completeDeclarantEoriNumberAnswer))
        }
      case None        => Valid(None)
    }

  def validateImporterEoriNumberAnswer(
    maybeImporterEoriNumberAnswer: Option[ImporterEoriNumberAnswer]
  ): Validation[Option[CompleteImporterEoriNumberAnswer]] =
    maybeImporterEoriNumberAnswer match {
      case Some(value) =>
        value match {
          case ImporterEoriNumberAnswer.IncompleteImporterEoriNumberAnswer(
                _
              ) =>
            invalid("incomplete eori number answer")
          case completeImporterEoriNumberAnswer: CompleteImporterEoriNumberAnswer =>
            Valid(Some(completeImporterEoriNumberAnswer))
        }
      case None        => Valid(None)
    }

  def validateReasonAndBasisOfClaimAnswer(
    maybeReasonAndBasisOfClaimAnswer: Option[ReasonAndBasisOfClaimAnswer]
  ): Validation[Option[CompleteReasonAndBasisOfClaimAnswer]] =
    maybeReasonAndBasisOfClaimAnswer match {
      case Some(value) =>
        value match {
          case ReasonAndBasisOfClaimAnswer.IncompleteReasonAndBasisOfClaimAnswer(
                _
              ) =>
            invalid("incomplete reason and basis of claim answer")
          case completeReasonAndBasisOfClaimAnswer: CompleteReasonAndBasisOfClaimAnswer =>
            Valid(Some(completeReasonAndBasisOfClaimAnswer))
        }
      case None        => Valid(None)
    }

  def validateCommodityDetailsAnswer(
    maybeClaimsAnswer: Option[CommodityDetails]
  ): Validation[CommodityDetails] =
    maybeClaimsAnswer toValidNel "Missing commodity details answer"

  def validateNorthernIrelandAnswer(
    maybeNorthernIrelandAnswer: Option[ClaimNorthernIrelandAnswer]
  ): Validation[Option[CompleteNorthernIrelandAnswer]] =
    maybeNorthernIrelandAnswer match {
      case Some(claimNorthernIrelandAnswer) => Valid(Some(CompleteNorthernIrelandAnswer(claimNorthernIrelandAnswer)))
      case None                             => Valid(None)
    }

  def validateClaimsAnswer(maybeClaimsAnswer: Option[ClaimsAnswer]): Validation[ClaimsAnswer] =
    maybeClaimsAnswer match {
      case Some(value) => Valid(value)
      case None        => invalid("missing supporting evidence answer")
    }

  def validateSupportingEvidencesAnswer(
    maybeSupportingEvidencesAnswer: Option[SupportingEvidencesAnswer]
  ): Validation[SupportingEvidencesAnswer] =
    maybeSupportingEvidencesAnswer toValidNel "missing supporting evidences answer"

  def validateClaimantDetailsAsImporterAnswer(
    maybeClaimantDetailsAsImporterCompanyAnswer: Option[ContactDetailsAnswer]
  ): Validation[Option[CompleteContactDetailsAnswer]] =
    maybeClaimantDetailsAsImporterCompanyAnswer match {
      case Some(value) =>
        value match {
          case ContactDetailsAnswer.IncompleteContactDetailsAnswer(
                _
              ) =>
            invalid("incomplete claimant details as importer answer")
          case completeClaimantDetailsAsImporterCompanyAnswer: CompleteContactDetailsAnswer =>
            Valid(Some(completeClaimantDetailsAsImporterCompanyAnswer))
        }
      case None        => Valid(None)
    }

  def validateDetailsRegisteredWithCdsAnswer(
    maybeDetailsRegisteredWithCdsAnswer: Option[DetailsRegisteredWithCdsAnswer]
  ): Validation[CompleteDetailsRegisteredWithCdsAnswer] =
    maybeDetailsRegisteredWithCdsAnswer match {
      case Some(value) =>
        value match {
          case DetailsRegisteredWithCdsAnswer.IncompleteDetailsRegisteredWithCdsAnswer(_) =>
            invalid("incomplete claimant details type answer")
          case c: CompleteDetailsRegisteredWithCdsAnswer                                  => Valid(c)
        }
      case None        => invalid("missing claimant details type answer")
    }

  def validateDeclarantTypeAnswer(
    maybeDeclarantTypeAnswer: Option[DeclarantTypeAnswer]
  ): Validation[DeclarantTypeAnswer] =
    maybeDeclarantTypeAnswer match {
      case Some(value) => Valid(value)
      case None        => invalid("missing declarant type answer")
    }

  def validateDeclarationDetailsAnswer(
    maybeDeclarationDetailsAnswer: Option[DeclarationDetailsAnswer]
  ): Validation[CompleteDeclarationDetailsAnswer] =
    maybeDeclarationDetailsAnswer match {
      case Some(value) =>
        value match {
          case DeclarationDetailsAnswer.IncompleteDeclarationDetailsAnswer(_)     =>
            invalid("incomplete declaration details answer")
          case completeDeclarationDetailsAnswer: CompleteDeclarationDetailsAnswer =>
            Valid(completeDeclarationDetailsAnswer)
        }
      case None        => invalid("missing declaration details answer")
    }

  def validateDuplicateDeclarantDetailAnswer(
    maybeDuplicateDeclarantDetailAnswers: Option[DuplicateDeclarationDetailsAnswer]
  ): Validation[CompleteDuplicateDeclarationDetailsAnswer] =
    maybeDuplicateDeclarantDetailAnswers match {
      case Some(value) =>
        value match {
          case DuplicateDeclarationDetailsAnswer.IncompleteDuplicateDeclarationDetailAnswer(_)     =>
            invalid("incomplete duplicate declaration details answer")
          case completeDuplicateDeclarationDetailAnswer: CompleteDuplicateDeclarationDetailsAnswer =>
            Valid(completeDuplicateDeclarationDetailAnswer)
        }
      case None        => Valid(CompleteDuplicateDeclarationDetailsAnswer(None))
    }

  implicit class CompleteClaimOps(private val completeClaim: CompleteClaim) {

    def maybeDisplayDeclaration: Option[DisplayDeclaration] =
      completeClaim.get(_.maybeDisplayDeclaration)

    def maybeDuplicateDisplayDeclaration: Option[DisplayDeclaration] =
      completeClaim.get(_.maybeDuplicateDisplayDeclaration)

    def duplicateEntryDeclarationDetails: Option[EntryDeclarationDetails] =
      completeClaim
        .get(_.maybeCompleteDuplicateDeclarationDetailsAnswer)
        .flatMap(_.duplicateDeclaration)

    def entryDeclarationDetails: Option[EntryDeclarationDetails] =
      completeClaim
        .get(_.maybeCompleteDeclarationDetailsAnswer)
        .map(_.declarationDetails)

    def declarantType: DeclarantTypeAnswer =
      completeClaim.get(_.declarantTypeAnswer)

    def basisForClaim: Either[SelectReasonForClaimAndBasis, BasisOfClaim] = completeClaim match {
      case CompleteC285Claim(
            _,
            _,
            _,
            _,
            _,
            _,
            _,
            _,
            maybeBasisForClaim,
            _,
            _,
            _,
            _,
            maybeReasonForClaimAndBasisAnswer,
            _,
            _,
            _,
            _,
            _,
            _
          ) =>
        (maybeReasonForClaimAndBasisAnswer, maybeBasisForClaim) match {
          case (Some(rc), None) => Left(rc.selectReasonForBasisAndClaim)
          case (None, Some(r))  => Right(r)
          case (None, None)     =>
            sys.error(
              "invalid state: either select reason for basis and claim or reason for claim should have been provided"
            )
          case _                => sys.error("invalid state: cannot have both reason-for-claim-and-basis and reason-for-claim")
        }
    }

    def claimantDetailsAsImporterCompany: Option[ContactDetailsFormData] =
      completeClaim.get(_.maybeContactDetailsAnswer).map(_.contactDetailsFormData)

    def detailsRegisteredWithCds: DetailsRegisteredWithCdsFormData =
      completeClaim.get(_.completeDetailsRegisteredWithCdsAnswer.detailsRegisteredWithCds)

    def commodityDetails: String =
      completeClaim.get(_.commodityDetailsAnswer.value)

    def northernIrelandAnswer: Option[CompleteNorthernIrelandAnswer] =
      completeClaim.get(_.completeNorthernIrelandAnswer)

    def bankDetails: Option[BankAccountDetails] = completeClaim match {
      case CompleteC285Claim(
            _,
            completeMovementReferenceNumberAnswer,
            _,
            _,
            _,
            _,
            _,
            _,
            _,
            bankAccountDetails,
            _,
            _,
            _,
            _,
            maybeDisplayDeclaration,
            _,
            _,
            _,
            _,
            _
          ) =>
        completeMovementReferenceNumberAnswer.value match {
          case Left(_)  =>
            bankAccountDetails match {
              case Some(bankAccountDetailsAnswer) => Some(bankAccountDetailsAnswer)
              case None                           => None
            }
          case Right(_) =>
            bankAccountDetails match {
              case Some(bankAccountDetailsAnswer) =>
                Some(bankAccountDetailsAnswer)
              case None                           =>
                maybeDisplayDeclaration match {
                  case Some(value) =>
                    value.displayResponseDetail.maskedBankDetails match {
                      case Some(maybeBankDetails) =>
                        maybeBankDetails.consigneeBankDetails match {
                          case Some(value) =>
                            Some(
                              BankAccountDetails(
                                AccountName(value.accountHolderName),
                                Some(false),
                                SortCode(value.sortCode),
                                AccountNumber(value.accountNumber)
                              )
                            )
                          case None        => None
                        }
                      case None                   => None
                    }
                  case None        => None
                }
            }
        }
    }

    def bankAccountType: String =
      completeClaim
        .get(_.bankDetails)
        .flatMap(_.isBusinessAccount)
        .map(isBusiness => if (isBusiness) "Business Account" else "Non-Business Account")
        .getOrElse("")

    def movementReferenceNumber: Either[EntryNumber, MRN] =
      completeClaim.get(_.movementReferenceNumber.value)

    def supportingEvidences: List[UploadDocument] =
      completeClaim.get(_.supportingEvidencesAnswer.toList)

    def totalUKDutyClaim: String = {
      def isUKTax(taxCode: String): Boolean =
        TaxCode.listOfUKTaxCodes.map(t => t.toString()).exists(p => p.contains(taxCode))

      val claimsAnswer = completeClaim.get(_.claimsAnswer)

      MoneyUtils.formatAmountOfMoneyWithPoundSign(
        claimsAnswer.filter(p => isUKTax(p.taxCode)).map(s => s.claimAmount).sum
      )
    }

    def totalEuDutyClaim: String = {
      def isEuTax(taxCode: String): Boolean =
        TaxCode.listOfEUTaxCodes.map(t => t.toString()).exists(p => p.contains(taxCode))

      val claimsAnswer = completeClaim.get(_.claimsAnswer)

      MoneyUtils.formatAmountOfMoneyWithPoundSign(
        claimsAnswer.filter(p => isEuTax(p.taxCode)).map(s => s.claimAmount).sum
      )
    }

    def totalExciseDutyClaim: String = {
      def isExciseTax(taxCode: String): Boolean =
        TaxCode.listOfUKExciseCodes.map(t => t.toString()).exists(p => p.contains(taxCode))

      val claimsAnswer = completeClaim.get(_.claimsAnswer)

      MoneyUtils.formatAmountOfMoneyWithPoundSign(
        claimsAnswer.filter(p => isExciseTax(p.taxCode)).map(s => s.claimAmount).sum
      )
    }

    def totalClaim: String = {
      val claimsAnswer = completeClaim.get(_.claimsAnswer)
      MoneyUtils.formatAmountOfMoneyWithPoundSign(claimsAnswer.toList.map(_.claimAmount).sum)
    }

    def get[A](f: CompleteC285Claim => A): A =
      f(completeClaim.asInstanceOf[CompleteC285Claim])
  }

  implicit val eq: Eq[CompleteClaim] = Eq.fromUniversalEquals

  implicit val format: OFormat[CompleteClaim] = derived.oformat()

}<|MERGE_RESOLUTION|>--- conflicted
+++ resolved
@@ -85,12 +85,7 @@
               draftClaimantDetailsAsIndividualAnswer,
               draftClaimantDetailsAsImporterCompanyAnswer,
               _,
-<<<<<<< HEAD
-              _,
-              draftBankAccountDetailAnswer,
-=======
               maybeBankAccountDetails,
->>>>>>> 37fa99be
               maybeBasisForClaim,
               maybeSupportingEvidences,
               _,
