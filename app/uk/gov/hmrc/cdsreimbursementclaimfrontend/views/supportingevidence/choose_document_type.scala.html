--- conflicted
+++ resolved
@@ -60,13 +60,9 @@
 
     @layout(pageTitle = Some(s"$title"), suppressBackLink = true, hasErrors = hasErrors) {
 
-        @errorSummary(form.errors)
+            @errorSummary(form)
 
-<<<<<<< HEAD
-            @errorSummary(form)
-=======
         @pageHeading(title)
->>>>>>> 7c7c78df
 
         @paragraph(Html(messages(s"$key.help-text")), Some("govuk-body govuk-!-margin-bottom-6"))
 
