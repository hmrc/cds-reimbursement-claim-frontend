--- conflicted
+++ resolved
@@ -25,79 +25,14 @@
     layout: uk.gov.hmrc.cdsreimbursementclaimfrontend.views.html.Layout,
     pageHeading: uk.gov.hmrc.cdsreimbursementclaimfrontend.views.html.components.page_heading,
     paragraph: uk.gov.hmrc.cdsreimbursementclaimfrontend.views.html.components.paragraph_block,
+    submitButton: uk.gov.hmrc.cdsreimbursementclaimfrontend.views.html.components.button,
+    fileInput: uk.gov.hmrc.cdsreimbursementclaimfrontend.views.html.components.file_input,
     dropdownDetails : uk.gov.hmrc.cdsreimbursementclaimfrontend.views.html.components.dropdown_details,
-    dropdownHelper : uk.gov.hmrc.cdsreimbursementclaimfrontend.views.utils.DropDownHelper,
-    submitButton: uk.gov.hmrc.cdsreimbursementclaimfrontend.views.html.components.button,
-    fileInput: uk.gov.hmrc.cdsreimbursementclaimfrontend.views.html.components.file_input
+    dropdownHelper : uk.gov.hmrc.cdsreimbursementclaimfrontend.views.utils.DropDownHelper
 )
 
 @(upscanUpload : UpscanUpload, link: Call)(implicit request : RequestWithSessionData[_], messages: Messages, appConfig: ViewConfig)
 
-<<<<<<< HEAD
- @key = @{"supporting-evidence.upload"}
- @field = @{"file"}
- @title = @{messages(s"$key.title")}
- @meta = @{upscanUpload.upscanUploadMeta.uploadRequest.fields}
- @href = @{upscanUpload.upscanUploadMeta.uploadRequest.href}
-
- @layout(pageTitle = Some(s"$title"), backLink = Some(link), signedInUserDetails = request.signedInUserDetails) {
-
-<div id="cdsr-dynamic-error-summary" class="govuk-!-display-none">
-
- <div class="govuk-error-summary" aria-labelledby="error-summary-title" role="alert" tabindex="-1" data-module="govuk-error-summary">
-  <h2 class="govuk-error-summary__title" id="error-summary-title">
-   There’s a problem
-  </h2>
-  <div class="govuk-error-summary__body">
-
-   <ul class="govuk-list govuk-error-summary__list">
-
-    <li>
-
-     <a href="#file">@(messages(s"${key}.error.required"))</a>
-
-    </li>
-
-   </ul>
-  </div>
- </div>
-
- <span id="file-upload-error" class="govuk-error-message">
-  <span class="govuk-visually-hidden">Error:</span> @(messages(s"${key}.error.required"))
- </span>
-
-</div>
-
-@pageHeading(title)
-
-@paragraph(Html(messages(s"${key}.help-text")), Some("govuk-inset-text govuk-!-margin-bottom-8"))
-
- @dropdownDetails(summary = s"$key.details.heading", content = dropdownHelper.uploadDropDownContent)
-
- <form action="@href" method="post" enctype="multipart/form-data">
-
-  @for((k,v) <- meta){
-   <input type="hidden" id="@k" name="@k" value="@v">
-  }
-
-  @fileInput(
-   fieldId = field,
-   label = Html(title),
-   labelClass = Some("govuk-label govuk-label--s"),
-   inputClass = Some("govuk-file-upload"),
-   hasErrors = false,
-   errorKey = None,
-   labelAsHeading = false,
-   autoComplete = AutoCompleteType.On
-  )
-
-  <div class="govuk-!-margin-bottom-9">
-  @submitButton(messages("button.saveAndContinue"))
-  </div>
- </form>
-
-}
-=======
     @key = @{"supporting-evidence.upload"}
     @field = @{"file"}
     @title = @{messages(s"$key.title")}
@@ -129,22 +64,7 @@
 
         @paragraph(Html(messages(s"${key}.help-text")), Some("govuk-inset-text govuk-!-margin-bottom-8"))
 
-        @details(messages(s"$key"),
-            Html(s"""|
-                    |<ul class="govuk-list govuk-list--bullet">
-                    |<li>${messages(s"$key.details.l0")}</li>
-                    |<li>${messages(s"$key.details.l1")}</li>
-                    |<li>${messages(s"$key.details.l2")}</li>
-                    |<li>${messages(s"$key.details.l3")}</li>
-                    |<li>${messages(s"$key.details.l4")}</li>
-                    |<li>${messages(s"$key.details.l5")}</li>
-                    |<li>${messages(s"$key.details.l6")}</li>
-                    |<li>${messages(s"$key.details.l7")}</li>
-                    |<li>${messages(s"$key.details.l8")}</li>
-                    |<li>${messages(s"$key.details.l9")}</li>
-                    |</ul>
-                    |""".stripMargin
-        ))
+        @dropdownDetails(summary = s"$key.details.heading", content = dropdownHelper.uploadDropDownContent)
 
         <form action="@href" method="post" enctype="multipart/form-data">
 
@@ -168,5 +88,4 @@
 
         </form>
 
-    }
->>>>>>> ed5fad3f
+    }