@*
 * Copyright 2021 HM Revenue & Customs
 *
 * Licensed under the Apache License, Version 2.0 (the "License");
 * you may not use this file except in compliance with the License.
 * You may obtain a copy of the License at
 *
 *     http://www.apache.org/licenses/LICENSE-2.0
 *
 * Unless required by applicable law or agreed to in writing, software
 * distributed under the License is distributed on an "AS IS" BASIS,
 * WITHOUT WARRANTIES OR CONDITIONS OF ANY KIND, either express or implied.
 * See the License for the specific language governing permissions and
 * limitations under the License.
 *@

@import play.api.data.Form
@import play.api.mvc.Call
@import play.api.i18n.Messages
@import play.twirl.api.Html
@import uk.gov.hmrc.cdsreimbursementclaimfrontend.config.ViewConfig
@import uk.gov.hmrc.cdsreimbursementclaimfrontend.controllers.claims.routes
@import uk.gov.hmrc.cdsreimbursementclaimfrontend.controllers.actions.RequestWithSessionData
@import uk.gov.hmrc.cdsreimbursementclaimfrontend.controllers.claims.SelectWhoIsMakingTheClaimController.DeclarantType

@this(
 mainTemplate: uk.gov.hmrc.cdsreimbursementclaimfrontend.views.html.main_template,
 submitButton: uk.gov.hmrc.cdsreimbursementclaimfrontend.views.html.components.submit_button,
 errorSummary: uk.gov.hmrc.cdsreimbursementclaimfrontend.views.html.components.error_summary,
 formWrapper: uk.gov.hmrc.play.views.html.helpers.FormWithCSRF,
 pageHeading: uk.gov.hmrc.cdsreimbursementclaimfrontend.views.html.components.page_heading,
 radioGroup: uk.gov.hmrc.cdsreimbursementclaimfrontend.views.html.components.radio_group,
 backLinkComponent: uk.gov.hmrc.cdsreimbursementclaimfrontend.views.html.components.back_link,
 details : uk.gov.hmrc.cdsreimbursementclaimfrontend.views.html.components.details
)

@(form: Form[DeclarantType], backLink: Call, isAmend : Boolean = false)(implicit request: RequestWithSessionData[_], messages: Messages, viewConfig: ViewConfig)

 @key = @{"select-who-is-making-the-claim"}
 @title = @{messages(s"$key.title")}
 @hasErrors = @{form.hasErrors || form.hasGlobalErrors}

 @postAction = @{if(isAmend) routes.SelectWhoIsMakingTheClaimController.changeDeclarantTypeSubmit else routes.SelectWhoIsMakingTheClaimController.selectDeclarantTypeSubmit}
 @backAction = @{if(isAmend) routes.CheckYourAnswersAndSubmitController.checkAllAnswers else backLink}

 @toMessage(declrantType: DeclarantType) = @{
    declrantType match {
        case DeclarantType.Importer                                 => Html(messages("select-who-is-making-the-claim.importer"))
        case DeclarantType.AssociatedWithImporterCompany             => Html(messages("select-who-is-making-the-claim.associate-with-importer-company"))
        case DeclarantType.AssociatedWithRepresentativeCompany      => Html(messages("select-who-is-making-the-claim.associate-with-representative-company"))
    }
 }

 @options = @{List(DeclarantType.Importer, DeclarantType.AssociatedWithImporterCompany, DeclarantType.AssociatedWithRepresentativeCompany).map(toMessage)}

    @detailsText = {
        @details(messages(s"$key.details.label"),
        Html(s"""|
        |<p> ${messages(s"$key.details.p0")} </p>
        |<p> ${messages(s"$key.details.p1")} </p>
        |""".stripMargin
        ))
    }

 @mainTemplate(title = title, userType = request.userType, hasErrors = hasErrors) {

<<<<<<< HEAD
    @*
    * Temp CSS before switch to new frontend
    *@

    <link rel="stylesheet" href="/claim-for-reimbursement-of-import-duties/assets/stylesheets/placeholder-govuk.css" />

    <div class="govuk-width-container">
        <main class="govuk-main-wrapper govuk-main-wrapper--l" id="main-content" role="main" style="padding-top: 10px!important;">
            <div>
                <div>
=======
  @backLinkComponent(backAction)
>>>>>>> 66e08c0a

                    @backLinkComponent(backLink)

<<<<<<< HEAD
                    @if(hasErrors) {
                        @errorSummary(form)
                    }

                    @formWrapper(routes.SelectWhoIsMakingTheClaimController.selectDeclarantTypeSubmit(), 'novalidate -> "novalidate") {
=======
  @formWrapper(postAction, 'novalidate -> "novalidate") {
>>>>>>> 66e08c0a

                        @radioGroup(
                          fieldId = key,
                          label = pageHeading(title),
                          helpText = Some(detailsText),
                          extraContent = Some(Html(messages(s"$key.help-text"))),
                          extraContentClass = Some("govuk-inset-text govuk-!-margin-bottom-8"),
                          options = options,
                          errorKey = form.error(key).map(e => e.message),
                          hasErrors = hasErrors,
                          selected = form.value.map(entity => options.indexOf(toMessage(entity)))
                        )

                        @submitButton(messages("button.continue"))

                    }

                </div>
            </div>
        </main>
    </div>

}<|MERGE_RESOLUTION|>--- conflicted
+++ resolved
@@ -64,7 +64,6 @@
 
  @mainTemplate(title = title, userType = request.userType, hasErrors = hasErrors) {
 
-<<<<<<< HEAD
     @*
     * Temp CSS before switch to new frontend
     *@
@@ -75,21 +74,14 @@
         <main class="govuk-main-wrapper govuk-main-wrapper--l" id="main-content" role="main" style="padding-top: 10px!important;">
             <div>
                 <div>
-=======
-  @backLinkComponent(backAction)
->>>>>>> 66e08c0a
 
-                    @backLinkComponent(backLink)
+                    @backLinkComponent(backAction)
 
-<<<<<<< HEAD
                     @if(hasErrors) {
                         @errorSummary(form)
                     }
 
-                    @formWrapper(routes.SelectWhoIsMakingTheClaimController.selectDeclarantTypeSubmit(), 'novalidate -> "novalidate") {
-=======
-  @formWrapper(postAction, 'novalidate -> "novalidate") {
->>>>>>> 66e08c0a
+                    @formWrapper(postAction, 'novalidate -> "novalidate") {
 
                         @radioGroup(
                           fieldId = key,
