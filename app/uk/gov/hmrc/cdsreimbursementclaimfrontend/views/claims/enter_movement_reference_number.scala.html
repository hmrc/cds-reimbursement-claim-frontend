@*
 * Copyright 2021 HM Revenue & Customs
 *
 * Licensed under the Apache License, Version 2.0 (the "License");
 * you may not use this file except in compliance with the License.
 * You may obtain a copy of the License at
 *
 *     http://www.apache.org/licenses/LICENSE-2.0
 *
 * Unless required by applicable law or agreed to in writing, software
 * distributed under the License is distributed on an "AS IS" BASIS,
 * WITHOUT WARRANTIES OR CONDITIONS OF ANY KIND, either express or implied.
 * See the License for the specific language governing permissions and
 * limitations under the License.
 *@

@import play.api.data.Form
@import play.api.i18n.Messages
@import play.twirl.api.Html
@import play.api.mvc.Call
@import play.api.mvc.Request
@import uk.gov.hmrc.cdsreimbursementclaimfrontend.config.ViewConfig
@import uk.gov.hmrc.cdsreimbursementclaimfrontend.models.ids.MRN
@import uk.gov.hmrc.cdsreimbursementclaimfrontend.views.utils.LanguageHelper._

@this(
    layout: uk.gov.hmrc.cdsreimbursementclaimfrontend.views.html.Layout,
    pageHeading: uk.gov.hmrc.cdsreimbursementclaimfrontend.views.html.components.page_heading,
    paragraph: uk.gov.hmrc.cdsreimbursementclaimfrontend.views.html.components.paragraph_block,
    inputText: uk.gov.hmrc.cdsreimbursementclaimfrontend.views.html.components.input_text,
    submitButton: uk.gov.hmrc.cdsreimbursementclaimfrontend.views.html.components.button,
    errorSummary: uk.gov.hmrc.cdsreimbursementclaimfrontend.views.html.components.error_summary,
    formWithCSRF: uk.gov.hmrc.govukfrontend.views.html.components.FormWithCSRF
)

@(form: Form[MRN], subKey: Option[String], postAction: Call)(implicit request: Request[_], messages: Messages, viewConfig: ViewConfig)

@key = @{"enter-movement-reference-number"}
@title = @{messages(lang(key, subKey, "title"))}

@hasErrors = @{form.hasErrors || form.hasGlobalErrors}

@layout(pageTitle = Some(s"$title"), hasErrors = hasErrors) {

    @formWithCSRF(postAction, 'novalidate -> "novalidate") {

        @errorSummary(form.errors)

        @pageHeading(title)

<<<<<<< HEAD
        @paragraph(Html(messages(lang(key, subKey, "help-text"), viewConfig.mrnGuideUrl)), Some("govuk-body govuk-!-margin-bottom-6"))
=======
        @paragraph(Html(messages(lang(key, router.subKey, "help-text"))), Some("govuk-body govuk-!-margin-bottom-6"))
>>>>>>> 565a2d31

        @inputText(
            form = form,
            id = key,
            name = key,
            label = lang(key, subKey, "enter-mrn.label").head,
            isPageHeading = false,
            classes = Some("govuk-input--width-20"),
            hint = Some(s"$key.help")
        )

        @submitButton("button.continue")
    }
}<|MERGE_RESOLUTION|>--- conflicted
+++ resolved
@@ -48,11 +48,7 @@
 
         @pageHeading(title)
 
-<<<<<<< HEAD
-        @paragraph(Html(messages(lang(key, subKey, "help-text"), viewConfig.mrnGuideUrl)), Some("govuk-body govuk-!-margin-bottom-6"))
-=======
-        @paragraph(Html(messages(lang(key, router.subKey, "help-text"))), Some("govuk-body govuk-!-margin-bottom-6"))
->>>>>>> 565a2d31
+        @paragraph(Html(messages(lang(key, subKey, "help-text"))), Some("govuk-body govuk-!-margin-bottom-6"))
 
         @inputText(
             form = form,
