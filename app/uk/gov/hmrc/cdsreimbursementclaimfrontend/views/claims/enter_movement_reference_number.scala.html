--- conflicted
+++ resolved
@@ -41,15 +41,13 @@
 
     @layout(pageTitle = Some(s"$title")) {
 
-<<<<<<< HEAD
         @if(isAmend){ @backLinkComponent(routes.CheckYourAnswersAndSubmitController.checkAllAnswers) }
 
         @formWrapper(postAction, 'novalidate -> "novalidate") {
 
-            @pageHeading(title)
-=======
+          @pageHeading(title)
+
           @if(isAmend){ @backLinkComponent(routes.CheckYourAnswersAndSubmitController.checkAllAnswers) }
->>>>>>> 67e7585e
 
             @paragraphBlock(
                 content = Html(messages(s"${key}.help-text", viewConfig.mrnGuideUrl)),
@@ -69,12 +67,8 @@
 
             @submitButton(messages("button.continue"))
 
-<<<<<<< HEAD
-        }
+
 
     }
-=======
-          }
 
-}
->>>>>>> 67e7585e
+}