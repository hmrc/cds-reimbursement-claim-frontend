--- conflicted
+++ resolved
@@ -51,11 +51,7 @@
 
             @pageHeading(title)
 
-<<<<<<< HEAD
-            @paragraph(Html(messages(s"$key.help-text", viewConfig.mrnGuideUrl)), Some("govuk-body govuk-!-margin-bottom-8"))
-=======
             @paragraph(Html(messages(lang(key,subKey,"help-text"), viewConfig.mrnGuideUrl)), Some("govuk-body govuk-!-margin-bottom-6"))
->>>>>>> 0249396e
 
             @inputText(
                 form = form,
