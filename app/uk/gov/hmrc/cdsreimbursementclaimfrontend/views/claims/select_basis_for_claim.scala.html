--- conflicted
+++ resolved
@@ -52,28 +52,7 @@
 
         @paragraph(Html(messages(s"$key.help-text")), Some("govuk-inset-text govuk-!-margin-bottom-8"))
 
-<<<<<<< HEAD
         @dropdownDetails(summary = s"$key.details.heading", content = dropdownHelper.basisDropDownContent)
-=======
-        @details(messages(s"$key"),
-            Html(s"""|
-                |<ul class="govuk-list govuk-list--bullet">
-                |<li> ${messages(s"$key.details.l0")} </li>
-                |<li> ${messages(s"$key.details.l1")} </li>
-                |<li> ${messages(s"$key.details.l2")} </li>
-                |<li> ${messages(s"$key.details.l3")} </li>
-                |<li> ${messages(s"$key.details.l4")} </li>
-                |<li> ${messages(s"$key.details.l5")} </li>
-                |<li> ${messages(s"$key.details.l6")} </li>
-                |<li> ${messages(s"$key.details.l7")} </li>
-                |<li> ${messages(s"$key.details.l8")} </li>
-                |<li> ${messages(s"$key.details.l9")} </li>
-                |<li> ${messages(s"$key.details.l10")} </li>
-                |</ul>
-                |""".stripMargin
-            )
-        )
->>>>>>> ed5fad3f
 
         @formWithCSRF(postAction, 'novalidate -> "novalidate") {
 
