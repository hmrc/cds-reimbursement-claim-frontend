<<<<<<< HEAD
@*
 * Copyright 2022 HM Revenue & Customs
 *
 * Licensed under the Apache License, Version 2.0 (the "License");
 * you may not use this file except in compliance with the License.
 * You may obtain a copy of the License at
 *
 *     http://www.apache.org/licenses/LICENSE-2.0
 *
 * Unless required by applicable law or agreed to in writing, software
 * distributed under the License is distributed on an "AS IS" BASIS,
 * WITHOUT WARRANTIES OR CONDITIONS OF ANY KIND, either express or implied.
 * See the License for the specific language governing permissions and
 * limitations under the License.
 *@

@import play.api.i18n.Messages
@import play.api.mvc.Call
@import play.twirl.api.Html
@import play.api.data.Form
@import uk.gov.hmrc.cdsreimbursementclaimfrontend.config.ViewConfig
@import uk.gov.hmrc.cdsreimbursementclaimfrontend.controllers.actions.RequestWithSessionData
@import uk.gov.hmrc.cdsreimbursementclaimfrontend.controllers.claims.CheckContactDetailsMrnController
@import uk.gov.hmrc.cdsreimbursementclaimfrontend.controllers.JourneyBindable
@import uk.gov.hmrc.govukfrontend.views.viewmodels.summarylist.SummaryList
@import uk.gov.hmrc.cdsreimbursementclaimfrontend.models.MrnContactDetails
@import uk.gov.hmrc.cdsreimbursementclaimfrontend.models.address.ContactAddress
@import uk.gov.hmrc.cdsreimbursementclaimfrontend.models.answers.YesNo
@import uk.gov.hmrc.cdsreimbursementclaimfrontend.models.contactdetails.NamePhoneEmail
@import uk.gov.hmrc.cdsreimbursementclaimfrontend.models.declaration.EstablishmentAddress
@import uk.gov.hmrc.govukfrontend.views.viewmodels.radios.RadioItem
@import uk.gov.hmrc.govukfrontend.views.viewmodels.content.Text

@this(
    claimantDetailsHelper: uk.gov.hmrc.cdsreimbursementclaimfrontend.views.utils.ClaimantDetailsHelper,
    layout: uk.gov.hmrc.cdsreimbursementclaimfrontend.views.html.Layout,
    submitButton: uk.gov.hmrc.cdsreimbursementclaimfrontend.views.html.components.button,
    pageHeading: uk.gov.hmrc.cdsreimbursementclaimfrontend.views.html.components.page_heading,
    paragraph: uk.gov.hmrc.cdsreimbursementclaimfrontend.views.html.components.paragraph_block,
    summary: uk.gov.hmrc.cdsreimbursementclaimfrontend.views.html.components.summary,
    radios : uk.gov.hmrc.cdsreimbursementclaimfrontend.views.html.components.input_radio,
    errorSummary: uk.gov.hmrc.cdsreimbursementclaimfrontend.views.html.components.error_summary,
    formWithCSRF: uk.gov.hmrc.govukfrontend.views.html.components.FormWithCSRF
)

@(form: Form[YesNo], mandatoryDataAvailable: Boolean, registeredContactDetails: NamePhoneEmail, establishmentAddress: Option[EstablishmentAddress], contactDetails: Option[MrnContactDetails], contactAddress: Option[ContactAddress], postAction: Call, journey: JourneyBindable)(implicit request: RequestWithSessionData[_], messages: Messages, viewConfig: ViewConfig)

@key = @{CheckContactDetailsMrnController.checkContactDetailsKey}
@title = @{messages(s"$key.title")}

@hasErrors = @{form.hasErrors || form.hasGlobalErrors}

@layout(pageTitle = Some(s"$title"), hasErrors = hasErrors) {

    @errorSummary(form.errors)

    @pageHeading(Html(title))

    @pageHeading(Html(messages(s"$key.registered.title")), "govuk-heading-m govuk-!-margin-bottom-6", "h2")
    @summary(SummaryList(claimantDetailsHelper.renderDetailsRegisteredWithCDS(registeredContactDetails, establishmentAddress)))

    @if(mandatoryDataAvailable) {
        @pageHeading(Html(messages(s"$key.contact.title")), "govuk-heading-m", "h2")
        @paragraph(Html(messages(s"$key.contact.description")), Some("govuk-body govuk-!-margin-bottom-6"))
        @summary(SummaryList(claimantDetailsHelper.renderContactDetails(contactDetails, contactAddress, journey)))
    }

    @formWithCSRF(postAction, 'novalidate -> "novalidate") {

        @radios(
            form = form,
            name = key,
            legend = if(mandatoryDataAvailable) messages(s"$key.want-to-continue.title") else messages(s"$key.add-different.title"),
            legendAsHeading = false,
            hintKey = if(mandatoryDataAvailable) Some(s"$key.want-to-continue.hint") else Some(s"$key.add-different.hint"),
            inline = true,
            items = Seq(
                RadioItem(
                    id = Some(s"$key-yes"),
                    value = Some("true"),
                    content = Text(messages(s"$key.yes"))
                ),
                RadioItem(
                    id = Some(s"$key-no"),
                    value = Some("false"),
                    content = Text(messages(s"$key.no"))
                )
            )
        )

        @submitButton("button.continue")

    }
}
=======
@*
 * Copyright 2022 HM Revenue & Customs
 *
 * Licensed under the Apache License, Version 2.0 (the "License");
 * you may not use this file except in compliance with the License.
 * You may obtain a copy of the License at
 *
 *     http://www.apache.org/licenses/LICENSE-2.0
 *
 * Unless required by applicable law or agreed to in writing, software
 * distributed under the License is distributed on an "AS IS" BASIS,
 * WITHOUT WARRANTIES OR CONDITIONS OF ANY KIND, either express or implied.
 * See the License for the specific language governing permissions and
 * limitations under the License.
 *@

@import play.api.i18n.Messages
@import play.api.mvc.Call
@import play.api.mvc.Request
@import uk.gov.hmrc.cdsreimbursementclaimfrontend.config.ViewConfig
@import uk.gov.hmrc.cdsreimbursementclaimfrontend.models.MrnContactDetails
@import uk.gov.hmrc.cdsreimbursementclaimfrontend.models.address.ContactAddress
@import uk.gov.hmrc.cdsreimbursementclaimfrontend.views.components.summary.ContactAndAddressSummary

@this(
        button: uk.gov.hmrc.cdsreimbursementclaimfrontend.views.html.components.button,
        pageHeading: uk.gov.hmrc.cdsreimbursementclaimfrontend.views.html.components.page_heading,
        summary: uk.gov.hmrc.cdsreimbursementclaimfrontend.views.html.components.summary,
        formWithCSRF: uk.gov.hmrc.govukfrontend.views.html.components.FormWithCSRF,
        layout: uk.gov.hmrc.cdsreimbursementclaimfrontend.views.html.Layout
)

@(contactDetails: MrnContactDetails, contactAddress: ContactAddress, contactChange: Call, addressChange: Call, postAction: Call)(implicit request: Request[_], messages: Messages, viewConfig: ViewConfig)

@key = @{"check-claimant-details"}
@title = @{messages(s"$key.title")}

@layout(pageTitle = Some(s"$title")) {

    @pageHeading(title)

    @summary(
        ContactAndAddressSummary((contactDetails, contactAddress, contactChange, addressChange), key, None)
    )

    @formWithCSRF(postAction, 'novalidate -> "novalidate") {
        @button("button.continue")
    }
}
>>>>>>> 102bb370
<|MERGE_RESOLUTION|>--- conflicted
+++ resolved
@@ -1,146 +1,49 @@
-<<<<<<< HEAD
-@*
- * Copyright 2022 HM Revenue & Customs
- *
- * Licensed under the Apache License, Version 2.0 (the "License");
- * you may not use this file except in compliance with the License.
- * You may obtain a copy of the License at
- *
- *     http://www.apache.org/licenses/LICENSE-2.0
- *
- * Unless required by applicable law or agreed to in writing, software
- * distributed under the License is distributed on an "AS IS" BASIS,
- * WITHOUT WARRANTIES OR CONDITIONS OF ANY KIND, either express or implied.
- * See the License for the specific language governing permissions and
- * limitations under the License.
- *@
-
-@import play.api.i18n.Messages
-@import play.api.mvc.Call
-@import play.twirl.api.Html
-@import play.api.data.Form
-@import uk.gov.hmrc.cdsreimbursementclaimfrontend.config.ViewConfig
-@import uk.gov.hmrc.cdsreimbursementclaimfrontend.controllers.actions.RequestWithSessionData
-@import uk.gov.hmrc.cdsreimbursementclaimfrontend.controllers.claims.CheckContactDetailsMrnController
-@import uk.gov.hmrc.cdsreimbursementclaimfrontend.controllers.JourneyBindable
-@import uk.gov.hmrc.govukfrontend.views.viewmodels.summarylist.SummaryList
-@import uk.gov.hmrc.cdsreimbursementclaimfrontend.models.MrnContactDetails
-@import uk.gov.hmrc.cdsreimbursementclaimfrontend.models.address.ContactAddress
-@import uk.gov.hmrc.cdsreimbursementclaimfrontend.models.answers.YesNo
-@import uk.gov.hmrc.cdsreimbursementclaimfrontend.models.contactdetails.NamePhoneEmail
-@import uk.gov.hmrc.cdsreimbursementclaimfrontend.models.declaration.EstablishmentAddress
-@import uk.gov.hmrc.govukfrontend.views.viewmodels.radios.RadioItem
-@import uk.gov.hmrc.govukfrontend.views.viewmodels.content.Text
-
-@this(
-    claimantDetailsHelper: uk.gov.hmrc.cdsreimbursementclaimfrontend.views.utils.ClaimantDetailsHelper,
-    layout: uk.gov.hmrc.cdsreimbursementclaimfrontend.views.html.Layout,
-    submitButton: uk.gov.hmrc.cdsreimbursementclaimfrontend.views.html.components.button,
-    pageHeading: uk.gov.hmrc.cdsreimbursementclaimfrontend.views.html.components.page_heading,
-    paragraph: uk.gov.hmrc.cdsreimbursementclaimfrontend.views.html.components.paragraph_block,
-    summary: uk.gov.hmrc.cdsreimbursementclaimfrontend.views.html.components.summary,
-    radios : uk.gov.hmrc.cdsreimbursementclaimfrontend.views.html.components.input_radio,
-    errorSummary: uk.gov.hmrc.cdsreimbursementclaimfrontend.views.html.components.error_summary,
-    formWithCSRF: uk.gov.hmrc.govukfrontend.views.html.components.FormWithCSRF
-)
-
-@(form: Form[YesNo], mandatoryDataAvailable: Boolean, registeredContactDetails: NamePhoneEmail, establishmentAddress: Option[EstablishmentAddress], contactDetails: Option[MrnContactDetails], contactAddress: Option[ContactAddress], postAction: Call, journey: JourneyBindable)(implicit request: RequestWithSessionData[_], messages: Messages, viewConfig: ViewConfig)
-
-@key = @{CheckContactDetailsMrnController.checkContactDetailsKey}
-@title = @{messages(s"$key.title")}
-
-@hasErrors = @{form.hasErrors || form.hasGlobalErrors}
-
-@layout(pageTitle = Some(s"$title"), hasErrors = hasErrors) {
-
-    @errorSummary(form.errors)
-
-    @pageHeading(Html(title))
-
-    @pageHeading(Html(messages(s"$key.registered.title")), "govuk-heading-m govuk-!-margin-bottom-6", "h2")
-    @summary(SummaryList(claimantDetailsHelper.renderDetailsRegisteredWithCDS(registeredContactDetails, establishmentAddress)))
-
-    @if(mandatoryDataAvailable) {
-        @pageHeading(Html(messages(s"$key.contact.title")), "govuk-heading-m", "h2")
-        @paragraph(Html(messages(s"$key.contact.description")), Some("govuk-body govuk-!-margin-bottom-6"))
-        @summary(SummaryList(claimantDetailsHelper.renderContactDetails(contactDetails, contactAddress, journey)))
-    }
-
-    @formWithCSRF(postAction, 'novalidate -> "novalidate") {
-
-        @radios(
-            form = form,
-            name = key,
-            legend = if(mandatoryDataAvailable) messages(s"$key.want-to-continue.title") else messages(s"$key.add-different.title"),
-            legendAsHeading = false,
-            hintKey = if(mandatoryDataAvailable) Some(s"$key.want-to-continue.hint") else Some(s"$key.add-different.hint"),
-            inline = true,
-            items = Seq(
-                RadioItem(
-                    id = Some(s"$key-yes"),
-                    value = Some("true"),
-                    content = Text(messages(s"$key.yes"))
-                ),
-                RadioItem(
-                    id = Some(s"$key-no"),
-                    value = Some("false"),
-                    content = Text(messages(s"$key.no"))
-                )
-            )
-        )
-
-        @submitButton("button.continue")
-
-    }
-}
-=======
-@*
- * Copyright 2022 HM Revenue & Customs
- *
- * Licensed under the Apache License, Version 2.0 (the "License");
- * you may not use this file except in compliance with the License.
- * You may obtain a copy of the License at
- *
- *     http://www.apache.org/licenses/LICENSE-2.0
- *
- * Unless required by applicable law or agreed to in writing, software
- * distributed under the License is distributed on an "AS IS" BASIS,
- * WITHOUT WARRANTIES OR CONDITIONS OF ANY KIND, either express or implied.
- * See the License for the specific language governing permissions and
- * limitations under the License.
- *@
-
-@import play.api.i18n.Messages
-@import play.api.mvc.Call
-@import play.api.mvc.Request
-@import uk.gov.hmrc.cdsreimbursementclaimfrontend.config.ViewConfig
-@import uk.gov.hmrc.cdsreimbursementclaimfrontend.models.MrnContactDetails
-@import uk.gov.hmrc.cdsreimbursementclaimfrontend.models.address.ContactAddress
-@import uk.gov.hmrc.cdsreimbursementclaimfrontend.views.components.summary.ContactAndAddressSummary
-
-@this(
-        button: uk.gov.hmrc.cdsreimbursementclaimfrontend.views.html.components.button,
-        pageHeading: uk.gov.hmrc.cdsreimbursementclaimfrontend.views.html.components.page_heading,
-        summary: uk.gov.hmrc.cdsreimbursementclaimfrontend.views.html.components.summary,
-        formWithCSRF: uk.gov.hmrc.govukfrontend.views.html.components.FormWithCSRF,
-        layout: uk.gov.hmrc.cdsreimbursementclaimfrontend.views.html.Layout
-)
-
-@(contactDetails: MrnContactDetails, contactAddress: ContactAddress, contactChange: Call, addressChange: Call, postAction: Call)(implicit request: Request[_], messages: Messages, viewConfig: ViewConfig)
-
-@key = @{"check-claimant-details"}
-@title = @{messages(s"$key.title")}
-
-@layout(pageTitle = Some(s"$title")) {
-
-    @pageHeading(title)
-
-    @summary(
-        ContactAndAddressSummary((contactDetails, contactAddress, contactChange, addressChange), key, None)
-    )
-
-    @formWithCSRF(postAction, 'novalidate -> "novalidate") {
-        @button("button.continue")
-    }
-}
->>>>>>> 102bb370
+@*
+ * Copyright 2022 HM Revenue & Customs
+ *
+ * Licensed under the Apache License, Version 2.0 (the "License");
+ * you may not use this file except in compliance with the License.
+ * You may obtain a copy of the License at
+ *
+ *     http://www.apache.org/licenses/LICENSE-2.0
+ *
+ * Unless required by applicable law or agreed to in writing, software
+ * distributed under the License is distributed on an "AS IS" BASIS,
+ * WITHOUT WARRANTIES OR CONDITIONS OF ANY KIND, either express or implied.
+ * See the License for the specific language governing permissions and
+ * limitations under the License.
+ *@
+
+@import play.api.i18n.Messages
+@import play.api.mvc.Call
+@import play.api.mvc.Request
+@import uk.gov.hmrc.cdsreimbursementclaimfrontend.config.ViewConfig
+@import uk.gov.hmrc.cdsreimbursementclaimfrontend.models.MrnContactDetails
+@import uk.gov.hmrc.cdsreimbursementclaimfrontend.models.address.ContactAddress
+@import uk.gov.hmrc.cdsreimbursementclaimfrontend.views.components.summary.ContactAndAddressSummary
+
+@this(
+        button: uk.gov.hmrc.cdsreimbursementclaimfrontend.views.html.components.button,
+        pageHeading: uk.gov.hmrc.cdsreimbursementclaimfrontend.views.html.components.page_heading,
+        summary: uk.gov.hmrc.cdsreimbursementclaimfrontend.views.html.components.summary,
+        formWithCSRF: uk.gov.hmrc.govukfrontend.views.html.components.FormWithCSRF,
+        layout: uk.gov.hmrc.cdsreimbursementclaimfrontend.views.html.Layout
+)
+
+@(contactDetails: MrnContactDetails, contactAddress: ContactAddress, contactChange: Call, addressChange: Call, postAction: Call)(implicit request: Request[_], messages: Messages, viewConfig: ViewConfig)
+
+@key = @{"check-claimant-details"}
+@title = @{messages(s"$key.title")}
+
+@layout(pageTitle = Some(s"$title")) {
+
+    @pageHeading(Html(title))
+
+    @summary(
+        ContactAndAddressSummary((contactDetails, contactAddress, contactChange, addressChange), key, None)
+    )
+
+    @formWithCSRF(postAction, 'novalidate -> "novalidate") {
+        @button("button.continue")
+    }
+}