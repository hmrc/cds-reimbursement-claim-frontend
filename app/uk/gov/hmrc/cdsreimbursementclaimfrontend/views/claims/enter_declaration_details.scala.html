--- conflicted
+++ resolved
@@ -24,136 +24,18 @@
 @import uk.gov.hmrc.cdsreimbursementclaimfrontend.controllers.claims.EnterDeclarationDetailsController.EntryDeclarationDetails
 
 @this(
-        layout: uk.gov.hmrc.cdsreimbursementclaimfrontend.views.html.Layout,
-        pageHeading: uk.gov.hmrc.cdsreimbursementclaimfrontend.views.html.components.page_heading,
-        dateInput: uk.gov.hmrc.cdsreimbursementclaimfrontend.views.html.components.date_input,
-        paragraph: uk.gov.hmrc.cdsreimbursementclaimfrontend.views.html.components.paragraph_block,
-        inputText: uk.gov.hmrc.cdsreimbursementclaimfrontend.views.html.components.input_text,
-        submitButton: uk.gov.hmrc.cdsreimbursementclaimfrontend.views.html.components.button,
-        formWithCSRF: uk.gov.hmrc.govukfrontend.views.html.helpers.formWithCSRF,
-        errorSummary: uk.gov.hmrc.cdsreimbursementclaimfrontend.views.html.components.error_summary
+    layout: uk.gov.hmrc.cdsreimbursementclaimfrontend.views.html.Layout,
+    pageHeading: uk.gov.hmrc.cdsreimbursementclaimfrontend.views.html.components.page_heading,
+    dateInput: uk.gov.hmrc.cdsreimbursementclaimfrontend.views.html.components.date_input,
+    paragraph: uk.gov.hmrc.cdsreimbursementclaimfrontend.views.html.components.paragraph_block,
+    inputText: uk.gov.hmrc.cdsreimbursementclaimfrontend.views.html.components.input_text,
+    submitButton: uk.gov.hmrc.cdsreimbursementclaimfrontend.views.html.components.button,
+    formWithCSRF: uk.gov.hmrc.govukfrontend.views.html.helpers.formWithCSRF,
+    errorSummary: uk.gov.hmrc.cdsreimbursementclaimfrontend.views.html.components.error_summary
 )
 
 @(form: Form[EntryDeclarationDetails], entryNumber: EntryNumber, isAmend: Boolean = false)(implicit request: RequestWithSessionData[_], messages: Messages, viewConfig: ViewConfig)
 
-<<<<<<< HEAD
-    @key = @{"enter-declaration-details"}
-    @title = @{messages(s"$key.title")}
-
-    @postAction = @{if(isAmend) routes.EnterDeclarationDetailsController.changeDeclarationDetailsSubmit else routes.EnterDeclarationDetailsController.enterDeclarationDetailsSubmit}
-
-    @hasErrors = @{form.hasErrors || form.hasGlobalErrors}
-
-    @layout(pageTitle = Some(s"$title"), signedInUserDetails = request.signedInUserDetails, hasErrors = hasErrors) {
-
-        @formWithCSRF(postAction, 'novalidate -> "novalidate") {
-
-            @errorSummary(form)
-
-            @pageHeading(title)
-
-            @paragraph(Html(messages(s"$key.help-text", entryNumber.value)), Some("govuk-inset-text govuk-!-margin-bottom-8"))
-
-            @dateInput(
-                form = form,
-                legendContent = s"$key.date-of-import.label",
-                legendClasses = "govuk-fieldset__legend--s",
-                legendAsPageHeading = false,
-                id = key,
-                hintText = Some(s"$key.date-of-import.help")
-            )
-
-            @inputText(
-                form = form,
-                id = s"$key.place-of-import",
-                name = s"$key.place-of-import",
-                label = s"$key.place-of-import.label",
-                labelClasses = Some("govuk-label govuk-label--s"),
-                isPageHeading = false,
-                classes = Some("govuk-input--width-20"),
-                hint = Some(s"$key.place-of-import.help")
-            )
-
-            @inputText(
-                form = form,
-                id = s"$key.importer-name",
-                name = s"$key.importer-name",
-                label = s"$key.importer-name.label",
-                labelClasses = Some("govuk-label govuk-label--s"),
-                isPageHeading = false,
-                classes = Some("govuk-input--width-20"),
-                hint = Some(s"$key.importer-name.help")
-            )
-
-            @inputText(
-                form = form,
-                id = s"$key.importer-email-address",
-                name = s"$key.importer-email-address",
-                label = s"$key.importer-email-address.label",
-                labelClasses = Some("govuk-label govuk-label--s"),
-                isPageHeading = false,
-                inputType = "email",
-                autocomplete = Some("email"),
-                spellcheck = Some(false),
-                classes = Some("govuk-input--width-20")
-            )
-
-            @inputText(
-                form = form,
-                id = s"$key.importer-phone-number",
-                name = s"$key.importer-phone-number",
-                label = s"$key.importer-phone-number.label",
-                labelClasses = Some("govuk-label govuk-label--s"),
-                inputType = "tel",
-                autocomplete = Some("tel"),
-                isPageHeading = false,
-                classes = Some("govuk-input--width-20"),
-                hint = Some(s"$key.importer-phone-number.help")
-            )
-
-            @inputText(
-                form = form,
-                id = s"$key.declarant-name",
-                name = s"$key.declarant-name",
-                label = s"$key.declarant-name.label",
-                labelClasses = Some("govuk-label govuk-label--s"),
-                isPageHeading = false,
-                classes = Some("govuk-input--width-20"),
-                hint = Some(s"$key.declarant-name.help")
-            )
-
-            @inputText(
-                form = form,
-                id = s"$key.declarant-email-address",
-                name = s"$key.declarant-email-address",
-                label = s"$key.declarant-email-address.label",
-                labelClasses = Some("govuk-label govuk-label--s"),
-                isPageHeading = false,
-                inputType = "email",
-                autocomplete = Some("email"),
-                spellcheck = Some(false),
-                classes = Some("govuk-input--width-20")
-            )
-
-            @inputText(
-                form = form,
-                id = s"$key.declarant-phone-number",
-                name = s"$key.declarant-phone-number",
-                label = s"$key.declarant-phone-number.label",
-                labelClasses = Some("govuk-label govuk-label--s"),
-                inputType = "tel",
-                autocomplete = Some("tel"),
-                isPageHeading = false,
-                classes = Some("govuk-input--width-20"),
-                hint = Some(s"$key.declarant-phone-number.help")
-            )
-
-            @submitButton("button.continue")
-
-        }
-
-    }
-=======
 @key = @{"enter-declaration-details"}
 @title = @{messages(s"$key.title")}
 
@@ -165,7 +47,7 @@
 
     @formWithCSRF(postAction, 'novalidate -> "novalidate") {
 
-        @errorSummary(form.errors)
+        @errorSummary(form)
 
         @pageHeading(title)
 
@@ -269,5 +151,4 @@
 
     }
 
-}
->>>>>>> 51851e72
+}