--- conflicted
+++ resolved
@@ -24,20 +24,11 @@
 @import uk.gov.hmrc.cdsreimbursementclaimfrontend.models.finance.MoneyUtils.formatAmountOfMoneyWithPoundSign
 
 @this(
-<<<<<<< HEAD
-    mainTemplate: uk.gov.hmrc.cdsreimbursementclaimfrontend.views.html.main_template,
-    submitButton: uk.gov.hmrc.cdsreimbursementclaimfrontend.views.html.components.submit_button,
-    caption: uk.gov.hmrc.cdsreimbursementclaimfrontend.views.html.components.caption,
-    pageHeading: uk.gov.hmrc.cdsreimbursementclaimfrontend.views.html.components.page_heading,
-    backLinkComponent: uk.gov.hmrc.cdsreimbursementclaimfrontend.views.html.components.back_link,
-    formWrapper: uk.gov.hmrc.play.views.html.helpers.FormWithCSRF
-=======
  mainTemplate: uk.gov.hmrc.cdsreimbursementclaimfrontend.views.html.main_template,
  submitButton: uk.gov.hmrc.cdsreimbursementclaimfrontend.views.html.components.submit_button,
  pageHeading: uk.gov.hmrc.cdsreimbursementclaimfrontend.views.html.components.page_heading,
  backLinkComponent: uk.gov.hmrc.cdsreimbursementclaimfrontend.views.html.components.back_link,
  formWrapper: uk.gov.hmrc.play.views.html.helpers.FormWithCSRF
->>>>>>> 2b5a2166
 )
 
 @(declaration : Declaration, backLink : Call)(implicit request: RequestWithSessionData[_], messages: Messages, viewConfig: ViewConfig)
@@ -58,132 +49,86 @@
             <div>
                 <div>
 
-    @backLinkComponent(backLink)
+                        @backLinkComponent(backLink)
 
-    @pageHeading(title)
+                        @pageHeading(title)
 
-    <div class="govuk-inset-text">
-        @Html(messages(s"$key.help-text", declaration.declarantId))
-    </div>
+                        <div class="govuk-inset-text">
+                            @Html(messages(s"$key.help-text", declaration.declarantId))
+                        </div>
 
-    @formWrapper(routes.CheckDeclarantDetailsController.checkDetailsSubmit(), 'novalidate -> "novalidate") {
+                        @formWrapper(routes.CheckDeclarantDetailsController.checkDetailsSubmit(), 'novalidate -> "novalidate") {
 
-        <div class="space-details">
-            <table class="govuk-table">
-<<<<<<< HEAD
-                <tbody>
-                <tr>
-                    <th scope="row" style="font-weight:bold">@messages(s"$key.mrn-number.label")</th>
-                    <td>@declaration.declarantId</td>
-                </tr>
-                <tr>
-                    <th scope="row" style="font-weight:bold">@messages(s"$key.import-date.label")</th>
-                    <td>@declaration.acceptanceDate</td>
-                </tr>
-                <tr>
-                    <th scope="row" style="font-weight:bold">@messages(s"$key.paid-charges.label")</th>
-                    <td>@formatAmountOfMoneyWithPoundSign(declaration.totalPaidCharges)</td>
-                </tr>
-                @declaration.consigneeName.map{name =>
-                    <tr>
-                        <th scope="row" style="font-weight:bold">@messages(s"$key.importer-name.label")</th>
-                        <td>@name</td>
-                    </tr>
-                }
-                @declaration.consigneeEmail.map{ email =>
-                    <tr>
-                        <th scope="row" style="font-weight:bold">@messages(s"$key.importer-email.label")</th>
-                        <td>@email</td>
-                    </tr>
-                }
-                @declaration.consigneeTelephone.map{tel =>
-                    <tr>
-                        <th scope="row" style="font-weight:bold">@messages(s"$key.importer-telephone.label")</th>
-                        <td>@tel</td>
-                    </tr>
-                }
-                @declaration.consigneeAddress.map{address =>
-                    <tr>
-                        <th scope="row" style="font-weight:bold">@messages(s"$key.importer-contact-address.label")</th>
-                        <td>@address</td>
-                    </tr>
-                }
+                            <div class="space-details">
+                                <table class="govuk-table">
+                                    <tbody>
+                                    <tr class="govuk-table__row">
+                                        <th scope="row" class="govuk-table__header">@messages(s"$key.mrn-number.label")</th>
+                                        <td class="govuk-table__cell">@declaration.declarantId</td>
+                                    </tr>
 
-                <tr>
-                    <th scope="row" style="font-weight:bold">@messages(s"$key.declarant-name.label")</th>
-                    <td>@declaration.declarantName</td>
-                </tr>
-                @declaration.declarantEmailAddress.map{email =>
-                    <tr>
-                        <th scope="row" style="font-weight:bold">@messages(s"$key.declarant-email.label")</th>
-                        <td>@email</td>
-                    </tr>
-                }
-                @declaration.declarantTelephoneNumber.map{tel =>
-                    <tr>
-                        <th scope="row" style="font-weight:bold">@messages(s"$key.declarant-telephone.label")</th>
-                        <td>@tel</td>
-                    </tr>
-                }
-                @declaration.declarantContactAddress.map{address =>
-                    <tr>
-                        <th scope="row" style="font-weight:bold">@messages(s"$key.declarant-contact-address.label")</th>
-                        <td>@address</td>
-=======
-                <tbody class="govuk-table__body">
-                    <tr class="govuk-table__row">
-                        <th scope="row" class="govuk-table__header">@messages(s"$key.mrn-number.label")</th>
-                        <td class="govuk-table__cell">@declaration.declarantId</td>
-                    </tr>
-                    <tr class="govuk-table__row">
-                        <th scope="row" class="govuk-table__header">@messages(s"$key.import-date.label")</th>
-                        <td class="govuk-table__cell">@declaration.acceptanceDate</td>
-                    </tr>
-                    <tr class="govuk-table__row">
-                        <th scope="row" class="govuk-table__header">@messages(s"$key.paid-charges.label")</th>
-                        <td class="govuk-table__cell">@declaration.totalPaidCharges</td>
-                    </tr>
-                    <tr class="govuk-table__row">
-                        <th scope="row" class="govuk-table__header">@messages(s"$key.declarant-name.label")</th>
-                        <td class="govuk-table__cell">@declaration.declarantDetails.legalName</td>
-                    </tr>
-                    <tr class="govuk-table__row">
-                        <th scope="row" class="govuk-table__header">@messages(s"$key.declarant-email.label")</th>
-                        <td class="govuk-table__cell">@declaration.declarantEmailAddress</td>
-                    </tr>
-                    <tr class="govuk-table__row">
-                        <th scope="row" class="govuk-table__header">@messages(s"$key.delarant-telephone.label")</th>
-                        <td class="govuk-table__cell">@declaration.declarantTelephoneNumber</td>
-                    </tr>
-                    <tr class="govuk-table__row">
-                        <th scope="row" class="govuk-table__header">@messages(s"$key.declarant-contact-address.label")</th>
-                        <td class="govuk-table__cell">@declaration.declarantContactAddress</td>
-                    </tr>
-                    <tr class="govuk-table__row">
-                        <th scope="row" class="govuk-table__header">@messages(s"$key.company-name.label")</th>
-                        <td class="govuk-table__cell">@declaration.companyName</td>
-                    </tr>
-                    <tr class="govuk-table__row">
-                        <th scope="row" class="govuk-table__header">@messages(s"$key.company-address.label")</th>
-                        <td class="govuk-table__cell">@declaration.companyAddress</td>
->>>>>>> 2b5a2166
-                    </tr>
-                }
-                </tbody>
-            </table>
-        </div>
+                                    <tr class="govuk-table__row">
+                                        <th scope="row" class="govuk-table__header">@messages(s"$key.import-date.label")</th>
+                                        <td class="govuk-table__cell">@declaration.acceptanceDate</td>
+                                    </tr>
+                                    <tr>
+                                        <th scope="row" style="font-weight:bold">@messages(s"$key.paid-charges.label")</th>
+                                        <td>@formatAmountOfMoneyWithPoundSign(declaration.totalPaidCharges)</td>
+                                    </tr>
+                                    @declaration.consigneeName.map{ name =>
+                                        <tr class="govuk-table__row">
+                                            <th scope="row" class="govuk-table__header">@messages(s"$key.importer-name.label")</th>
+                                            <td class="govuk-table__cell">@name</td>
+                                        </tr>
+                                    }
+                                    @declaration.consigneeEmail.map{ email =>
+                                        <tr class="govuk-table__row">
+                                            <th scope="row" class="govuk-table__header">@messages(s"$key.importer-email.label")</th>
+                                            <td class="govuk-table__cell">@email</td>
+                                        </tr>
+                                    }
+                                    @declaration.consigneeTelephone.map{tel =>
+                                        <tr class="govuk-table__row">
+                                            <th scope="row" class="govuk-table__header">@messages(s"$key.importer-telephone.label")</th>
+                                            <td class="govuk-table__cell">@tel</td>
+                                        </tr>
+                                    }
+                                    @declaration.consigneeAddress.map{address =>
+                                        <tr class="govuk-table__row">
+                                            <th scope="row" class="govuk-table__header">@messages(s"$key.importer-contact-address.label")</th>
+                                            <td class="govuk-table__cell">@address</td>
+                                        </tr>
+                                    }
+                                    <tr class="govuk-table__row">
+                                        <th scope="row" class="govuk-table__header">@messages(s"$key.declarant-name.label")</th>
+                                        <td class="govuk-table__cell">@declaration.declarantName</td>
+                                    </tr>
+                                    @declaration.declarantEmailAddress.map{email =>
+                                        <tr>
+                                            <th scope="row" style="font-weight:bold">@messages(s"$key.declarant-email.label")</th>
+                                            <td>@email</td>
+                                        </tr>
+                                    }
+                                    @declaration.declarantTelephoneNumber.map{tel =>
+                                        <tr class="govuk-table__row">
+                                            <th scope="row" class="govuk-table__header">@messages(s"$key.declarant-telephone.label")</th>
+                                            <td class="govuk-table__cell">@tel</td>
+                                        </tr>
+                                    }
+                                    @declaration.declarantContactAddress.map{address =>
+                                        <tr class="govuk-table__row">
+                                            <th scope="row" class="govuk-table__header">@messages(s"$key.declarant-contact-address.label")</th>
+                                            <td class="govuk-table__cell">@address</td>
+                                        </tr>
+                                    }
+                                    </tbody>
+                                </table>
+                            </div>
 
-        @submitButton(messages("button.continue"))
-<<<<<<< HEAD
-        }
-    }
-=======
-    }
-
+                            @submitButton(messages("button.continue"))
+                            }
                 </div>
             </div>
         </main>
     </div>
-
-}
->>>>>>> 2b5a2166
+}