@*
 * Copyright 2021 HM Revenue & Customs
 *
 * Licensed under the Apache License, Version 2.0 (the "License");
 * you may not use this file except in compliance with the License.
 * You may obtain a copy of the License at
 *
 *     http://www.apache.org/licenses/LICENSE-2.0
 *
 * Unless required by applicable law or agreed to in writing, software
 * distributed under the License is distributed on an "AS IS" BASIS,
 * WITHOUT WARRANTIES OR CONDITIONS OF ANY KIND, either express or implied.
 * See the License for the specific language governing permissions and
 * limitations under the License.
 *@

@import play.api.i18n.Messages
@import play.api.mvc.Call
@import play.twirl.api.Html
@import uk.gov.hmrc.cdsreimbursementclaimfrontend.controllers.claims.routes
@import uk.gov.hmrc.cdsreimbursementclaimfrontend.config.ViewConfig
@import uk.gov.hmrc.cdsreimbursementclaimfrontend.controllers.actions.RequestWithSessionData
@import uk.gov.hmrc.cdsreimbursementclaimfrontend.models.declaration.Declaration
@import uk.gov.hmrc.cdsreimbursementclaimfrontend.models.finance.MoneyUtils.formatAmountOfMoneyWithPoundSign

@this(
    mainTemplate: uk.gov.hmrc.cdsreimbursementclaimfrontend.views.html.main_template,
    submitButton: uk.gov.hmrc.cdsreimbursementclaimfrontend.views.html.components.submit_button,
    caption: uk.gov.hmrc.cdsreimbursementclaimfrontend.views.html.components.caption,
    pageHeading: uk.gov.hmrc.cdsreimbursementclaimfrontend.views.html.components.page_heading,
    backLinkComponent: uk.gov.hmrc.cdsreimbursementclaimfrontend.views.html.components.back_link,
    formWrapper: uk.gov.hmrc.play.views.html.helpers.FormWithCSRF
)

@(declaration : Declaration, backLink : Call)(implicit request: RequestWithSessionData[_], messages: Messages, viewConfig: ViewConfig)

    @key = @{"check-declaration-details"}
    @title = @{messages(s"$key.title")}

    @mainTemplate(title = title, userType = request.userType) {

    @backLinkComponent(backLink)

    @caption(messages(s"$key.caption"))

    @pageHeading(title)

    @Html(messages(s"$key.help-text", declaration.declarantId))

    @formWrapper(routes.CheckDeclarantDetailsController.checkDetailsSubmit(), 'novalidate -> "novalidate") {

<<<<<<< HEAD
    <div class="space-details">
        <table class="govuk-table">
            <tbody>
            <tr>
                <th scope="row" style="font-weight:bold">MRN Number</th>
                <td>@declaration.declarantId</td>
            </tr>
            <tr>
                <th scope="row" style="font-weight:bold">Import Date</th>
                <td>@declaration.acceptanceDate</td>
            </tr>
            <tr>
                <th scope="row" style="font-weight:bold">Paid Charges</th>
                <td>@formatAmountOfMoneyWithPoundSign(declaration.totalPaidCharges)</td>
            </tr>
            @declaration.consigneeName.map{name =>
                <tr>
                    <th scope="row" style="font-weight:bold">Importer Name</th>
                    <td>@name</td>
                </tr>
            }
            @declaration.consigneeEmail.map{ email =>
                <tr>
                    <th scope="row" style="font-weight:bold">Importer Email</th>
                    <td>@email</td>
                </tr>
            }
            @declaration.consigneeTelephone.map{tel =>
                <tr>
                    <th scope="row" style="font-weight:bold">Importer Telephone</th>
                    <td>@tel</td>
                </tr>
            }
            @declaration.consigneeAddress.map{address =>
                <tr>
                    <th scope="row" style="font-weight:bold">Importer Contact Address</th>
                    <td>@address</td>
                </tr>
            }
                <tr>
                    <th scope="row" style="font-weight:bold">Declarant Name</th>
                    <td>@declaration.declarantName</td>
                </tr>
            @declaration.declarantEmailAddress.map{email =>
                <tr>
                    <th scope="row" style="font-weight:bold">Declarant Email</th>
                    <td>@email</td>
                </tr>
            }
            @declaration.declarantTelephoneNumber.map{tel =>
                <tr>
                    <th scope="row" style="font-weight:bold">Declarant Telephone</th>
                    <td>@tel</td>
                </tr>
            }
            @declaration.declarantContactAddress.map{address =>
                <tr>
                    <th scope="row" style="font-weight:bold">Declarant Contact Address</th>
                    <td>@address</td>
                </tr>
            }
            </tbody>
        </table>
    </div>
=======
        <div class="space-details">
            <table class="govuk-table">
                <tbody>
                    <tr>
                        <th scope="row" style="font-weight:bold">@messages(s"$key.mrn-number.label")</th>
                        <td>@declaration.declarantId</td>
                    </tr>
                    <tr>
                        <th scope="row" style="font-weight:bold">@messages(s"$key.import-date.label")</th>
                        <td>@declaration.acceptanceDate</td>
                    </tr>
                    <tr>
                        <th scope="row" style="font-weight:bold">@messages(s"$key.paid-charges.label")</th>
                        <td>@declaration.totalPaidCharges</td>
                    </tr>
                    <tr>
                        <th scope="row" style="font-weight:bold">@messages(s"$key.declarant-name.label")</th>
                        <td>@declaration.declarantDetails.legalName</td>
                    </tr>
                    <tr>
                        <th scope="row" style="font-weight:bold">@messages(s"$key.declarant-email.label")</th>
                        <td>@declaration.declarantEmailAddress</td>
                    </tr>
                    <tr>
                        <th scope="row" style="font-weight:bold">@messages(s"$key.delarant-telephone.label")</th>
                        <td>@declaration.declarantTelephoneNumber</td>
                    </tr>
                    <tr>
                        <th scope="row" style="font-weight:bold">@messages(s"$key.declarant-contact-address.label")</th>
                        <td>@declaration.declarantContactAddress</td>
                    </tr>
                    <tr>
                        <th scope="row" style="font-weight:bold">@messages(s"$key.company-name.label")</th>
                        <td>@declaration.companyName</td>
                    </tr>
                    <tr>
                        <th scope="row" style="font-weight:bold">@messages(s"$key.company-address.label")</th>
                        <td>@declaration.companyAddress</td>
                    </tr>
                </tbody>
            </table>
        </div>
>>>>>>> 91ded8ca

        @submitButton(messages("button.continue"))
        }
    }<|MERGE_RESOLUTION|>--- conflicted
+++ resolved
@@ -49,115 +49,71 @@
 
     @formWrapper(routes.CheckDeclarantDetailsController.checkDetailsSubmit(), 'novalidate -> "novalidate") {
 
-<<<<<<< HEAD
-    <div class="space-details">
-        <table class="govuk-table">
-            <tbody>
-            <tr>
-                <th scope="row" style="font-weight:bold">MRN Number</th>
-                <td>@declaration.declarantId</td>
-            </tr>
-            <tr>
-                <th scope="row" style="font-weight:bold">Import Date</th>
-                <td>@declaration.acceptanceDate</td>
-            </tr>
-            <tr>
-                <th scope="row" style="font-weight:bold">Paid Charges</th>
-                <td>@formatAmountOfMoneyWithPoundSign(declaration.totalPaidCharges)</td>
-            </tr>
-            @declaration.consigneeName.map{name =>
-                <tr>
-                    <th scope="row" style="font-weight:bold">Importer Name</th>
-                    <td>@name</td>
-                </tr>
-            }
-            @declaration.consigneeEmail.map{ email =>
-                <tr>
-                    <th scope="row" style="font-weight:bold">Importer Email</th>
-                    <td>@email</td>
-                </tr>
-            }
-            @declaration.consigneeTelephone.map{tel =>
-                <tr>
-                    <th scope="row" style="font-weight:bold">Importer Telephone</th>
-                    <td>@tel</td>
-                </tr>
-            }
-            @declaration.consigneeAddress.map{address =>
-                <tr>
-                    <th scope="row" style="font-weight:bold">Importer Contact Address</th>
-                    <td>@address</td>
-                </tr>
-            }
-                <tr>
-                    <th scope="row" style="font-weight:bold">Declarant Name</th>
-                    <td>@declaration.declarantName</td>
-                </tr>
-            @declaration.declarantEmailAddress.map{email =>
-                <tr>
-                    <th scope="row" style="font-weight:bold">Declarant Email</th>
-                    <td>@email</td>
-                </tr>
-            }
-            @declaration.declarantTelephoneNumber.map{tel =>
-                <tr>
-                    <th scope="row" style="font-weight:bold">Declarant Telephone</th>
-                    <td>@tel</td>
-                </tr>
-            }
-            @declaration.declarantContactAddress.map{address =>
-                <tr>
-                    <th scope="row" style="font-weight:bold">Declarant Contact Address</th>
-                    <td>@address</td>
-                </tr>
-            }
-            </tbody>
-        </table>
-    </div>
-=======
         <div class="space-details">
             <table class="govuk-table">
                 <tbody>
+                <tr>
+                    <th scope="row" style="font-weight:bold">@messages(s"$key.mrn-number.label")</th>
+                    <td>@declaration.declarantId</td>
+                </tr>
+                <tr>
+                    <th scope="row" style="font-weight:bold">@messages(s"$key.import-date.label")</th>
+                    <td>@declaration.acceptanceDate</td>
+                </tr>
+                <tr>
+                    <th scope="row" style="font-weight:bold">@messages(s"$key.paid-charges.label")</th>
+                    <td>@formatAmountOfMoneyWithPoundSign(declaration.totalPaidCharges)</td>
+                </tr>
+                @declaration.consigneeName.map{name =>
                     <tr>
-                        <th scope="row" style="font-weight:bold">@messages(s"$key.mrn-number.label")</th>
-                        <td>@declaration.declarantId</td>
+                        <th scope="row" style="font-weight:bold">@messages(s"$key.importer-name.label")</th>
+                        <td>@name</td>
                     </tr>
+                }
+                @declaration.consigneeEmail.map{ email =>
                     <tr>
-                        <th scope="row" style="font-weight:bold">@messages(s"$key.import-date.label")</th>
-                        <td>@declaration.acceptanceDate</td>
+                        <th scope="row" style="font-weight:bold">@messages(s"$key.importer-email.label")</th>
+                        <td>@email</td>
                     </tr>
+                }
+                @declaration.consigneeTelephone.map{tel =>
                     <tr>
-                        <th scope="row" style="font-weight:bold">@messages(s"$key.paid-charges.label")</th>
-                        <td>@declaration.totalPaidCharges</td>
+                        <th scope="row" style="font-weight:bold">@messages(s"$key.importer-telephone.label")</th>
+                        <td>@tel</td>
                     </tr>
+                }
+                @declaration.consigneeAddress.map{address =>
                     <tr>
-                        <th scope="row" style="font-weight:bold">@messages(s"$key.declarant-name.label")</th>
-                        <td>@declaration.declarantDetails.legalName</td>
+                        <th scope="row" style="font-weight:bold">@messages(s"$key.importer-contact-address.label")</th>
+                        <td>@address</td>
                     </tr>
+                }
+
+                <tr>
+                    <th scope="row" style="font-weight:bold">@messages(s"$key.declarant-name.label")</th>
+                    <td>@declaration.declarantName</td>
+                </tr>
+                @declaration.declarantEmailAddress.map{email =>
                     <tr>
                         <th scope="row" style="font-weight:bold">@messages(s"$key.declarant-email.label")</th>
-                        <td>@declaration.declarantEmailAddress</td>
+                        <td>@email</td>
                     </tr>
+                }
+                @declaration.declarantTelephoneNumber.map{tel =>
                     <tr>
-                        <th scope="row" style="font-weight:bold">@messages(s"$key.delarant-telephone.label")</th>
-                        <td>@declaration.declarantTelephoneNumber</td>
+                        <th scope="row" style="font-weight:bold">@messages(s"$key.declarant-telephone.label")</th>
+                        <td>@tel</td>
                     </tr>
+                }
+                @declaration.declarantContactAddress.map{address =>
                     <tr>
                         <th scope="row" style="font-weight:bold">@messages(s"$key.declarant-contact-address.label")</th>
-                        <td>@declaration.declarantContactAddress</td>
+                        <td>@address</td>
                     </tr>
-                    <tr>
-                        <th scope="row" style="font-weight:bold">@messages(s"$key.company-name.label")</th>
-                        <td>@declaration.companyName</td>
-                    </tr>
-                    <tr>
-                        <th scope="row" style="font-weight:bold">@messages(s"$key.company-address.label")</th>
-                        <td>@declaration.companyAddress</td>
-                    </tr>
+                }
                 </tbody>
             </table>
         </div>
->>>>>>> 91ded8ca
 
         @submitButton(messages("button.continue"))
         }
