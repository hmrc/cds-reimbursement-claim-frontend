@*
 * Copyright 2021 HM Revenue & Customs
 *
 * Licensed under the Apache License, Version 2.0 (the "License");
 * you may not use this file except in compliance with the License.
 * You may obtain a copy of the License at
 *
 *     http://www.apache.org/licenses/LICENSE-2.0
 *
 * Unless required by applicable law or agreed to in writing, software
 * distributed under the License is distributed on an "AS IS" BASIS,
 * WITHOUT WARRANTIES OR CONDITIONS OF ANY KIND, either express or implied.
 * See the License for the specific language governing permissions and
 * limitations under the License.
 *@

@import play.api.data.Form
@import play.api.i18n.Messages
@import play.twirl.api.Html
@import uk.gov.hmrc.cdsreimbursementclaimfrontend.config.ViewConfig
@import uk.gov.hmrc.cdsreimbursementclaimfrontend.controllers.claims.routes
@import uk.gov.hmrc.cdsreimbursementclaimfrontend.controllers.actions.RequestWithSessionData
@import uk.gov.hmrc.cdsreimbursementclaimfrontend.models.MovementReferenceNumber
@import uk.gov.hmrc.cdsreimbursementclaimfrontend.views.utils.LanguageHelper._
@import uk.gov.hmrc.cdsreimbursementclaimfrontend.controllers.ReimbursementRoutes.ReimbursementRoutes

@this(
    layout: uk.gov.hmrc.cdsreimbursementclaimfrontend.views.html.Layout,
    pageHeading: uk.gov.hmrc.cdsreimbursementclaimfrontend.views.html.components.page_heading,
    paragraph: uk.gov.hmrc.cdsreimbursementclaimfrontend.views.html.components.paragraph_block,
    inputText: uk.gov.hmrc.cdsreimbursementclaimfrontend.views.html.components.input_text,
    submitButton: uk.gov.hmrc.cdsreimbursementclaimfrontend.views.html.components.button,
    errorSummary: uk.gov.hmrc.cdsreimbursementclaimfrontend.views.html.components.error_summary,
    formWithCSRF: uk.gov.hmrc.govukfrontend.views.html.helpers.formWithCSRF
)

@(form: Form[MovementReferenceNumber], isAmend: Boolean, router:ReimbursementRoutes)(implicit request: RequestWithSessionData[_], messages: Messages, viewConfig: ViewConfig)

    @key = @{ "enter-no-legacy-mrn" }
    @title = @{messages(lang(key,router.subKey,"title"))}

    @postAction = @{if(isAmend) routes.EnterMovementReferenceNumberController.changeMrnSubmit(router.journeyBindable)
                    else routes.EnterMovementReferenceNumberController.enterMrnSubmit(router.journeyBindable) }

    @layout(pageTitle = Some(s"$title"), signedInUserDetails = request.signedInUserDetails) {

        @formWithCSRF(postAction, 'novalidate -> "novalidate") {

<<<<<<< HEAD
@hasErrors = @{form.hasErrors || form.hasGlobalErrors}

@layout(pageTitle = Some(s"$title"), signedInUserDetails = request.signedInUserDetails, hasErrors = hasErrors) {
=======
            @errorSummary(form.errors)
>>>>>>> 051d9ac6

            @pageHeading(title)

            @paragraph(Html(messages(lang(key, router.subKey,"help-text"), viewConfig.mrnGuideUrl)), Some("govuk-body govuk-!-margin-bottom-8"))

            @paragraph(Html(messages(lang(key, router.subKey, "details"))), Some("govuk-body govuk-!-margin-bottom-8 govuk-inset-text"))

            @inputText(
                form = form,
                id = key,
                name = key,
                label = s"$key.enter-mrn.label",
                labelClasses = Some("govuk-label govuk-label--s"),
                isPageHeading = false,
                classes = Some("govuk-input--width-20"),
                hint = Some(s"$key.help")
            )

            @submitButton("button.continue")

        }

    }<|MERGE_RESOLUTION|>--- conflicted
+++ resolved
@@ -46,13 +46,11 @@
 
         @formWithCSRF(postAction, 'novalidate -> "novalidate") {
 
-<<<<<<< HEAD
-@hasErrors = @{form.hasErrors || form.hasGlobalErrors}
+        @hasErrors = @{form.hasErrors || form.hasGlobalErrors}
 
-@layout(pageTitle = Some(s"$title"), signedInUserDetails = request.signedInUserDetails, hasErrors = hasErrors) {
-=======
+        @layout(pageTitle = Some(s"$title"), signedInUserDetails = request.signedInUserDetails, hasErrors = hasErrors) {
+
             @errorSummary(form.errors)
->>>>>>> 051d9ac6
 
             @pageHeading(title)
 
