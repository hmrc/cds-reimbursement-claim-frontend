--- conflicted
+++ resolved
@@ -89,23 +89,18 @@
     @pageHeading(messages(lang(s"$key.commodity-details", router.subKey, "h2")), "govuk-heading-m govuk-!-margin-top-9", "h2")
     @summary(completeClaim.commodityDetailsAnswer.summary(s"$key.commodities-details"))
 
-<<<<<<< HEAD
-        @completeClaim.reimbursementMethodAnswer.map { rma =>
-            @pageHeading(messages(s"$key.reimbursement-method.h2"), "govuk-heading-m govuk-!-margin-top-9", "h2")
-            @summary(rma.review(s"$key.reimbursement-method"))
-        }
-
-        @if(!completeClaim.reimbursementMethodAnswer.contains(CurrentMonthAdjustment)) {
-            @pageHeading(messages(s"$key.bank-details.h2"), "govuk-heading-m govuk-!-margin-top-9", "h2")
-            @summary(SummaryList(cyaHelper.makeBankDetailsSummary(completeClaim)(messages, router.journeyBindable)))
-        }
-=======
     @pageHeading(messages(s"$key.claim-calculation.h2"), "govuk-heading-m govuk-!-margin-top-9", "h2")
     @summary(SummaryList(cyaHelper.makeClaimCalculationSummary(completeClaim)))
->>>>>>> 2c50cba2
 
-    @pageHeading(messages(s"$key.bank-details.h2"), "govuk-heading-m govuk-!-margin-top-9", "h2")
-    @summary(SummaryList(cyaHelper.makeBankDetailsSummary(completeClaim)(messages, router.journeyBindable)))
+    @completeClaim.reimbursementMethodAnswer.map { rma =>
+        @pageHeading(messages(s"$key.reimbursement-method.h2"), "govuk-heading-m govuk-!-margin-top-9", "h2")
+        @summary(rma.summary(s"$key.reimbursement-method"))
+    }
+
+    @if(!completeClaim.reimbursementMethodAnswer.contains(CurrentMonthAdjustment)) {
+        @pageHeading(messages(s"$key.bank-details.h2"), "govuk-heading-m govuk-!-margin-top-9", "h2")
+        @summary(SummaryList(cyaHelper.makeBankDetailsSummary(completeClaim)(messages, router.journeyBindable)))
+    }
 
     @pageHeading(messages(s"$key.attached-documents.h2"), "govuk-heading-m govuk-!-margin-top-9", "h2")
     @summary(completeClaim.supportingEvidencesAnswer.summary(s"$key.attached-documents"))
