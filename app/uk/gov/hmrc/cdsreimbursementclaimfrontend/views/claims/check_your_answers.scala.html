--- conflicted
+++ resolved
@@ -76,24 +76,11 @@
         @summary(SummaryList(CdsDisplayDeclarationSummary(displayDeclaration,s"$key.declaration-details",subKey).rows.drop(2)))
     }
 
-<<<<<<< HEAD
-    @claim.declarantTypeAnswer.map { declarantType =>
-        @pageHeading(Html(messages(s"$key.claimant-type.h2")), "govuk-heading-m govuk-!-margin-top-9", "h2")
-        @summary(ClaimTypeSummary(declarantType,s"$key.claimant-type",subKey,claimRoutes.SelectWhoIsMakingTheClaimController.selectDeclarantType(journey)))
-    }
-
-    @cdsClaimantDetailsSummary.map { cdsDetails =>
-        @pageHeading(Html(messages(s"$key.claimant-details.h2")), "govuk-heading-m govuk-!-margin-top-9", "h2")
-        @summary(cdsDetails)
-    }
-
-=======
     @claim.getClaimantInformation(userEoriNumber).map{ claimantInformation =>
-        @pageHeading(messages(s"$key.contact-information.h2"), "govuk-heading-m govuk-!-margin-top-9", "h2")
+        @pageHeading(Html(messages(s"$key.contact-information.h2")), "govuk-heading-m govuk-!-margin-top-9", "h2")
         @summary(ClaimantInformationSummary(claimantInformation, s"$key.contact-information", claimRoutes.CheckContactDetailsMrnController.show(journey), claimRoutes.CheckContactDetailsMrnController.show(journey)))
     }
     
->>>>>>> 102bb370
     @claim.whetherNorthernIrelandAnswer.map { whetherNorthernIrelandClaim =>
         @pageHeading(Html(messages(s"$key.northern-ireland-claim.h2")), "govuk-heading-m govuk-!-margin-top-9", "h2")
         @summary(NorthernIrelandAnswerSummary(whetherNorthernIrelandClaim,s"$key.northern-ireland-claim",subKey,claimRoutes.ClaimNorthernIrelandController.selectWhetherNorthernIrelandClaim(journey)))
