--- conflicted
+++ resolved
@@ -28,14 +28,10 @@
   implicit val displayDeclarationSummary: DisplayDeclarationSummary = new DisplayDeclarationSummary
   implicit val mrnSummary: MovementReferenceNumberSummary           = new MovementReferenceNumberSummary
   implicit val mrnsSummary: MovementReferenceNumbersSummary         = new MovementReferenceNumbersSummary
+  implicit val cdsClaimantDetailsSummary: CdsClaimantDetailsSummary = new CdsClaimantDetailsSummary
   implicit val supportingEvidenceSummary: SupportingEvidenceSummary = new SupportingEvidenceSummary
   implicit val scheduledDocumentSummary: ScheduledDocumentSummary   = new ScheduledDocumentSummary
   implicit val contactDetailsSummary: ContactDetailsSummary         = new ContactDetailsSummary
-<<<<<<< HEAD
-=======
-  implicit val displayDeclarationSummary: DisplayDeclarationSummary = new DisplayDeclarationSummary
-  implicit val cdsClaimantDetailsSummary: CdsClaimantDetailsSummary = new CdsClaimantDetailsSummary
->>>>>>> 1d812534
 
   implicit class AnswerSummaryOps[A](private val answer: A) extends AnyVal {
     def review(
