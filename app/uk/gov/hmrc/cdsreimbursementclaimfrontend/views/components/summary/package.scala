--- conflicted
+++ resolved
@@ -24,11 +24,7 @@
 
   implicit val claimTypeSummary: ClaimTypeSummary                                 = new ClaimTypeSummary
   implicit val basisOfClaimSummary: BasisOfClaimSummary                           = new BasisOfClaimSummary
-<<<<<<< HEAD
-=======
-  implicit val claimsAnswerSummary: ClaimsAnswerSummary                           = new ClaimsAnswerSummary
   implicit val multipleClaimsAnswerSummary: MultipleClaimsAnswerSummary           = new MultipleClaimsAnswerSummary
->>>>>>> 465d2e42
   implicit val mrnSummary: MovementReferenceNumberSummary                         = new MovementReferenceNumberSummary
   implicit val mrnsSummary: MovementReferenceNumbersSummary                       = new MovementReferenceNumbersSummary
   implicit val commodityDetailsSummary: CommodityDetailsSummary                   = new CommodityDetailsSummary
