--- conflicted
+++ resolved
@@ -28,11 +28,8 @@
   implicit val mrnSummary: MrnSummary                               = new MrnSummary
   implicit val basisOfClaimSummary: BasisOfClaimSummary             = new BasisOfClaimSummary
   implicit val supportingEvidenceSummary: SupportingEvidenceSummary = new SupportingEvidenceSummary
-<<<<<<< HEAD
   implicit val scheduledDocumentSummary: ScheduledDocumentSummary   = new ScheduledDocumentSummary
-=======
   implicit val contactDetailsSummary: ContactDetailsSummary         = new ContactDetailsSummary
->>>>>>> 5e5391a1
 
   implicit class AnswerSummaryOps[A](val answer: A) extends AnyVal {
     def review(
