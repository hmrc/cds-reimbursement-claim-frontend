/*
 * Copyright 2021 HM Revenue & Customs
 *
 * Licensed under the Apache License, Version 2.0 (the "License");
 * you may not use this file except in compliance with the License.
 * You may obtain a copy of the License at
 *
 *     http://www.apache.org/licenses/LICENSE-2.0
 *
 * Unless required by applicable law or agreed to in writing, software
 * distributed under the License is distributed on an "AS IS" BASIS,
 * WITHOUT WARRANTIES OR CONDITIONS OF ANY KIND, either express or implied.
 * See the License for the specific language governing permissions and
 * limitations under the License.
 */

package uk.gov.hmrc.cdsreimbursementclaimfrontend.views.components

import play.api.i18n.Messages
import uk.gov.hmrc.cdsreimbursementclaimfrontend.controllers.claims.JourneyBindable
import uk.gov.hmrc.govukfrontend.views.viewmodels.summarylist.SummaryList

package object summary {

<<<<<<< HEAD
  implicit val claimTypeSummary: ClaimTypeSummary       = new ClaimTypeSummary
  implicit val entryNumberSummary: EntryNumberSummary   = new EntryNumberSummary
  implicit val mrnSummary: MrnSummary                   = new MrnSummary
  implicit val basisOfClaimSummary: BasisOfClaimSummary = new BasisOfClaimSummary
=======
  implicit val commodityDetailsSummary: CommodityDetailsSummary = new CommodityDetailsSummary
  implicit val claimTypeSummary: ClaimTypeSummary               = new ClaimTypeSummary
  implicit val entryNumberSummary: EntryNumberSummary           = new EntryNumberSummary
  implicit val mrnSummary: MrnSummary                           = new MrnSummary
>>>>>>> a46323c4

  implicit class AnswerSummaryOps[A](val answer: A) extends AnyVal {
    def review(
      key: String
    )(implicit answerSummary: AnswerSummary[A], journey: JourneyBindable, messages: Messages): SummaryList =
      answerSummary.render(key, answer)
  }
}<|MERGE_RESOLUTION|>--- conflicted
+++ resolved
@@ -22,17 +22,11 @@
 
 package object summary {
 
-<<<<<<< HEAD
-  implicit val claimTypeSummary: ClaimTypeSummary       = new ClaimTypeSummary
-  implicit val entryNumberSummary: EntryNumberSummary   = new EntryNumberSummary
-  implicit val mrnSummary: MrnSummary                   = new MrnSummary
-  implicit val basisOfClaimSummary: BasisOfClaimSummary = new BasisOfClaimSummary
-=======
-  implicit val commodityDetailsSummary: CommodityDetailsSummary = new CommodityDetailsSummary
   implicit val claimTypeSummary: ClaimTypeSummary               = new ClaimTypeSummary
   implicit val entryNumberSummary: EntryNumberSummary           = new EntryNumberSummary
   implicit val mrnSummary: MrnSummary                           = new MrnSummary
->>>>>>> a46323c4
+  implicit val basisOfClaimSummary: BasisOfClaimSummary         = new BasisOfClaimSummary
+  implicit val commodityDetailsSummary: CommodityDetailsSummary = new CommodityDetailsSummary
 
   implicit class AnswerSummaryOps[A](val answer: A) extends AnyVal {
     def review(
