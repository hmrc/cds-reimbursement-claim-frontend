--- conflicted
+++ resolved
@@ -22,13 +22,6 @@
 
 package object summary {
 
-<<<<<<< HEAD
-  implicit val claimTypeSummary: ClaimTypeSummary               = new ClaimTypeSummary
-  implicit val entryNumberSummary: EntryNumberSummary           = new EntryNumberSummary
-  implicit val mrnSummary: MrnSummary                           = new MrnSummary
-  implicit val basisOfClaimSummary: BasisOfClaimSummary         = new BasisOfClaimSummary
-  implicit val commodityDetailsSummary: CommodityDetailsSummary = new CommodityDetailsSummary
-=======
   implicit val commodityDetailsSummary: CommodityDetailsSummary     = new CommodityDetailsSummary
   implicit val claimTypeSummary: ClaimTypeSummary                   = new ClaimTypeSummary
   implicit val entryNumberSummary: EntryNumberSummary               = new EntryNumberSummary
@@ -36,7 +29,6 @@
   implicit val basisOfClaimSummary: BasisOfClaimSummary             = new BasisOfClaimSummary
   implicit val supportingEvidenceSummary: SupportingEvidenceSummary = new SupportingEvidenceSummary
   implicit val contactDetailsSummary: ContactDetailsSummary         = new ContactDetailsSummary
->>>>>>> 7c7c78df
 
   implicit class AnswerSummaryOps[A](val answer: A) extends AnyVal {
     def review(
