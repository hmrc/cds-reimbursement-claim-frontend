/*
 * Copyright 2021 HM Revenue & Customs
 *
 * Licensed under the Apache License, Version 2.0 (the "License");
 * you may not use this file except in compliance with the License.
 * You may obtain a copy of the License at
 *
 *     http://www.apache.org/licenses/LICENSE-2.0
 *
 * Unless required by applicable law or agreed to in writing, software
 * distributed under the License is distributed on an "AS IS" BASIS,
 * WITHOUT WARRANTIES OR CONDITIONS OF ANY KIND, either express or implied.
 * See the License for the specific language governing permissions and
 * limitations under the License.
 */

package uk.gov.hmrc.cdsreimbursementclaimfrontend.views.components

import play.api.i18n.Messages
import uk.gov.hmrc.cdsreimbursementclaimfrontend.controllers.ReimbursementRoutes.ReimbursementRoutes
import uk.gov.hmrc.govukfrontend.views.viewmodels.summarylist.SummaryList

package object summary {

<<<<<<< HEAD
  implicit val claimTypeSummary: ClaimTypeSummary                                 = new ClaimTypeSummary
  implicit val basisOfClaimSummary: BasisOfClaimSummary                           = new BasisOfClaimSummary
  implicit val commodityDetailsSummary: CommodityDetailsSummary                   = new CommodityDetailsSummary
  implicit val displayDeclarationSummary: DisplayDeclarationSummary               = new DisplayDeclarationSummary
  implicit val mrnSummary: MovementReferenceNumberSummary                         = new MovementReferenceNumberSummary
  implicit val mrnsSummary: MovementReferenceNumbersSummary                       = new MovementReferenceNumbersSummary
  implicit val cdsClaimantDetailsSummary: CdsClaimantDetailsSummary               = new CdsClaimantDetailsSummary
  implicit val supportingEvidenceSummary: SupportingEvidenceSummary               = new SupportingEvidenceSummary
  implicit val scheduledDocumentSummary: ScheduledDocumentSummary                 = new ScheduledDocumentSummary
  implicit val contactDetailsSummary: ContactDetailsSummary                       = new ContactDetailsSummary
  implicit val reimbursementMethodAnswerSummary: ReimbursementMethodAnswerSummary = new ReimbursementMethodAnswerSummary
=======
  implicit val claimTypeSummary: ClaimTypeSummary                         = new ClaimTypeSummary
  implicit val basisOfClaimSummary: BasisOfClaimSummary                   = new BasisOfClaimSummary
  implicit val commodityDetailsSummary: CommodityDetailsSummary           = new CommodityDetailsSummary
  implicit val displayDeclarationSummary: DisplayDeclarationSummary       = new DisplayDeclarationSummary
  implicit val mrnSummary: MovementReferenceNumberSummary                 = new MovementReferenceNumberSummary
  implicit val mrnsSummary: MovementReferenceNumbersSummary               = new MovementReferenceNumbersSummary
  implicit val reimbursementSubtotalSummary: ReimbursementSubtotalSummary = new ReimbursementSubtotalSummary
  implicit val reimbursementTotalSummary: ReimbursementTotalSummary       = new ReimbursementTotalSummary
  implicit val cdsClaimantDetailsSummary: CdsClaimantDetailsSummary       = new CdsClaimantDetailsSummary
  implicit val supportingEvidenceSummary: SupportingEvidenceSummary       = new SupportingEvidenceSummary
  implicit val scheduledDocumentSummary: ScheduledDocumentSummary         = new ScheduledDocumentSummary
  implicit val contactDetailsSummary: ContactDetailsSummary               = new ContactDetailsSummary
>>>>>>> 2c50cba2

  implicit class AnswerSummaryOps[A](private val answer: A) extends AnyVal {

    def summary(key: String, router: ReimbursementRoutes)(implicit
      answerSummary: AnswerSummary[A],
      messages: Messages
    ): SummaryList =
      answerSummary.render(key, answer)(router, messages)

    def summary(
      key: String
    )(implicit answerSummary: AnswerSummary[A], router: ReimbursementRoutes, messages: Messages): SummaryList =
      answerSummary.render(key, answer)
  }

  implicit class SummaryListOps(private val summaryList: SummaryList) extends AnyVal {
    def drop(n: Int): SummaryList =
      SummaryList(summaryList.rows.drop(n))
  }
}<|MERGE_RESOLUTION|>--- conflicted
+++ resolved
@@ -22,32 +22,19 @@
 
 package object summary {
 
-<<<<<<< HEAD
   implicit val claimTypeSummary: ClaimTypeSummary                                 = new ClaimTypeSummary
   implicit val basisOfClaimSummary: BasisOfClaimSummary                           = new BasisOfClaimSummary
   implicit val commodityDetailsSummary: CommodityDetailsSummary                   = new CommodityDetailsSummary
   implicit val displayDeclarationSummary: DisplayDeclarationSummary               = new DisplayDeclarationSummary
   implicit val mrnSummary: MovementReferenceNumberSummary                         = new MovementReferenceNumberSummary
   implicit val mrnsSummary: MovementReferenceNumbersSummary                       = new MovementReferenceNumbersSummary
+  implicit val reimbursementSubtotalSummary: ReimbursementSubtotalSummary         = new ReimbursementSubtotalSummary
+  implicit val reimbursementTotalSummary: ReimbursementTotalSummary               = new ReimbursementTotalSummary
   implicit val cdsClaimantDetailsSummary: CdsClaimantDetailsSummary               = new CdsClaimantDetailsSummary
   implicit val supportingEvidenceSummary: SupportingEvidenceSummary               = new SupportingEvidenceSummary
   implicit val scheduledDocumentSummary: ScheduledDocumentSummary                 = new ScheduledDocumentSummary
   implicit val contactDetailsSummary: ContactDetailsSummary                       = new ContactDetailsSummary
   implicit val reimbursementMethodAnswerSummary: ReimbursementMethodAnswerSummary = new ReimbursementMethodAnswerSummary
-=======
-  implicit val claimTypeSummary: ClaimTypeSummary                         = new ClaimTypeSummary
-  implicit val basisOfClaimSummary: BasisOfClaimSummary                   = new BasisOfClaimSummary
-  implicit val commodityDetailsSummary: CommodityDetailsSummary           = new CommodityDetailsSummary
-  implicit val displayDeclarationSummary: DisplayDeclarationSummary       = new DisplayDeclarationSummary
-  implicit val mrnSummary: MovementReferenceNumberSummary                 = new MovementReferenceNumberSummary
-  implicit val mrnsSummary: MovementReferenceNumbersSummary               = new MovementReferenceNumbersSummary
-  implicit val reimbursementSubtotalSummary: ReimbursementSubtotalSummary = new ReimbursementSubtotalSummary
-  implicit val reimbursementTotalSummary: ReimbursementTotalSummary       = new ReimbursementTotalSummary
-  implicit val cdsClaimantDetailsSummary: CdsClaimantDetailsSummary       = new CdsClaimantDetailsSummary
-  implicit val supportingEvidenceSummary: SupportingEvidenceSummary       = new SupportingEvidenceSummary
-  implicit val scheduledDocumentSummary: ScheduledDocumentSummary         = new ScheduledDocumentSummary
-  implicit val contactDetailsSummary: ContactDetailsSummary               = new ContactDetailsSummary
->>>>>>> 2c50cba2
 
   implicit class AnswerSummaryOps[A](private val answer: A) extends AnyVal {
 
