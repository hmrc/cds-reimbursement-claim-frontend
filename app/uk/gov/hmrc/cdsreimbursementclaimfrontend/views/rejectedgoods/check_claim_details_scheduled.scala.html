@*
 * Copyright 2022 HM Revenue & Customs
 *
 * Licensed under the Apache License, Version 2.0 (the "License");
 * you may not use this file except in compliance with the License.
 * You may obtain a copy of the License at
 *
 *     http://www.apache.org/licenses/LICENSE-2.0
 *
 * Unless required by applicable law or agreed to in writing, software
 * distributed under the License is distributed on an "AS IS" BASIS,
 * WITHOUT WARRANTIES OR CONDITIONS OF ANY KIND, either express or implied.
 * See the License for the specific language governing permissions and
 * limitations under the License.
 *@

@import play.api.data.Form
@import play.api.i18n.Messages
@import play.api.mvc.Call
@import play.api.mvc.Request
@import play.twirl.api.Html
@import uk.gov.hmrc.cdsreimbursementclaimfrontend.config.ViewConfig
@import uk.gov.hmrc.cdsreimbursementclaimfrontend.controllers.actions.RequestWithSessionData
@import uk.gov.hmrc.cdsreimbursementclaimfrontend.controllers.claims.{routes => claimRoutes}
@import uk.gov.hmrc.cdsreimbursementclaimfrontend.models.answers.{SelectedDutyTaxCodesReimbursementAnswer, YesNo}
@import uk.gov.hmrc.cdsreimbursementclaimfrontend.views.components.summary.DutyAndTaxCodeReimbursementSummary
@import uk.gov.hmrc.cdsreimbursementclaimfrontend.views.components.summary.TaxCodeReimbursementSummary
@import uk.gov.hmrc.govukfrontend.views.viewmodels.content.Text
@import uk.gov.hmrc.govukfrontend.views.Aliases.RadioItem
@import scala.collection.SortedMap
@import uk.gov.hmrc.cdsreimbursementclaimfrontend.models.DutyType
@import uk.gov.hmrc.cdsreimbursementclaimfrontend.models.TaxCode
@import uk.gov.hmrc.cdsreimbursementclaimfrontend.models.AmountPaidWithRefund
@import uk.gov.hmrc.cdsreimbursementclaimfrontend.views.components.summary.TaxCodeReimbursementRejectedGoodsSummary
@import uk.gov.hmrc.cdsreimbursementclaimfrontend.views.components.summary.DutyAndTaxCodeReimbursementRejectedGoodsSummary

@this(
        layout: uk.gov.hmrc.cdsreimbursementclaimfrontend.views.html.Layout,
        submitButton: uk.gov.hmrc.cdsreimbursementclaimfrontend.views.html.components.button,
        pageHeading: uk.gov.hmrc.cdsreimbursementclaimfrontend.views.html.components.page_heading,
        formWithCSRF: uk.gov.hmrc.govukfrontend.views.html.components.FormWithCSRF,
        errorSummary: uk.gov.hmrc.cdsreimbursementclaimfrontend.views.html.components.error_summary,
        paragraph: uk.gov.hmrc.cdsreimbursementclaimfrontend.views.html.components.paragraph_block,
        radios: uk.gov.hmrc.cdsreimbursementclaimfrontend.views.html.components.input_radio,
        summary: uk.gov.hmrc.cdsreimbursementclaimfrontend.views.html.components.summary
)

@(answer: SortedMap[DutyType, SortedMap[TaxCode, AmountPaidWithRefund]], reimbursementTotal: BigDecimal, form: Form[YesNo], postAction: Call)(implicit request: Request[_], messages: Messages, viewConfig: ViewConfig, subKey: Option[String])

@key = @{"check-claim-summary"}
@title = @{messages(s"$key.scheduled.title")}

@hasErrors = @{form.hasErrors || form.hasGlobalErrors}

@layout(pageTitle = Some(s"$title"), suppressBackLink = false, hasErrors = hasErrors) {

    @errorSummary(form.errors)

    @pageHeading(Html(title))

    @paragraph(Html(messages(s"$key.scheduled.help-text")), Some("govuk-body govuk-!-margin-top-6 govuk-!-margin-bottom-3"))

    @answer.map { claims =>
        @pageHeading(Html(messages(s"duty-type.${claims._1.repr}")), "govuk-heading-m", "h2")
        @summary(TaxCodeReimbursementRejectedGoodsSummary((claims._1, claims._2),key, subKey))
        <br/>
    }

<<<<<<< HEAD
    @pageHeading(Html(messages(s"$key.total.header")), "govuk-heading-m", "h2")
    @summary(DutyAndTaxCodeReimbursementRejectedGoodsSummary(reimbursementTotal, key, subKey, None))
=======
    @pageHeading(messages(s"$key.total.header"), "govuk-heading-m", "h2")
    @summary(DutyAndTaxCodeReimbursementRejectedGoodsSummary(reimbursementTotal, key))
>>>>>>> e9128f79
    <br/>

    @formWithCSRF(postAction, 'novalidate -> "novalidate") {

        @radios(
            form = form,
            name = key,
            legend = messages(s"$key.are-duties-correct"),
            classes = "govuk-fieldset__legend--s govuk-!-margin-top-6",
            inline = true,
            items = Seq(
                RadioItem(
                    value = Some("true"),
                    content = Text(messages(s"$key.yes")),
                    checked = false
                ),
                RadioItem(
                    value = Some("false"),
                    content = Text(messages(s"$key.no")),
                    checked = false
                )
            )
        )

        @submitButton("button.continue")
    }
}<|MERGE_RESOLUTION|>--- conflicted
+++ resolved
@@ -66,13 +66,8 @@
         <br/>
     }
 
-<<<<<<< HEAD
     @pageHeading(Html(messages(s"$key.total.header")), "govuk-heading-m", "h2")
-    @summary(DutyAndTaxCodeReimbursementRejectedGoodsSummary(reimbursementTotal, key, subKey, None))
-=======
-    @pageHeading(messages(s"$key.total.header"), "govuk-heading-m", "h2")
     @summary(DutyAndTaxCodeReimbursementRejectedGoodsSummary(reimbursementTotal, key))
->>>>>>> e9128f79
     <br/>
 
     @formWithCSRF(postAction, 'novalidate -> "novalidate") {
