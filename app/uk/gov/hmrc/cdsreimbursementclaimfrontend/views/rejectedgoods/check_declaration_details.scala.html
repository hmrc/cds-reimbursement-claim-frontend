@*
 * Copyright 2022 HM Revenue & Customs
 *
 * Licensed under the Apache License, Version 2.0 (the "License");
 * you may not use this file except in compliance with the License.
 * You may obtain a copy of the License at
 *
 *     http://www.apache.org/licenses/LICENSE-2.0
 *
 * Unless required by applicable law or agreed to in writing, software
 * distributed under the License is distributed on an "AS IS" BASIS,
 * WITHOUT WARRANTIES OR CONDITIONS OF ANY KIND, either express or implied.
 * See the License for the specific language governing permissions and
 * limitations under the License.
 *@

@import play.api.i18n.Messages
@import play.twirl.api.Html
@import play.api.data.Form
@import play.api.mvc.Call
@import play.api.mvc.Request
@import uk.gov.hmrc.cdsreimbursementclaimfrontend.config.ViewConfig
@import uk.gov.hmrc.cdsreimbursementclaimfrontend.controllers.claims.CheckYourAnswersAndSubmitController.checkYourAnswersKey
@import uk.gov.hmrc.cdsreimbursementclaimfrontend.models.answers.YesNo
@import uk.gov.hmrc.cdsreimbursementclaimfrontend.models.declaration.DisplayDeclaration
@import uk.gov.hmrc.cdsreimbursementclaimfrontend.views.components.summary.RejectedGoodsCdsDisplayDeclarationSummary
@import uk.gov.hmrc.govukfrontend.views.Aliases.RadioItem
@import uk.gov.hmrc.govukfrontend.views.Aliases.Text
@import uk.gov.hmrc.cdsreimbursementclaimfrontend.utils.HtmlUtil.html

@this(
        layout: uk.gov.hmrc.cdsreimbursementclaimfrontend.views.html.Layout,
        pageHeading: uk.gov.hmrc.cdsreimbursementclaimfrontend.views.html.components.page_heading,
        paragraph: uk.gov.hmrc.cdsreimbursementclaimfrontend.views.html.components.paragraph_block,
        dropdownDetails: uk.gov.hmrc.cdsreimbursementclaimfrontend.views.html.components.dropdown_details,
        submitButton: uk.gov.hmrc.cdsreimbursementclaimfrontend.views.html.components.button,
        summary: uk.gov.hmrc.cdsreimbursementclaimfrontend.views.html.components.summary,
        formWithCSRF: uk.gov.hmrc.govukfrontend.views.html.components.FormWithCSRF,
        radios: uk.gov.hmrc.cdsreimbursementclaimfrontend.views.html.components.input_radio,
        errorSummary: uk.gov.hmrc.cdsreimbursementclaimfrontend.views.html.components.error_summary
)

@(declaration: DisplayDeclaration, form: Form[YesNo], isDuplicate: Boolean, postAction: Call)(implicit request: Request[_], messages: Messages, viewConfig: ViewConfig, subKey: Option[String])

@subKeyDetail = @{subKey.map(sk => s".$sk").getOrElse("")}
@key = @{s"check-declaration-details"}
@title = @{if(isDuplicate) messages(s"$key.duplicate.title") else messages(s"$key.title")}

@hasErrors = @{form.hasErrors || form.hasGlobalErrors}

@layout(pageTitle = Some(s"$title"), hasErrors = hasErrors) {

    @errorSummary(form.errors)

<<<<<<< HEAD
  @pageHeading(Html(title))
=======
    @pageHeading(title)
>>>>>>> e9128f79

    @paragraph(Html(messages(s"$key.help-text", viewConfig.contactCdsTeamUrl)), Some("govuk-body govuk-!-margin-bottom-6"))

    @if(subKey.contains("single")) {
        @dropdownDetails(summary = s"$key$subKeyDetail.details.heading",
            html(
                paragraph(Html(messages(s"$key$subKeyDetail.details.paragraph.heading.1")), Some("govuk-body govuk-!-font-weight-bold")),
                paragraph(Html(messages(s"$key$subKeyDetail.details.paragraph.text.1")), Some("govuk-body")),
                paragraph(Html(messages(s"$key$subKeyDetail.details.paragraph.heading.2")), Some("govuk-body govuk-!-font-weight-bold")),
                paragraph(Html(messages(s"$key$subKeyDetail.details.paragraph.text.2")), Some("govuk-body"))
            )
        )
    }

    @formWithCSRF(postAction, 'novalidate -> "novalidate") {

        @summary(RejectedGoodsCdsDisplayDeclarationSummary(declaration,s"$checkYourAnswersKey.declaration-details", subKey))

<<<<<<< HEAD
    @{if(subKey.contains("scheduled"))
        paragraph(Html(messages(s"$key$subKeyDetail.is-information-correct")), Some("govuk-body"))
      else
        pageHeading(Html(messages(s"$key$subKeyDetail.is-information-correct")), "govuk-heading-s govuk-!-margin-top-8", "h1")}
=======
        @{if(subKey.contains("scheduled"))
            paragraph(Html(messages(s"$key$subKeyDetail.is-information-correct")), Some("govuk-body"))
        else
            pageHeading(messages(s"$key$subKeyDetail.is-information-correct"), "govuk-heading-s govuk-!-margin-top-8", "h1")}
>>>>>>> e9128f79

        @radios(
            form = form,
            name = s"$key",
            legend = title,
            legendAsHeading = false,
            hintKey = None,
            classes = "govuk-visually-hidden",
            inline = true,
            items = Seq(
                RadioItem(
                    value = Some("true"),
                    content = Text(messages(s"$key.yes")),
                    checked = false
                ),
                RadioItem(
                    value = Some("false"),
                    content = Text(messages(s"$key.no")),
                    checked = false
                )
            )
        )
        @submitButton("button.continue")
    }
}<|MERGE_RESOLUTION|>--- conflicted
+++ resolved
@@ -52,11 +52,7 @@
 
     @errorSummary(form.errors)
 
-<<<<<<< HEAD
-  @pageHeading(Html(title))
-=======
-    @pageHeading(title)
->>>>>>> e9128f79
+    @pageHeading(Html(title))
 
     @paragraph(Html(messages(s"$key.help-text", viewConfig.contactCdsTeamUrl)), Some("govuk-body govuk-!-margin-bottom-6"))
 
@@ -75,17 +71,10 @@
 
         @summary(RejectedGoodsCdsDisplayDeclarationSummary(declaration,s"$checkYourAnswersKey.declaration-details", subKey))
 
-<<<<<<< HEAD
-    @{if(subKey.contains("scheduled"))
-        paragraph(Html(messages(s"$key$subKeyDetail.is-information-correct")), Some("govuk-body"))
-      else
-        pageHeading(Html(messages(s"$key$subKeyDetail.is-information-correct")), "govuk-heading-s govuk-!-margin-top-8", "h1")}
-=======
         @{if(subKey.contains("scheduled"))
             paragraph(Html(messages(s"$key$subKeyDetail.is-information-correct")), Some("govuk-body"))
         else
-            pageHeading(messages(s"$key$subKeyDetail.is-information-correct"), "govuk-heading-s govuk-!-margin-top-8", "h1")}
->>>>>>> e9128f79
+            pageHeading(Html(messages(s"$key$subKeyDetail.is-information-correct")), "govuk-heading-s govuk-!-margin-top-8", "h1")}
 
         @radios(
             form = form,
