--- conflicted
+++ resolved
@@ -16,7 +16,6 @@
 
 package uk.gov.hmrc.cdsreimbursementclaimfrontend.views.utils
 
-import cats.data.NonEmptyList
 import play.api.i18n.{Lang, Langs, MessagesApi}
 import uk.gov.hmrc.cdsreimbursementclaimfrontend.controllers.supportingevidence.{routes => fileUploadRoutes}
 import uk.gov.hmrc.cdsreimbursementclaimfrontend.models.answers.SupportingEvidenceAnswer
@@ -32,13 +31,8 @@
 
   private val key = "supporting-evidence.check-your-answers"
 
-<<<<<<< HEAD
-  def makeUploadedFilesRows(supportingEvidences: NonEmptyList[SupportingEvidence]): List[SummaryListRow] =
-    supportingEvidences.zipWithIndex.map { case (document, fileIndex) =>
-=======
   def makeUploadedFilesRows(uploadedEvidences: SupportingEvidenceAnswer): List[SummaryListRow] =
     uploadedEvidences.zipWithIndex.map { case (document, fileIndex) =>
->>>>>>> 2d1b6e20
       SummaryListRow(
         key = Key(Text(messages(s"$key.file-label", fileIndex + 1)(lang))),
         value = Value(Text(document.fileName)),
