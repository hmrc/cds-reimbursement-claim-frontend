@*
 * Copyright 2023 HM Revenue & Customs
 *
 * Licensed under the Apache License, Version 2.0 (the "License");
 * you may not use this file except in compliance with the License.
 * You may obtain a copy of the License at
 *
 *     http://www.apache.org/licenses/LICENSE-2.0
 *
 * Unless required by applicable law or agreed to in writing, software
 * distributed under the License is distributed on an "AS IS" BASIS,
 * WITHOUT WARRANTIES OR CONDITIONS OF ANY KIND, either express or implied.
 * See the License for the specific language governing permissions and
 * limitations under the License.
 *@

@import play.twirl.api.Html
@import play.api.i18n.Messages
@import play.api.mvc.Call
@import play.api.mvc.Request
@import uk.gov.hmrc.cdsreimbursementclaimfrontend.config.ViewConfig
@import uk.gov.hmrc.cdsreimbursementclaimfrontend.views.helpers._
@import uk.gov.hmrc.govukfrontend.views.viewmodels.summarylist.SummaryList
@import uk.gov.hmrc.cdsreimbursementclaimfrontend.journeys.SecuritiesJourney
@import uk.gov.hmrc.cdsreimbursementclaimfrontend.models.declaration.DisplayDeclaration
@import uk.gov.hmrc.govukfrontend.views.viewmodels.summarylist.SummaryListRow
@import uk.gov.hmrc.govukfrontend.views.viewmodels.summarylist.Key
@import uk.gov.hmrc.govukfrontend.views.Aliases.Text
@import uk.gov.hmrc.govukfrontend.views.Aliases.Value
@import uk.gov.hmrc.govukfrontend.views.viewmodels.content.HtmlContent
@import uk.gov.hmrc.cdsreimbursementclaimfrontend.models.ids.MRN
@import uk.gov.hmrc.cdsreimbursementclaimfrontend.models.BigDecimalOps
@import uk.gov.hmrc.cdsreimbursementclaimfrontend.views.html.securities.check_your_answers_common
@import java.time.LocalDateTime

@this(
        layout: uk.gov.hmrc.cdsreimbursementclaimfrontend.views.html.PdfLayout,
        heading: uk.gov.hmrc.cdsreimbursementclaimfrontend.views.html.components.heading,
        subHeading: uk.gov.hmrc.cdsreimbursementclaimfrontend.views.html.components.sub_heading,
        summary: uk.gov.hmrc.cdsreimbursementclaimfrontend.views.html.components.summary,
        cyaCommon: check_your_answers_common
)

<<<<<<< HEAD
@(caseNumber: String, amountRequested: BigDecimal, claim: SecuritiesJourney.Output, displayDeclarationOpt: Option[DisplayDeclaration], exportDeclarationMrnOpt: Option[MRN], submissionDate: LocalDateTime)(implicit request: Request[_], messages: Messages, viewConfig: ViewConfig)
=======
@(caseNumber: String, amountRequested: BigDecimal, claim: SecuritiesJourney.Output, displayDeclarationOpt: Option[DisplayDeclaration], exportDeclarationMrnOpt: Option[Seq[MRN]])(implicit request: Request[_], messages: Messages, viewConfig: ViewConfig)
>>>>>>> 6bca2da1

@key = @{"check-your-answers"}

@layout() {

    @heading(Html(messages("check-your-answers.pdf.title")))

<<<<<<< HEAD
    @summary(CheckYourAnswersPdfHelper.renderClaimDetails(caseNumber, claim.movementReferenceNumber, amountRequested.toPoundSterlingString, submissionDate = submissionDate))
=======
    @summary(CheckYourAnswersPdfHelper.renderClaimDetails(caseNumber, claim.movementReferenceNumber, amountRequested.toPoundSterlingString))

    @displayDeclarationOpt.map { displayDeclaration =>
        @subHeading(Html(messages(s"check-your-answers.declaration-details.h2")))
        @summary(
            CheckYourAnswersPdfHelper.renderDeclarationDetailsForSecurities(displayDeclaration, claim, "check-your-answers.declaration-details")
        )
    }

    @exportDeclarationMrnOpt.map { exportDeclarationMrns =>
        @subHeading(Html(messages(s"check-your-answers.export-declaration-details.h2")))
        @summary(SummaryList(exportDeclarationMrns.map(exportDeclarationMrn => SummaryListRow(
            key = Key(HtmlContent(messages(s"check-your-answers.export-declaration-details.mrn"))),
            value = Value(Text(exportDeclarationMrn.value))
        ))))
    }

    @subHeading(Html(messages("check-your-answers.pdf.contact-details.header")))
    @summary(CheckYourAnswersPdfHelper.renderContactInformationCommon(claim.claimantInformation, "check-your-answers.pdf"))

    @displayDeclarationOpt.map { displayDeclaration =>
        @claim.securitiesReclaims.map { case (securityDepositId, reclaims) =>
            @subHeading(Html(messages(s"check-your-answers.pdf.security-deposit.h2", securityDepositId)))
            @summary(CheckYourAnswersPdfHelper.renderSecurityDeposit(
                securityDepositId,
                reclaims,
                displayDeclaration,
                s"check-your-answers"
            ))
        }
    }

    @claim.bankAccountDetails.map { bankAccountDetails =>
        @subHeading(Html(messages(s"check-your-answers.bank-details.h2")))
        @summary(CheckYourAnswersPdfHelper.renderBankDetails(bankAccountDetails, s"check-your-answers.bank-details"))
    }

    @subHeading(Html(messages(s"check-your-answers.attached-documents.h2")))
    @summary(CheckYourAnswersPdfHelper.renderEvidenceForSecurities(claim.supportingEvidences))
>>>>>>> 6bca2da1

    @cyaCommon(claim, displayDeclarationOpt, exportDeclarationMrnOpt, isPdf = true)
}<|MERGE_RESOLUTION|>--- conflicted
+++ resolved
@@ -41,11 +41,7 @@
         cyaCommon: check_your_answers_common
 )
 
-<<<<<<< HEAD
-@(caseNumber: String, amountRequested: BigDecimal, claim: SecuritiesJourney.Output, displayDeclarationOpt: Option[DisplayDeclaration], exportDeclarationMrnOpt: Option[MRN], submissionDate: LocalDateTime)(implicit request: Request[_], messages: Messages, viewConfig: ViewConfig)
-=======
-@(caseNumber: String, amountRequested: BigDecimal, claim: SecuritiesJourney.Output, displayDeclarationOpt: Option[DisplayDeclaration], exportDeclarationMrnOpt: Option[Seq[MRN]])(implicit request: Request[_], messages: Messages, viewConfig: ViewConfig)
->>>>>>> 6bca2da1
+@(caseNumber: String, amountRequested: BigDecimal, claim: SecuritiesJourney.Output, displayDeclarationOpt: Option[DisplayDeclaration], exportDeclarationMrnOpt: Option[Seq[MRN]], submissionDate: LocalDateTime)(implicit request: Request[_], messages: Messages, viewConfig: ViewConfig)
 
 @key = @{"check-your-answers"}
 
@@ -53,49 +49,7 @@
 
     @heading(Html(messages("check-your-answers.pdf.title")))
 
-<<<<<<< HEAD
     @summary(CheckYourAnswersPdfHelper.renderClaimDetails(caseNumber, claim.movementReferenceNumber, amountRequested.toPoundSterlingString, submissionDate = submissionDate))
-=======
-    @summary(CheckYourAnswersPdfHelper.renderClaimDetails(caseNumber, claim.movementReferenceNumber, amountRequested.toPoundSterlingString))
-
-    @displayDeclarationOpt.map { displayDeclaration =>
-        @subHeading(Html(messages(s"check-your-answers.declaration-details.h2")))
-        @summary(
-            CheckYourAnswersPdfHelper.renderDeclarationDetailsForSecurities(displayDeclaration, claim, "check-your-answers.declaration-details")
-        )
-    }
-
-    @exportDeclarationMrnOpt.map { exportDeclarationMrns =>
-        @subHeading(Html(messages(s"check-your-answers.export-declaration-details.h2")))
-        @summary(SummaryList(exportDeclarationMrns.map(exportDeclarationMrn => SummaryListRow(
-            key = Key(HtmlContent(messages(s"check-your-answers.export-declaration-details.mrn"))),
-            value = Value(Text(exportDeclarationMrn.value))
-        ))))
-    }
-
-    @subHeading(Html(messages("check-your-answers.pdf.contact-details.header")))
-    @summary(CheckYourAnswersPdfHelper.renderContactInformationCommon(claim.claimantInformation, "check-your-answers.pdf"))
-
-    @displayDeclarationOpt.map { displayDeclaration =>
-        @claim.securitiesReclaims.map { case (securityDepositId, reclaims) =>
-            @subHeading(Html(messages(s"check-your-answers.pdf.security-deposit.h2", securityDepositId)))
-            @summary(CheckYourAnswersPdfHelper.renderSecurityDeposit(
-                securityDepositId,
-                reclaims,
-                displayDeclaration,
-                s"check-your-answers"
-            ))
-        }
-    }
-
-    @claim.bankAccountDetails.map { bankAccountDetails =>
-        @subHeading(Html(messages(s"check-your-answers.bank-details.h2")))
-        @summary(CheckYourAnswersPdfHelper.renderBankDetails(bankAccountDetails, s"check-your-answers.bank-details"))
-    }
-
-    @subHeading(Html(messages(s"check-your-answers.attached-documents.h2")))
-    @summary(CheckYourAnswersPdfHelper.renderEvidenceForSecurities(claim.supportingEvidences))
->>>>>>> 6bca2da1
 
     @cyaCommon(claim, displayDeclarationOpt, exportDeclarationMrnOpt, isPdf = true)
 }