--- conflicted
+++ resolved
@@ -125,11 +125,6 @@
       answers.displayDeclaration.flatMap(_.displayResponseDetail.maskedBankDetails.flatMap(_.declarantBankDetails))
     ).find(_.nonEmpty).flatten
 
-  def getBankAccountType: Option[BankAccountType] = Stream(
-    answers.bankAccountType,
-    ??? // bank account type from ACC14?
-  ).find(_.nonEmpty).flatten
-
   def getNdrcDetailsFor(taxCode: TaxCode): Option[NdrcDetails] =
     answers.displayDeclaration.flatMap(_.getNdrcDetailsFor(taxCode.value))
 
@@ -483,7 +478,24 @@
   ): Either[String, RejectedGoodsSingleJourney] =
     whileJourneyIsAmendable {
       if (isAllSelectedDutiesAreCMAEligible) {
-<<<<<<< HEAD
+        if (reimbursementMethodAnswer === ReimbursementMethodAnswer.CurrentMonthAdjustment)
+          Right(
+            new RejectedGoodsSingleJourney(
+              answers.copy(
+                reimbursementMethod = Some(reimbursementMethodAnswer),
+                bankAccountDetails = None,
+                bankAccountType = None
+              )
+            )
+          )
+        else
+          Right(
+            new RejectedGoodsSingleJourney(
+              answers.copy(reimbursementMethod = Some(reimbursementMethodAnswer))
+            )
+          )
+      } else
+      if (isAllSelectedDutiesAreCMAEligible) {
         if (hasCompleteAnswers && (reimbursementMethodAnswer === ReimbursementMethodAnswer.CurrentMonthAdjustment)) {
           Right(
             new RejectedGoodsSingleJourney(
@@ -510,24 +522,6 @@
             answers.copy(reimbursementMethod = Some(reimbursementMethodAnswer))
           )
         )
-=======
-        if (reimbursementMethodAnswer === ReimbursementMethodAnswer.CurrentMonthAdjustment)
-          Right(
-            new RejectedGoodsSingleJourney(
-              answers.copy(
-                reimbursementMethod = Some(reimbursementMethodAnswer),
-                bankAccountDetails = None,
-                bankAccountType = None
-              )
-            )
-          )
-        else
-          Right(
-            new RejectedGoodsSingleJourney(
-              answers.copy(reimbursementMethod = Some(reimbursementMethodAnswer))
-            )
-          )
->>>>>>> 33481af8
       } else
         Left("submitReimbursementMethodAnswer.notCMAEligible")
     }
