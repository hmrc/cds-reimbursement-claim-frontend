--- conflicted
+++ resolved
@@ -769,10 +769,7 @@
     supportingEvidences: Seq[UploadedFile] = Seq.empty,
     eoriNumbersVerification: Option[EoriNumbersVerification] = None,
     newEori: Option[Eori] = None,
-<<<<<<< HEAD
-=======
     newDan: Option[Dan] = None,
->>>>>>> 06cc9a66
     modes: JourneyModes = JourneyModes()
   ) extends OverpaymentsAnswers
 
