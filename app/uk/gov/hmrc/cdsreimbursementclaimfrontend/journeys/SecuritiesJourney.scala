--- conflicted
+++ resolved
@@ -1210,11 +1210,8 @@
       ),
       payeeTypeIsDefined,
       hasBillOfDischarge3DocumentsIfNeeded,
-<<<<<<< HEAD
+      paymentMethodHasBeenProvidedIfNeeded,
       additionalDetailsPageVisited
-=======
-      paymentMethodHasBeenProvidedIfNeeded
->>>>>>> a5976772
     )
 
   import JourneyFormats._
