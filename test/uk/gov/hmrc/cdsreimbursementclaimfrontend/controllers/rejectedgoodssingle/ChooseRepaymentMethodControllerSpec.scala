--- conflicted
+++ resolved
@@ -196,32 +196,11 @@
           )
         }
 
-<<<<<<< HEAD
-      "accept Current Month Adjustment and move on to the check bank details page" in {
-        forAll { (ndrcDetails: NdrcDetails, displayDeclaration: DisplayDeclaration) =>
-          whenever(ndrcDetails.isCmaEligible) {
-            val session        = sessionWithNdrcDetails(List(ndrcDetails), displayDeclaration)
-            val updatedJourney =
-              session.rejectedGoodsSingleJourney.get.submitReimbursementMethod(CurrentMonthAdjustment).getOrFail
-            val updatedSession = SessionData(updatedJourney)
-
-            inSequence {
-              mockAuthWithNoRetrievals()
-              mockGetSession(session)
-              mockStoreSession(updatedSession)(Right(()))
-            }
-
-            checkIsRedirect(
-              performAction(formKey -> "0"),
-              routes.CheckBankDetailsController.show
-            )
-=======
       "reject invalid selection" in
         forAll(journeyCMAEligibleGen) { journey =>
           inSequence {
             mockAuthWithNoRetrievals()
             mockGetSession(SessionData(journey))
->>>>>>> 4bcecdb9
           }
 
           checkPageIsDisplayed(
