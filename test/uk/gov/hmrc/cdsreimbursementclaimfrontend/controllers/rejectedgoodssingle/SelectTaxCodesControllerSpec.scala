/*
 * Copyright 2022 HM Revenue & Customs
 *
 * Licensed under the Apache License, Version 2.0 (the "License");
 * you may not use this file except in compliance with the License.
 * You may obtain a copy of the License at
 *
 *     http://www.apache.org/licenses/LICENSE-2.0
 *
 * Unless required by applicable law or agreed to in writing, software
 * distributed under the License is distributed on an "AS IS" BASIS,
 * WITHOUT WARRANTIES OR CONDITIONS OF ANY KIND, either express or implied.
 * See the License for the specific language governing permissions and
 * limitations under the License.
 */

package uk.gov.hmrc.cdsreimbursementclaimfrontend.controllers.rejectedgoodssingle

import org.jsoup.nodes.Document
import org.jsoup.select.Elements
import org.scalatest.BeforeAndAfterEach
import org.scalatestplus.scalacheck.ScalaCheckPropertyChecks
import play.api.i18n.Lang
import play.api.i18n.Messages
import play.api.i18n.MessagesApi
import play.api.i18n.MessagesImpl
import play.api.inject.bind
import play.api.inject.guice.GuiceableModule
import play.api.mvc.Result
import play.api.test.FakeRequest
import play.api.test.Helpers._
import uk.gov.hmrc.auth.core.AuthConnector
import uk.gov.hmrc.cdsreimbursementclaimfrontend.cache.SessionCache
import uk.gov.hmrc.cdsreimbursementclaimfrontend.controllers.AuthSupport
import uk.gov.hmrc.cdsreimbursementclaimfrontend.controllers.ControllerSpec
import uk.gov.hmrc.cdsreimbursementclaimfrontend.controllers.SessionSupport
import uk.gov.hmrc.cdsreimbursementclaimfrontend.controllers.claims.SelectDutiesController.selectDutiesKey
import uk.gov.hmrc.cdsreimbursementclaimfrontend.controllers.rejectedgoodssingle.SelectTaxCodesController.selectTaxCodesKey
import uk.gov.hmrc.cdsreimbursementclaimfrontend.journeys.RejectedGoodsSingleJourney
import uk.gov.hmrc.cdsreimbursementclaimfrontend.journeys.RejectedGoodsSingleJourneyGenerators._
import uk.gov.hmrc.cdsreimbursementclaimfrontend.models.Feature
import uk.gov.hmrc.cdsreimbursementclaimfrontend.models.SessionData
import uk.gov.hmrc.cdsreimbursementclaimfrontend.models.TaxCode
import uk.gov.hmrc.cdsreimbursementclaimfrontend.services.FeatureSwitchService

import scala.collection.JavaConverters._
import scala.concurrent.Future

class SelectTaxCodesControllerSpec
    extends ControllerSpec
    with AuthSupport
    with SessionSupport
    with BeforeAndAfterEach
    with ScalaCheckPropertyChecks {

  override val overrideBindings: List[GuiceableModule] =
    List[GuiceableModule](
      bind[AuthConnector].toInstance(mockAuthConnector),
      bind[SessionCache].toInstance(mockSessionCache)
    )

  val controller: SelectTaxCodesController = instanceOf[SelectTaxCodesController]

  implicit val messagesApi: MessagesApi = controller.messagesApi
  implicit val messages: Messages       = MessagesImpl(Lang("en"), messagesApi)

  private lazy val featureSwitch = instanceOf[FeatureSwitchService]

  private def selectedValues(doc: Document): Seq[String] = {
    val checkBoxes: Elements = doc.select("div.govuk-checkboxes input[checked]")
<<<<<<< HEAD
    if (checkBoxes.size() =!= 0) Some(checkBoxes.eachAttr("value").asScala.toSeq)
    else
      None
=======
    checkBoxes.eachAttr("value").asScala.toSeq
>>>>>>> 61e4006a
  }

  def getHintText(document: Document, hintTextId: String) = {
    val hintTextElement = document.select(s"div#$hintTextId")

    if (hintTextElement.hasText) Some(hintTextElement.text()) else None
  }

  private val messagesKey: String = "select-duties"

  override def beforeEach(): Unit =
    featureSwitch.enable(Feature.RejectedGoods)

  "Select Tax Codes Controller" when {

    "Show select tax codes page" must {

      def performAction(): Future[Result] = controller.show()(FakeRequest())

      "not find the page if rejected goods feature is disabled" in {
        featureSwitch.disable(Feature.RejectedGoods)

        status(performAction()) shouldBe NOT_FOUND
      }

      "display the page the first time" in {
        val journey = RejectedGoodsSingleJourney
          .empty(exampleEori)
          .submitMovementReferenceNumber(exampleMrn)
          .submitDisplayDeclaration(exampleDisplayDeclaration)

        val updatedSession = SessionData.empty.copy(rejectedGoodsSingleJourney = Some(journey))

        inSequence {
          mockAuthWithNoRetrievals()
          mockGetSession(updatedSession)
        }

        checkPageIsDisplayed(
          performAction(),
          messageFromMessageKey(s"$messagesKey.title"),
          doc => selectedValues(doc) shouldBe empty
        )
      }

      "display the page when a tax code has already been selected before" in {
        forAll(completeJourneyGen) { journey =>
          val updatedSession = SessionData.empty.copy(rejectedGoodsSingleJourney = Some(journey))

          val selectedDuties: Seq[String] =
            journey.getSelectedDuties.map(_.map(_.value)).getOrElse(Seq.empty)

          inSequence {
            mockAuthWithNoRetrievals()
            mockGetSession(updatedSession)
          }

          checkPageIsDisplayed(
            performAction(),
            messageFromMessageKey(s"$messagesKey.title"),
            doc => selectedValues(doc) should contain theSameElementsAs selectedDuties
          )
        }
      }
    }

    "Submit Select Tax Codes page" must {
      def performAction(data: Seq[(String, String)] = Seq.empty): Future[Result] =
        controller.submit()(FakeRequest().withFormUrlEncodedBody(data: _*))

      "not find the page if rejected goods feature is disabled" in {
        featureSwitch.disable(Feature.RejectedGoods)

        status(performAction()) shouldBe NOT_FOUND
      }

      "reject an empty tax code selection" in {

        val journey = RejectedGoodsSingleJourney
          .empty(exampleEori)
          .submitMovementReferenceNumber(exampleMrn)
          .submitDisplayDeclaration(exampleDisplayDeclaration)

        val updatedSession = SessionData.empty.copy(rejectedGoodsSingleJourney = Some(journey))

        inSequence {
          mockAuthWithNoRetrievals()
          mockGetSession(updatedSession)
        }

        checkPageIsDisplayed(
          performAction(Seq(selectDutiesKey -> "")),
          messageFromMessageKey(s"$messagesKey.title"),
          doc => getErrorSummary(doc) shouldBe messageFromMessageKey(s"$messagesKey.error.required"),
          expectedStatus = BAD_REQUEST
        )
      }

      "select valid tax codes when none have been selected before" in {
        forAll(displayDeclarationGen) { displayDeclaration =>
          val initialJourney = RejectedGoodsSingleJourney
            .empty(exampleEori)
            .submitMovementReferenceNumber(exampleMrn)
            .submitDisplayDeclaration(displayDeclaration)

          val availableTaxCodes = displayDeclaration.getAvailableTaxCodes
          val selectedTaxCodes  =
            if (availableTaxCodes.size > 1) availableTaxCodes.drop(1)
            else availableTaxCodes

          val initialSession = SessionData.empty.copy(rejectedGoodsSingleJourney = Some(initialJourney))

          val updatedJourney = initialJourney.selectAndReplaceTaxCodeSetForReimbursement(selectedTaxCodes)
          val updatedSession = SessionData.empty.copy(rejectedGoodsSingleJourney = updatedJourney.toOption)

          inSequence {
            mockAuthWithNoRetrievals()
            mockGetSession(initialSession)
            mockStoreSession(updatedSession)(Right(()))
          }

          checkIsRedirect(
            performAction(selectedTaxCodes.map(taxCode => s"$selectTaxCodesKey[]" -> taxCode.value)),
            "enter-claim"
          )
        }
      }

    }

    "have CMA Eligible flag/Duties hint text" should {
      def performAction(): Future[Result] = controller.show()(FakeRequest())

      "Acc14 excise code where the CMA eligible flag is true" in {

        val displayDeclaration = buildDisplayDeclaration(
          dutyDetails = Seq(
            (TaxCode.A80, BigDecimal("200.00"), true),
            (TaxCode.A95, BigDecimal("171.05"), false)
          )
        )

        val journey = RejectedGoodsSingleJourney
          .empty(exampleEori)
          .submitMovementReferenceNumber(exampleMrn)
          .submitDisplayDeclaration(displayDeclaration)

        val updatedSession = SessionData.empty.copy(rejectedGoodsSingleJourney = Some(journey))

        inSequence {
          mockAuthWithNoRetrievals()
          mockGetSession(updatedSession)
        }

        val hintText = Some("This duty is not eligible for CMA reimbursement")

        checkPageIsDisplayed(
          performAction(),
          messageFromMessageKey(s"$messagesKey.title"),
          doc => {
            getHintText(doc, "select-duties-item-hint")   shouldBe None
            getHintText(doc, "select-duties-2-item-hint") shouldBe hintText
          }
        )
      }

    }
  }
}<|MERGE_RESOLUTION|>--- conflicted
+++ resolved
@@ -68,13 +68,7 @@
 
   private def selectedValues(doc: Document): Seq[String] = {
     val checkBoxes: Elements = doc.select("div.govuk-checkboxes input[checked]")
-<<<<<<< HEAD
-    if (checkBoxes.size() =!= 0) Some(checkBoxes.eachAttr("value").asScala.toSeq)
-    else
-      None
-=======
     checkBoxes.eachAttr("value").asScala.toSeq
->>>>>>> 61e4006a
   }
 
   def getHintText(document: Document, hintTextId: String) = {
