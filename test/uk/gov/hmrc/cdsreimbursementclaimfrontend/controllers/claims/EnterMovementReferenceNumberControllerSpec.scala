/*
 * Copyright 2021 HM Revenue & Customs
 *
 * Licensed under the Apache License, Version 2.0 (the "License");
 * you may not use this file except in compliance with the License.
 * You may obtain a copy of the License at
 *
 *     http://www.apache.org/licenses/LICENSE-2.0
 *
 * Unless required by applicable law or agreed to in writing, software
 * distributed under the License is distributed on an "AS IS" BASIS,
 * WITHOUT WARRANTIES OR CONDITIONS OF ANY KIND, either express or implied.
 * See the License for the specific language governing permissions and
 * limitations under the License.
 */

package uk.gov.hmrc.cdsreimbursementclaimfrontend.controllers.claims

import cats.Functor
import cats.Id
import cats.data.EitherT
import cats.implicits._
import org.jsoup.nodes.Document
import org.scalacheck.Gen
import org.scalatest.EitherValues
import org.scalatest.OptionValues
import org.scalatestplus.scalacheck.ScalaCheckPropertyChecks
import play.api.i18n.Lang
import play.api.i18n.Messages
import play.api.i18n.MessagesApi
import play.api.i18n.MessagesImpl
import play.api.inject.bind
import play.api.inject.guice.GuiceableModule
import play.api.mvc.Result
import play.api.test.FakeRequest
import play.api.test.Helpers._
import uk.gov.hmrc.auth.core.AuthConnector
import uk.gov.hmrc.cdsreimbursementclaimfrontend.cache.SessionCache
import uk.gov.hmrc.cdsreimbursementclaimfrontend.controllers.AuthSupport
import uk.gov.hmrc.cdsreimbursementclaimfrontend.controllers.C285JourneySessionFixtures
import uk.gov.hmrc.cdsreimbursementclaimfrontend.controllers.ControllerSpec
import uk.gov.hmrc.cdsreimbursementclaimfrontend.controllers.JourneyBindable
import uk.gov.hmrc.cdsreimbursementclaimfrontend.controllers.JourneyExtractor
import uk.gov.hmrc.cdsreimbursementclaimfrontend.controllers.SessionSupport
import uk.gov.hmrc.cdsreimbursementclaimfrontend.controllers.claims.EnterMovementReferenceNumberController.enterMovementReferenceNumberKey
import uk.gov.hmrc.cdsreimbursementclaimfrontend.models._
import uk.gov.hmrc.cdsreimbursementclaimfrontend.models.answers.TypeOfClaimAnswer
import uk.gov.hmrc.cdsreimbursementclaimfrontend.models.declaration.ConsigneeDetails
import uk.gov.hmrc.cdsreimbursementclaimfrontend.models.declaration.DisplayDeclaration
import uk.gov.hmrc.cdsreimbursementclaimfrontend.models.generators.DisplayDeclarationGen._
import uk.gov.hmrc.cdsreimbursementclaimfrontend.models.generators.DisplayResponseDetailGen._
import uk.gov.hmrc.cdsreimbursementclaimfrontend.models.generators.Generators.genOtherThan
import uk.gov.hmrc.cdsreimbursementclaimfrontend.models.generators.IdGen._
import uk.gov.hmrc.cdsreimbursementclaimfrontend.models.generators.JourneyBindableGen._
import uk.gov.hmrc.cdsreimbursementclaimfrontend.models.ids.Eori
import uk.gov.hmrc.cdsreimbursementclaimfrontend.models.ids.MRN
import uk.gov.hmrc.cdsreimbursementclaimfrontend.services.ClaimService
import uk.gov.hmrc.http.HeaderCarrier

import scala.concurrent.ExecutionContext.Implicits.global
import scala.concurrent.Future

class EnterMovementReferenceNumberControllerSpec
    extends ControllerSpec
    with AuthSupport
    with SessionSupport
    with ScalaCheckPropertyChecks
    with OptionValues
    with EitherValues
    with C285JourneySessionFixtures {

  val mockClaimsService: ClaimService = mock[ClaimService]

  override val overrideBindings: List[GuiceableModule] =
    List[GuiceableModule](
      bind[AuthConnector].toInstance(mockAuthConnector),
      bind[SessionCache].toInstance(mockSessionCache),
      bind[ClaimService].toInstance(mockClaimsService)
    )

  def mockGetDisplayDeclaration(response: Either[Error, Option[DisplayDeclaration]]) =
    (mockClaimsService
      .getDisplayDeclaration(_: MRN)(_: HeaderCarrier))
      .expects(*, *)
      .returning(EitherT.fromEither[Future](response))

  val controller: EnterMovementReferenceNumberController = instanceOf[EnterMovementReferenceNumberController]

  implicit val messagesApi: MessagesApi = controller.messagesApi
  implicit val messages: Messages       = MessagesImpl(Lang("en"), messagesApi)

  implicit override val generatorDrivenConfig: PropertyCheckConfiguration =
    PropertyCheckConfiguration(minSuccessful = 2)

  "Movement Reference Number Controller page titles" when {

    def runJourney(
      journeyBindable: JourneyBindable,
      typeOfClaim: TypeOfClaimAnswer,
      expectedTitle: String
    ) = {
<<<<<<< HEAD
=======
      featureSwitch.enable(Feature.BulkClaim)

>>>>>>> c2188f46
      val (session, _) = sessionWithMRNAndTypeOfClaimOnly(None, Some(typeOfClaim))

      inSequence {
        mockAuthWithNoRetrievals()
        mockGetSession(session)
      }

      checkPageIsDisplayed(
        controller.enterJourneyMrn(journeyBindable)(FakeRequest()),
        messageFromMessageKey(expectedTitle),
        doc => {
          doc.select(s"#$enterMovementReferenceNumberKey").`val`() shouldBe ""
          doc.select("form").attr("action")                        shouldBe routes.EnterMovementReferenceNumberController
            .enterMrnSubmit(journeyBindable)
            .url
        }
      )
    }

    "Enter MRN page" must {
      "show title on the Single journey" in {
        runJourney(
          JourneyBindable.Single,
          TypeOfClaimAnswer.Individual,
          s"$enterMovementReferenceNumberKey.title"
        )
      }
      "show title on the Multiple journey" in {
        runJourney(
          JourneyBindable.Multiple,
          TypeOfClaimAnswer.Multiple,
          s"$enterMovementReferenceNumberKey.multiple.title"
        )
      }
      "show title on the Scheduled journey" in {
        runJourney(
          JourneyBindable.Scheduled,
          TypeOfClaimAnswer.Scheduled,
          s"$enterMovementReferenceNumberKey.scheduled.title"
        )
      }
    }
  }

  "Movement Reference Number Controller" when {

    "Enter MRN page" must {

      def performAction(journeyBindable: JourneyBindable): Future[Result] =
        controller.enterJourneyMrn(journeyBindable)(FakeRequest())

      "display the title and the previously saved MRN" in forAll { (mrnAnswer: MRN, journeyBindable: JourneyBindable) =>
        val typeOfClaim = toTypeOfClaim(journeyBindable)
        val router      = JourneyExtractor.getRoutes(typeOfClaim, journeyBindable)

        val (session, _) = sessionWithMRNAndTypeOfClaimOnly(mrnAnswer.some, Some(typeOfClaim))

        inSequence {
          mockAuthWithNoRetrievals()
          mockGetSession(session)
        }

        checkPageIsDisplayed(
          performAction(journeyBindable),
          messageFromMessageKey(
            s"$enterMovementReferenceNumberKey${router.subKey.map(a => s".$a").getOrElse("")}.title"
          ),
          doc => {
            doc.select(s"#$enterMovementReferenceNumberKey").`val`() shouldBe mrnAnswer.value
            doc.select("form").attr("action")                        shouldBe
              routes.EnterMovementReferenceNumberController.enterMrnSubmit(journeyBindable).url
          }
        )
      }

    }

    "We enter an MRN for the first time or update it with the back button (enterMrnSubmit)" must {

      def performAction(journeyBindable: JourneyBindable, data: (String, String)*): Future[Result] =
        controller.enterMrnSubmit(journeyBindable)(FakeRequest().withFormUrlEncodedBody(data: _*))

      "reject an invalid MRN" in forAll { journeyBindable: JourneyBindable =>
        val invalidMRN  = MRN("INVALID_MOVEMENT_REFERENCE_NUMBER")
        val typeOfClaim = toTypeOfClaim(journeyBindable)
        val router      = JourneyExtractor.getRoutes(typeOfClaim, journeyBindable)

        val (session, _) = sessionWithMRNAndTypeOfClaimOnly(None, Some(toTypeOfClaim(journeyBindable)))

        inSequence {
          mockAuthWithNoRetrievals()
          mockGetSession(session)
        }
        val result = performAction(journeyBindable, enterMovementReferenceNumberKey -> invalidMRN.value)

        checkPageIsDisplayed(
          result,
          messageFromMessageKey(
            s"$enterMovementReferenceNumberKey${router.subKey.map(a => s".$a").getOrElse("")}.title"
          ),
          doc =>
            getErrorSummary(doc) shouldBe messageFromMessageKey(s"$enterMovementReferenceNumberKey.invalid.number"),
          expectedStatus = 400
        )
      }

      "start a new claim with an MRN, Eori is importer's Eori" in forAll {
        (
          consigneeDetails: ConsigneeDetails,
          journeyBindable: JourneyBindable,
          displayDeclaration: DisplayDeclaration,
          mrn: MRN
        ) =>
          val (session, foc) =
            sessionWithMRNAndTypeOfClaimOnly(None, Some(toTypeOfClaim(journeyBindable)))

          val updatedConsigneeDetails   = consigneeDetails.copy(consigneeEORI = foc.signedInUserDetails.eori.value)
          val updatedDisplayDeclaration = Functor[Id].map(displayDeclaration)(dd =>
            dd.copy(displayResponseDetail =
              dd.displayResponseDetail.copy(consigneeDetails = Some(updatedConsigneeDetails))
            )
          )

          inSequence {
            mockAuthWithNoRetrievals()
            mockGetSession(session)
            mockGetDisplayDeclaration(Right(Some(updatedDisplayDeclaration)))
            mockStoreSession(Right(()))
          }
          val result = performAction(journeyBindable, enterMovementReferenceNumberKey -> mrn.value)

          status(result) shouldBe 303
          checkIsRedirect(
            result,
            routes.CheckDeclarationDetailsController.show(journeyBindable)
          )
      }

      "Update an MRN, Eori is importer's Eori" in forAll {
        (
          journeyBindable: JourneyBindable,
          displayDeclaration: DisplayDeclaration,
          consigneeDetails: ConsigneeDetails,
          mrn: MRN
        ) =>
          val mrnAnswer      = mrn.some
          val (session, foc) =
            sessionWithMRNAndTypeOfClaimOnly(mrnAnswer, Some(toTypeOfClaim(journeyBindable)))

          val updatedConsigneeDetails   = consigneeDetails.copy(consigneeEORI = foc.signedInUserDetails.eori.value)
          val updatedDisplayDeclaration = Functor[Id].map(displayDeclaration)(dd =>
            dd.copy(displayResponseDetail =
              dd.displayResponseDetail.copy(consigneeDetails = Some(updatedConsigneeDetails))
            )
          )

          inSequence {
            mockAuthWithNoRetrievals()
            mockGetSession(session)
            mockGetDisplayDeclaration(Right(Some(updatedDisplayDeclaration)))
            mockStoreSession(Right(()))
          }
          val result = performAction(journeyBindable, enterMovementReferenceNumberKey -> genOtherThan(mrn).value)

          status(result) shouldBe 303
          checkIsRedirect(
            result,
            routes.CheckDeclarationDetailsController.show(journeyBindable)
          )
      }

      "On submitting the same MRN as before, don't save it, Eori is importer's Eori" in
        forAll(
          Gen.oneOf(JourneyBindable.Single, JourneyBindable.Scheduled),
          genMRN,
          genConsigneeDetails,
          arbitraryDisplayDeclaration.arbitrary
        ) { (journeyBindable, mrn, consigneeDetails, displayDeclaration) =>
          val mrnAnswer      = mrn.some
          val (session, foc) = sessionWithMRNAndTypeOfClaimOnly(mrnAnswer, Some(toTypeOfClaim(journeyBindable)))

          val updatedConsigneeDetails   = consigneeDetails.copy(consigneeEORI = foc.signedInUserDetails.eori.value)
          val updatedDisplayDeclaration = Functor[Id].map(displayDeclaration)(dd =>
            dd.copy(displayResponseDetail =
              dd.displayResponseDetail.copy(consigneeDetails = Some(updatedConsigneeDetails))
            )
          )

          inSequence {
            mockAuthWithNoRetrievals()
            mockGetSession(session)
            mockGetDisplayDeclaration(Right(Some(updatedDisplayDeclaration)))
            mockStoreSession(Right(()))
          }

          val result = performAction(journeyBindable, enterMovementReferenceNumberKey -> mrn.value)

          status(result) shouldBe 303
          checkIsRedirect(
            result,
            routes.CheckDeclarationDetailsController.show(journeyBindable)
          )
        }

      "Redirect back to Check Movement Numbers page when Lead MRN unchanged" in
        forAll { mrn: MRN =>
          val mrnAnswer    = mrn.some
          val (session, _) =
            sessionWithMRNAndTypeOfClaimOnly(mrnAnswer, Some(toTypeOfClaim(JourneyBindable.Multiple)))

          inSequence {
            mockAuthWithNoRetrievals()
            mockGetSession(session)
          }

          val result = performAction(JourneyBindable.Multiple, enterMovementReferenceNumberKey -> mrn.value)

          status(result) shouldBe 303
          checkIsRedirect(
            result,
            routes.CheckMovementReferenceNumbersController.showMrns()
          )
        }

      "start a new claim with an MRN, Eori is not the importer's Eori" in forAll {
        (
          journeyBindable: JourneyBindable,
          displayDeclaration: DisplayDeclaration,
          consigneeDetails: ConsigneeDetails,
          mrn: MRN,
          eori: Eori
        ) =>
          val (session, _) = sessionWithMRNAndTypeOfClaimOnly(None, Some(toTypeOfClaim(journeyBindable)))

          val updatedConsigneeDetails   = consigneeDetails.copy(consigneeEORI = eori.value)
          val updatedDisplayDeclaration = Functor[Id].map(displayDeclaration)(dd =>
            dd.copy(displayResponseDetail =
              dd.displayResponseDetail.copy(consigneeDetails = Some(updatedConsigneeDetails))
            )
          )

          inSequence {
            mockAuthWithNoRetrievals()
            mockGetSession(session)
            mockGetDisplayDeclaration(Right(Some(updatedDisplayDeclaration)))
            mockStoreSession(Right(()))
          }

          val result = performAction(journeyBindable, enterMovementReferenceNumberKey -> mrn.value)

          status(result) shouldBe 303
          checkIsRedirect(
            result,
            routes.EnterImporterEoriNumberController.enterImporterEoriNumber(journeyBindable)
          )
      }
    }
  }

  "We update an MRN coming from the Check Your Answer page (changeMrnSubmit)" must {

    def performAction(journeyBindable: JourneyBindable, data: (String, String)*): Future[Result] =
      controller.enterMrnSubmit(journeyBindable)(FakeRequest().withFormUrlEncodedBody(data: _*))

    "return to CYA page if the same MRN is submitted" in forAll { (journeyBindable: JourneyBindable, mrn: MRN) =>
      val (session, _) =
        sessionWithCompleteC285Claim(mrn, toTypeOfClaim(journeyBindable))

      inSequence {
        mockAuthWithNoRetrievals()
        mockGetSession(session)
      }
      val result = performAction(journeyBindable, enterMovementReferenceNumberKey -> mrn.value)

      status(result) shouldBe 303
      redirectLocation(
        result
      ).value        shouldBe routes.CheckYourAnswersAndSubmitController.checkAllAnswers(journeyBindable).url
    }

    "start a new claim if a different MRN is submitted" in {
      (
        journeyBindable: JourneyBindable,
        displayDeclaration: DisplayDeclaration,
        mrn: MRN
      ) =>
        val (session, _) =
          sessionWithCompleteC285Claim(mrn, toTypeOfClaim(journeyBindable))

        inSequence {
          mockAuthWithNoRetrievals()
          mockGetSession(session)
          mockGetDisplayDeclaration(Right(Some(displayDeclaration)))
          mockStoreSession(Right(()))
        }

        val result = performAction(journeyBindable, enterMovementReferenceNumberKey -> genOtherThan(mrn).value)

        status(result)                 shouldBe 303
        redirectLocation(result).value shouldBe routes.EnterImporterEoriNumberController
          .enterImporterEoriNumber(journeyBindable)
          .url
    }
  }

  "Form validation" must {

    def form() =
      EnterMovementReferenceNumberController.movementReferenceNumberForm()

    "accept valid MRN" in forAll { mrn: MRN =>
      val errors =
        form().bind(Map(enterMovementReferenceNumberKey -> mrn.value)).errors
      errors shouldBe Nil
    }

    "reject 19 characters" in {
      val errors =
        form().bind(Map(enterMovementReferenceNumberKey -> "910ABCDEFGHIJKLMNO0")).errors
      errors.headOption.value.messages shouldBe List("invalid.number")
    }

    "reject 17 characters" in {
      val errors = form()
        .bind(Map(enterMovementReferenceNumberKey -> "123456789A1234567"))
        .errors
      errors.headOption.value.messages shouldBe List("invalid.number")
    }
  }

}<|MERGE_RESOLUTION|>--- conflicted
+++ resolved
@@ -55,6 +55,7 @@
 import uk.gov.hmrc.cdsreimbursementclaimfrontend.models.ids.Eori
 import uk.gov.hmrc.cdsreimbursementclaimfrontend.models.ids.MRN
 import uk.gov.hmrc.cdsreimbursementclaimfrontend.services.ClaimService
+import uk.gov.hmrc.cdsreimbursementclaimfrontend.services.FeatureSwitchService
 import uk.gov.hmrc.http.HeaderCarrier
 
 import scala.concurrent.ExecutionContext.Implicits.global
@@ -85,6 +86,7 @@
       .returning(EitherT.fromEither[Future](response))
 
   val controller: EnterMovementReferenceNumberController = instanceOf[EnterMovementReferenceNumberController]
+  val featureSwitch: FeatureSwitchService                = instanceOf[FeatureSwitchService]
 
   implicit val messagesApi: MessagesApi = controller.messagesApi
   implicit val messages: Messages       = MessagesImpl(Lang("en"), messagesApi)
@@ -99,11 +101,7 @@
       typeOfClaim: TypeOfClaimAnswer,
       expectedTitle: String
     ) = {
-<<<<<<< HEAD
-=======
-      featureSwitch.enable(Feature.BulkClaim)
-
->>>>>>> c2188f46
+
       val (session, _) = sessionWithMRNAndTypeOfClaimOnly(None, Some(typeOfClaim))
 
       inSequence {
