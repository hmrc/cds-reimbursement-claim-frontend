/*
 * Copyright 2021 HM Revenue & Customs
 *
 * Licensed under the Apache License, Version 2.0 (the "License");
 * you may not use this file except in compliance with the License.
 * You may obtain a copy of the License at
 *
 *     http://www.apache.org/licenses/LICENSE-2.0
 *
 * Unless required by applicable law or agreed to in writing, software
 * distributed under the License is distributed on an "AS IS" BASIS,
 * WITHOUT WARRANTIES OR CONDITIONS OF ANY KIND, either express or implied.
 * See the License for the specific language governing permissions and
 * limitations under the License.
 */

package uk.gov.hmrc.cdsreimbursementclaimfrontend.controllers.claims

import cats.data.EitherT
import cats.implicits._
import cats.{Functor, Id}
import org.jsoup.Jsoup
import org.scalatest.OptionValues
import org.scalatest.prop.TableDrivenPropertyChecks
import play.api.i18n.{Lang, Messages, MessagesApi, MessagesImpl}
import play.api.inject.bind
import play.api.inject.guice.GuiceableModule
import play.api.mvc.Result
import play.api.test.FakeRequest
import play.api.test.Helpers._
import uk.gov.hmrc.auth.core.AuthConnector
import uk.gov.hmrc.cdsreimbursementclaimfrontend.cache.SessionCache
import uk.gov.hmrc.cdsreimbursementclaimfrontend.controllers.claims.EnterMovementReferenceNumberController.{enterMovementReferenceNumberKey, enterNoLegacyMrnKey}
import uk.gov.hmrc.cdsreimbursementclaimfrontend.controllers.claims.SelectNumberOfClaimsController.SelectNumberOfClaimsType
import uk.gov.hmrc.cdsreimbursementclaimfrontend.controllers.{AuthSupport, ControllerSpec, SessionSupport}
import uk.gov.hmrc.cdsreimbursementclaimfrontend.models.DraftClaim.DraftC285Claim
import uk.gov.hmrc.cdsreimbursementclaimfrontend.models.JourneyStatus.FillingOutClaim
import uk.gov.hmrc.cdsreimbursementclaimfrontend.models.SelectNumberOfClaimsAnswer.CompleteSelectNumberOfClaimsAnswer
import uk.gov.hmrc.cdsreimbursementclaimfrontend.models._
import uk.gov.hmrc.cdsreimbursementclaimfrontend.models.declaration.{ConsigneeDetails, DisplayDeclaration}
import uk.gov.hmrc.cdsreimbursementclaimfrontend.models.generators.DisplayDeclarationGen._
import uk.gov.hmrc.cdsreimbursementclaimfrontend.models.generators.DisplayResponseDetailGen._
import uk.gov.hmrc.cdsreimbursementclaimfrontend.models.generators.Generators.{differentT, sample}
import uk.gov.hmrc.cdsreimbursementclaimfrontend.models.generators.IdGen._
import uk.gov.hmrc.cdsreimbursementclaimfrontend.models.generators.SignedInUserDetailsGen._
import uk.gov.hmrc.cdsreimbursementclaimfrontend.models.ids.{EntryNumber, GGCredId, MRN}
import uk.gov.hmrc.cdsreimbursementclaimfrontend.services.{ClaimService, FeatureSwitchService}
import uk.gov.hmrc.http.HeaderCarrier
import uk.gov.hmrc.cdsreimbursementclaimfrontend.controllers.claims.SelectNumberOfClaimsController.SelectNumberOfClaimsType._

import scala.concurrent.ExecutionContext.Implicits.global
import scala.concurrent.Future

class EnterMovementReferenceNumberControllerSpec
    extends ControllerSpec
    with AuthSupport
    with SessionSupport
    with TableDrivenPropertyChecks
    with OptionValues {

  val mockClaimsService = mock[ClaimService]

  override val overrideBindings: List[GuiceableModule] =
    List[GuiceableModule](
      bind[AuthConnector].toInstance(mockAuthConnector),
      bind[SessionCache].toInstance(mockSessionCache),
      bind[ClaimService].toInstance(mockClaimsService)
    )

  val featureSwitch = instanceOf[FeatureSwitchService]
  val keys          = Table("Key", enterNoLegacyMrnKey, enterMovementReferenceNumberKey)

  def mockGetDisplayDeclaration(response: Either[Error, Option[DisplayDeclaration]]) =
    (mockClaimsService
      .getDisplayDeclaration(_: MRN)(_: HeaderCarrier))
      .expects(*, *)
      .returning(EitherT.fromEither[Future](response))

  lazy val controller: EnterMovementReferenceNumberController = instanceOf[EnterMovementReferenceNumberController]

  implicit lazy val messagesApi: MessagesApi = controller.messagesApi

  implicit lazy val messages: Messages = MessagesImpl(Lang("en"), messagesApi)

  private def sessionWithClaimState(
    maybeMovementReferenceNumberAnswer: Option[MovementReferenceNumber],
    numberOfClaims: SelectNumberOfClaimsType
  ): (SessionData, FillingOutClaim, DraftC285Claim) = {
    val draftC285Claim      =
      DraftC285Claim.newDraftC285Claim.copy(
        movementReferenceNumber = maybeMovementReferenceNumberAnswer,
        selectNumberOfClaimsAnswer = Some(CompleteSelectNumberOfClaimsAnswer(numberOfClaims))
      )
    val ggCredId            = sample[GGCredId]
    val signedInUserDetails = sample[SignedInUserDetails]
    val journey             = FillingOutClaim(ggCredId, signedInUserDetails, draftC285Claim)
    (
      SessionData.empty.copy(
        journeyStatus = Some(journey)
      ),
      journey,
      draftC285Claim
    )
  }

  "Movement Reference Number Controller Individual journey" when {

    "Enter MRN page" must {

      def performAction(): Future[Result] = controller.enterJourneyMrn(JourneyBindable.Single)(FakeRequest())

      "show the title" in forAll(keys) { key =>
        featureSwitch.EntryNumber.setFlag(key != enterNoLegacyMrnKey)

        val (session, _, _) = sessionWithClaimState(None, Individual)

        inSequence {
          mockAuthWithNoRetrievals()
          mockGetSession(session)
        }

        val doc = Jsoup.parse(contentAsString(performAction()))

        doc.select("h1").text                                    should include(messageFromMessageKey(s"$key.title"))
        doc.select("#enter-movement-reference-number").`val`() shouldBe ""
      }
    }

    "Change MRN page" must {
      def performAction(): Future[Result] = controller.changeJourneyMrn(JourneyBindable.Single)(FakeRequest())

<<<<<<< HEAD
      "show the title and the MRN number" in forAll(keys) { key =>
        featureSwitch.EntryNumber.setFlag(key != enterNoLegacyMrnKey)

        val mrn             = MRN("10ABCDEFGHIJKLMNO0")
        val answers         = MovementReferenceNumber(Right(mrn))
        val (session, _, _) = sessionWithClaimState(Some(answers), Individual)
=======
      "show the title and the MRN number" in {
        val mrn             = sample[MRN]
        val mrnAnswer       = sampleMrnAnswer(mrn)
        val (session, _, _) = sessionWithClaimState(mrnAnswer, Individual)
        inSequence {
          mockAuthWithNoRetrievals()
          mockGetSession(session)
        }

        val doc = Jsoup.parse(contentAsString(performAction()))

        doc.select("h1").text                                    should include(messageFromMessageKey("enter-movement-reference-number.title"))
        doc.select("#enter-movement-reference-number").`val`() shouldBe mrn.value

      }

      "show the back button when the user has come from the CYA page with an mrn number" in {
        val (session, _, _) = sessionWithClaimState(sampleMrnAnswer(), Individual)
>>>>>>> 4f45a604
        inSequence {
          mockAuthWithNoRetrievals()
          mockGetSession(session)
        }

        val doc = Jsoup.parse(contentAsString(performAction()))

<<<<<<< HEAD
        doc.select("h1").text          should include(messageFromMessageKey(s"$key.title"))
        doc.select(s"#$key").`val`() shouldBe mrn.value
=======
        doc.select("a.govuk-back-link").text                   should include("Back")
        doc.getElementsByClass("govuk-back-link").attr("href") should include(
          "/claim-for-reimbursement-of-import-duties/check-answers-accept-send"
        )
      }

      "show the back button when the user has come from the CYA page with an entry number" in {
        val (session, _, _) = sessionWithClaimState(sampleEntryNumberAnswer(), Individual)
        inSequence {
          mockAuthWithNoRetrievals()
          mockGetSession(session)
        }

        val doc = Jsoup.parse(contentAsString(performAction()))

        doc.select("a.govuk-back-link").text                   should include("Back")
        doc.getElementsByClass("govuk-back-link").attr("href") should include(
          "/claim-for-reimbursement-of-import-duties/check-answers-accept-send"
        )

>>>>>>> 4f45a604
      }
    }

    "We enter an Entry/MRN for the first time or update it with the back button (enterMrnSubmit)" must {
      def performAction(data: (String, String)*): Future[Result] =
        controller.enterMrnSubmit()(FakeRequest().withFormUrlEncodedBody(data: _*))

      "start a new claim with an invalid Entry Number/MRN" in {
        val featureSwitch = instanceOf[FeatureSwitchService]
        featureSwitch.EntryNumber.enable()

        val (session, _, _)    = sessionWithClaimState(None, Individual)
        val invalidEntryNumber = EntryNumber("INVALID_ENTRY_NUMBER")

        inSequence {
          mockAuthWithNoRetrievals()
          mockGetSession(session)
        }
        val result = performAction("enter-movement-reference-number" -> invalidEntryNumber.value)

        status(result) shouldBe 400
      }

      "start a new claim with an Entry Number" in {
        val featureSwitch = instanceOf[FeatureSwitchService]
        featureSwitch.EntryNumber.enable()

        val (session, _, _) = sessionWithClaimState(None, Individual)
        val entryNumber     = sample[EntryNumber]

        inSequence {
          mockAuthWithNoRetrievals()
          mockGetSession(session)
          mockStoreSession(Right(()))
        }
        val result = performAction("enter-movement-reference-number" -> entryNumber.value)

        status(result)                 shouldBe 303
        redirectLocation(result).value shouldBe "/claim-for-reimbursement-of-import-duties/enter-declaration-details"
      }

      "Update an Entry Number" in {
        val featureSwitch   = instanceOf[FeatureSwitchService]
        featureSwitch.EntryNumber.enable()
        val entryNumber     = sample[EntryNumber]
        val answers         = sampleEntryNumberAnswer(entryNumber)
        val (session, _, _) = sessionWithClaimState(answers, Individual)

        inSequence {
          mockAuthWithNoRetrievals()
          mockGetSession(session)
          mockStoreSession(Right(()))
        }
        val result = performAction("enter-movement-reference-number" -> differentT(entryNumber).value)

        status(result)                 shouldBe 303
        redirectLocation(result).value shouldBe "/claim-for-reimbursement-of-import-duties/enter-declaration-details"
      }

      "Update an Entry Number, but do not change it" in {
        val featureSwitch       = instanceOf[FeatureSwitchService]
        featureSwitch.EntryNumber.enable()
        val originalEntryNumber = sample[EntryNumber]
        val entryNumberAnswer   = sampleEntryNumberAnswer(originalEntryNumber)
        val (session, _, _)     = sessionWithClaimState(entryNumberAnswer, Individual)

        inSequence {
          mockAuthWithNoRetrievals()
          mockGetSession(session)
        }
        val result = performAction("enter-movement-reference-number" -> originalEntryNumber.value)

        status(result)                 shouldBe 303
        redirectLocation(result).value shouldBe "/claim-for-reimbursement-of-import-duties/enter-declaration-details"
      }

      "start a new claim with an MRN, Eori is importer's Eori" in {
        val (session, foc, _) = sessionWithClaimState(None, Individual)

        val consigneeDetails   = sample[ConsigneeDetails].copy(consigneeEORI = foc.signedInUserDetails.eori.value)
        val displayDeclaration = Functor[Id].map(sample[DisplayDeclaration])(dd =>
          dd.copy(displayResponseDetail = dd.displayResponseDetail.copy(consigneeDetails = Some(consigneeDetails)))
        )

        inSequence {
          mockAuthWithNoRetrievals()
          mockGetSession(session)
          mockGetDisplayDeclaration(Right(Some(displayDeclaration)))
          mockStoreSession(Right(()))
        }
        val result = performAction("enter-movement-reference-number" -> sample[MRN].value)

        status(result)                 shouldBe 303
        redirectLocation(result).value shouldBe "/claim-for-reimbursement-of-import-duties/check-declaration-details"
      }

      "Update an MRN, Eori is importer's Eori" in {
        val mrn               = sample[MRN]
        val mrnAnswer         = sampleMrnAnswer(mrn)
        val (session, foc, _) = sessionWithClaimState(mrnAnswer, Individual)

        val consigneeDetails   = sample[ConsigneeDetails].copy(consigneeEORI = foc.signedInUserDetails.eori.value)
        val displayDeclaration = Functor[Id].map(sample[DisplayDeclaration])(dd =>
          dd.copy(displayResponseDetail = dd.displayResponseDetail.copy(consigneeDetails = Some(consigneeDetails)))
        )

        inSequence {
          mockAuthWithNoRetrievals()
          mockGetSession(session)
          mockGetDisplayDeclaration(Right(Some(displayDeclaration)))
          mockStoreSession(Right(()))
        }
        val result = performAction("enter-movement-reference-number" -> differentT(mrn).value)

        status(result)                 shouldBe 303
        redirectLocation(result).value shouldBe "/claim-for-reimbursement-of-import-duties/check-declaration-details"
      }

      "Update an MRN, but don't change it, Eori is importer's Eori" in {
        val mrn               = sample[MRN]
        val mrnAnswer         = sampleMrnAnswer(mrn)
        val (session, foc, _) = sessionWithClaimState(mrnAnswer, Individual)

        val consigneeDetails   = sample[ConsigneeDetails].copy(consigneeEORI = foc.signedInUserDetails.eori.value)
        val displayDeclaration = Functor[Id].map(sample[DisplayDeclaration])(dd =>
          dd.copy(displayResponseDetail = dd.displayResponseDetail.copy(consigneeDetails = Some(consigneeDetails)))
        )

        inSequence {
          mockAuthWithNoRetrievals()
          mockGetSession(session)
          mockGetDisplayDeclaration(Right(Some(displayDeclaration)))
          mockStoreSession(Right(()))
        }
        val result = performAction("enter-movement-reference-number" -> mrn.value)

        status(result)                 shouldBe 303
        redirectLocation(result).value shouldBe "/claim-for-reimbursement-of-import-duties/check-declaration-details"
      }

      "start a new claim with an MRN, Eori is not the importer's Eori" in {
        val (session, _, _) = sessionWithClaimState(None, Individual)

        val consigneeDetails   = sample[ConsigneeDetails].copy(consigneeEORI = sample[Eori].value)
        val displayDeclaration = Functor[Id].map(sample[DisplayDeclaration])(dd =>
          dd.copy(displayResponseDetail = dd.displayResponseDetail.copy(consigneeDetails = Some(consigneeDetails)))
        )

        inSequence {
          mockAuthWithNoRetrievals()
          mockGetSession(session)
          mockGetDisplayDeclaration(Right(Some(displayDeclaration)))
          mockStoreSession(Right(()))
        }
        val result = performAction("enter-movement-reference-number" -> sample[MRN].value)

        status(result)                 shouldBe 303
        redirectLocation(result).value shouldBe "/claim-for-reimbursement-of-import-duties/importer-eori-entry"
      }

    }

    "We update an Entry/MRN coming from the Check Your Answer page (changeMrnSubmit)" must {

      def performAction(data: (String, String)*): Future[Result] =
        controller.changeMrnSubmit()(FakeRequest().withFormUrlEncodedBody(data: _*))

      "return to CYA page if the same MRN is submitted" in {
        val mrn             = sample[MRN]
        val answers         = sampleMrnAnswer(mrn)
        val (session, _, _) = sessionWithClaimState(answers, Individual)
        inSequence {
          mockAuthWithNoRetrievals()
          mockGetSession(session)
        }
        val result          = performAction("enter-movement-reference-number" -> mrn.value)

        status(result)                 shouldBe 303
        redirectLocation(result).value shouldBe "/claim-for-reimbursement-of-import-duties/check-answers-accept-send"
      }

      "return to CYA page if the same entry number is submitted" in {
        val entryNumber     = sample[EntryNumber]
        val answers         = sampleEntryNumberAnswer(entryNumber)
        val (session, _, _) = sessionWithClaimState(answers, Individual)
        inSequence {
          mockAuthWithNoRetrievals()
          mockGetSession(session)
        }
        val result          = performAction("enter-movement-reference-number" -> entryNumber.value)

        status(result)                 shouldBe 303
        redirectLocation(result).value shouldBe "/claim-for-reimbursement-of-import-duties/check-answers-accept-send"
      }

      "start a new claim if a different MRN is submitted" in {
        val mrn             = sample[MRN]
        val answers         = sampleMrnAnswer(mrn)
        val (session, _, _) = sessionWithClaimState(answers, Individual)

        val displayDeclaration = sample[DisplayDeclaration]

        inSequence {
          mockAuthWithNoRetrievals()
          mockGetSession(session)
          mockGetDisplayDeclaration(Right(Some(displayDeclaration)))
          mockStoreSession(Right(()))
        }
        val result = performAction("enter-movement-reference-number" -> differentT(mrn).value)

        status(result)                 shouldBe 303
        redirectLocation(result).value shouldBe "/claim-for-reimbursement-of-import-duties/importer-eori-entry"
      }

      "start a new claim if a different entry number is submitted" in {
        val entryNumber     = sample[EntryNumber]
        val answers         = sampleEntryNumberAnswer(entryNumber)
        val (session, _, _) = sessionWithClaimState(answers, Individual)
        inSequence {
          mockAuthWithNoRetrievals()
          mockGetSession(session)
          mockStoreSession(Right(()))
        }
        val result          = performAction("enter-movement-reference-number" -> differentT(entryNumber).value)

        status(result)                 shouldBe 303
        redirectLocation(result).value shouldBe "/claim-for-reimbursement-of-import-duties/enter-declaration-details"
      }

    }

    "Form validation" must {

      def form(key: String, isEntryNumberEnabled: Boolean) =
        EnterMovementReferenceNumberController.movementReferenceNumberForm(key, isEntryNumberEnabled)

      val keys = Table("Key", enterNoLegacyMrnKey, enterMovementReferenceNumberKey)

      "accept valid MRN" in forAll(keys) { key =>
        val errors = form(key, isEntryNumberEnabled = false).bind(Map(key -> "10ABCDEFGHIJKLMNO0")).errors
        errors shouldBe Nil
      }

      "accept valid Entry Number (Chief Number)" in {
        val errors = form(enterMovementReferenceNumberKey, isEntryNumberEnabled = true)
          .bind(Map(enterMovementReferenceNumberKey -> "123456789A12345678"))
          .errors
        errors shouldBe Nil
      }

      "reject 19 characters" in forAll(keys) { key =>
        val errors = form(key, isEntryNumberEnabled = false).bind(Map(key -> "910ABCDEFGHIJKLMNO0")).errors
        errors.headOption.value.messages shouldBe List("invalid.number")
      }

      "reject 17 characters" in {
        val errors = form(enterMovementReferenceNumberKey, isEntryNumberEnabled = true)
          .bind(Map(enterMovementReferenceNumberKey -> "123456789A1234567"))
          .errors
        errors.headOption.value.messages shouldBe List("invalid.number")
      }
    }
  }

  "Movement Reference Number Controller Bulk journey" when {

    "Enter MRN page" must {

      def performAction(): Future[Result] = controller.enterJourneyMrn(JourneyBindable.Bulk)(FakeRequest())

      "show the title" in {
        val (session, _, _) = sessionWithClaimState(None, Bulk)
        inSequence {
          mockAuthWithNoRetrievals()
          mockGetSession(session)
        }

        checkPageIsDisplayed(
          performAction(),
          messageFromMessageKey("enter-movement-reference-number.bulk.title"),
          doc => doc.select("#enter-movement-reference-number").`val`() shouldBe ""
        )
      }
    }
  }

}<|MERGE_RESOLUTION|>--- conflicted
+++ resolved
@@ -129,15 +129,9 @@
     "Change MRN page" must {
       def performAction(): Future[Result] = controller.changeJourneyMrn(JourneyBindable.Single)(FakeRequest())
 
-<<<<<<< HEAD
       "show the title and the MRN number" in forAll(keys) { key =>
         featureSwitch.EntryNumber.setFlag(key != enterNoLegacyMrnKey)
 
-        val mrn             = MRN("10ABCDEFGHIJKLMNO0")
-        val answers         = MovementReferenceNumber(Right(mrn))
-        val (session, _, _) = sessionWithClaimState(Some(answers), Individual)
-=======
-      "show the title and the MRN number" in {
         val mrn             = sample[MRN]
         val mrnAnswer       = sampleMrnAnswer(mrn)
         val (session, _, _) = sessionWithClaimState(mrnAnswer, Individual)
@@ -148,14 +142,12 @@
 
         val doc = Jsoup.parse(contentAsString(performAction()))
 
-        doc.select("h1").text                                    should include(messageFromMessageKey("enter-movement-reference-number.title"))
-        doc.select("#enter-movement-reference-number").`val`() shouldBe mrn.value
-
+        doc.select("h1").text          should include(messageFromMessageKey(s"$key.title"))
+        doc.select(s"#$key").`val`() shouldBe mrn.value
       }
 
       "show the back button when the user has come from the CYA page with an mrn number" in {
         val (session, _, _) = sessionWithClaimState(sampleMrnAnswer(), Individual)
->>>>>>> 4f45a604
         inSequence {
           mockAuthWithNoRetrievals()
           mockGetSession(session)
@@ -163,10 +155,6 @@
 
         val doc = Jsoup.parse(contentAsString(performAction()))
 
-<<<<<<< HEAD
-        doc.select("h1").text          should include(messageFromMessageKey(s"$key.title"))
-        doc.select(s"#$key").`val`() shouldBe mrn.value
-=======
         doc.select("a.govuk-back-link").text                   should include("Back")
         doc.getElementsByClass("govuk-back-link").attr("href") should include(
           "/claim-for-reimbursement-of-import-duties/check-answers-accept-send"
@@ -187,8 +175,8 @@
           "/claim-for-reimbursement-of-import-duties/check-answers-accept-send"
         )
 
->>>>>>> 4f45a604
-      }
+      }
+
     }
 
     "We enter an Entry/MRN for the first time or update it with the back button (enterMrnSubmit)" must {
@@ -196,7 +184,6 @@
         controller.enterMrnSubmit()(FakeRequest().withFormUrlEncodedBody(data: _*))
 
       "start a new claim with an invalid Entry Number/MRN" in {
-        val featureSwitch = instanceOf[FeatureSwitchService]
         featureSwitch.EntryNumber.enable()
 
         val (session, _, _)    = sessionWithClaimState(None, Individual)
@@ -212,7 +199,6 @@
       }
 
       "start a new claim with an Entry Number" in {
-        val featureSwitch = instanceOf[FeatureSwitchService]
         featureSwitch.EntryNumber.enable()
 
         val (session, _, _) = sessionWithClaimState(None, Individual)
@@ -230,8 +216,8 @@
       }
 
       "Update an Entry Number" in {
-        val featureSwitch   = instanceOf[FeatureSwitchService]
         featureSwitch.EntryNumber.enable()
+
         val entryNumber     = sample[EntryNumber]
         val answers         = sampleEntryNumberAnswer(entryNumber)
         val (session, _, _) = sessionWithClaimState(answers, Individual)
