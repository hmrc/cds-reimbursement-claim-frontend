--- conflicted
+++ resolved
@@ -30,11 +30,8 @@
 import play.api.test.Helpers._
 import uk.gov.hmrc.auth.core.AuthConnector
 import uk.gov.hmrc.cdsreimbursementclaimfrontend.cache.SessionCache
-<<<<<<< HEAD
 import uk.gov.hmrc.cdsreimbursementclaimfrontend.controllers.claims.EnterMovementReferenceNumberController.{enterMovementReferenceNumberKey, enterNoLegacyMrnKey}
-=======
 import uk.gov.hmrc.cdsreimbursementclaimfrontend.controllers.claims.SelectNumberOfClaimsController.SelectNumberOfClaimsType
->>>>>>> 0249396e
 import uk.gov.hmrc.cdsreimbursementclaimfrontend.controllers.{AuthSupport, ControllerSpec, SessionSupport}
 import uk.gov.hmrc.cdsreimbursementclaimfrontend.models.DraftClaim.DraftC285Claim
 import uk.gov.hmrc.cdsreimbursementclaimfrontend.models.JourneyStatus.FillingOutClaim
@@ -112,19 +109,16 @@
 
       def performAction(): Future[Result] = controller.enterJourneyMrn(JourneyBindable.Single)(FakeRequest())
 
-<<<<<<< HEAD
       "show the title" in forAll(keys) { key =>
         featureSwitch.EntryNumber.setFlag(key != enterNoLegacyMrnKey)
 
-        val (session, _, _) = sessionWithClaimState(None)
-=======
-      "show the title" in {
         val (session, _, _) = sessionWithClaimState(None, Individual)
->>>>>>> 0249396e
-        inSequence {
-          mockAuthWithNoRetrievals()
-          mockGetSession(session)
-        }
+
+        inSequence {
+          mockAuthWithNoRetrievals()
+          mockGetSession(session)
+        }
+
         val doc             = Jsoup.parse(contentAsString(performAction()))
 
         doc.select("h1").text                                    should include(messageFromMessageKey(s"$key.title"))
