--- conflicted
+++ resolved
@@ -109,16 +109,11 @@
 
       def performAction(): Future[Result] = controller.enterJourneyMrn(JourneyBindable.Single)(FakeRequest())
 
-<<<<<<< HEAD
       "show the title" in forAll(keys) { key =>
         featureSwitch.EntryNumber.setFlag(key != enterNoLegacyMrnKey)
 
-        val (session, _, _) = sessionWithClaimState(None, Individual)
-
-=======
-      "show the title" in {
         val (session, _, _) = sessionWithClaimState(None, Some(Individual))
->>>>>>> d8551cdf
+
         inSequence {
           mockAuthWithNoRetrievals()
           mockGetSession(session)
@@ -147,60 +142,16 @@
 
         val doc = Jsoup.parse(contentAsString(performAction()))
 
-<<<<<<< HEAD
         doc.select("h1").text          should include(messageFromMessageKey(s"$key.title"))
         doc.select(s"#$key").`val`() shouldBe mrn.value
       }
-=======
-        doc.select("h1").text                                    should include(messageFromMessageKey("enter-movement-reference-number.title"))
-        doc.select("#enter-movement-reference-number").`val`() shouldBe mrn.value
-
-      }
-
-      "show the back button when the user has come from the CYA page with an mrn number" in {
-        val (session, _, _) = sessionWithClaimState(sampleMrnAnswer(), Some(Individual))
-        inSequence {
-          mockAuthWithNoRetrievals()
-          mockGetSession(session)
-        }
-
-        val doc = Jsoup.parse(contentAsString(performAction()))
-
-        doc.select("a.govuk-back-link").text                   should include("Back")
-        doc.getElementsByClass("govuk-back-link").attr("href") should include(
-          "/claim-for-reimbursement-of-import-duties/check-answers-accept-send"
-        )
-      }
-
-      "show the back button when the user has come from the CYA page with an entry number" in {
-        val (session, _, _) = sessionWithClaimState(sampleEntryNumberAnswer(), Some(Individual))
-        inSequence {
-          mockAuthWithNoRetrievals()
-          mockGetSession(session)
-        }
-
-        val doc = Jsoup.parse(contentAsString(performAction()))
-
-        doc.select("a.govuk-back-link").text                   should include("Back")
-        doc.getElementsByClass("govuk-back-link").attr("href") should include(
-          "/claim-for-reimbursement-of-import-duties/check-answers-accept-send"
-        )
-
-      }
-
->>>>>>> d8551cdf
     }
 
     "We enter an Entry/MRN for the first time or update it with the back button (enterMrnSubmit)" must {
       def performAction(data: (String, String)*): Future[Result] =
         controller.enterMrnSubmit()(FakeRequest().withFormUrlEncodedBody(data: _*))
 
-<<<<<<< HEAD
-      "start a new claim with an invalid Entry Number/MRN" in {
-=======
       "reject an invalid Entry Number/MRN" in {
-        val featureSwitch = instanceOf[FeatureSwitchService]
->>>>>>> d8551cdf
         featureSwitch.EntryNumber.enable()
 
         val (session, _, _)    = sessionWithClaimState(None, Some(Individual))
@@ -215,12 +166,7 @@
         status(result) shouldBe 400
       }
 
-<<<<<<< HEAD
-      "start a new claim with an Entry Number" in {
-=======
       "start an Entry Number claim, if the Bulk Claim feature is disabled and the Entry Number feature is enabled and an entry number is entered" in {
-        val featureSwitch = instanceOf[FeatureSwitchService]
->>>>>>> d8551cdf
         featureSwitch.EntryNumber.enable()
         featureSwitch.BulkClaim.disable()
 
@@ -232,14 +178,13 @@
           mockGetSession(session)
           mockStoreSession(Right(()))
         }
-        val result = performAction("enter-movement-reference-number" -> entryNumber.value)
+        val result = performAction(enterMovementReferenceNumberKey -> entryNumber.value)
 
         status(result)                 shouldBe 303
         redirectLocation(result).value shouldBe "/claim-for-reimbursement-of-import-duties/enter-declaration-details"
       }
 
       "start an Entry Number claim, if the Bulk Claim feature and the Entry Number feature are enabled and an entry number is entered" in {
-        val featureSwitch = instanceOf[FeatureSwitchService]
         featureSwitch.EntryNumber.enable()
         featureSwitch.BulkClaim.enable()
 
@@ -292,15 +237,10 @@
         redirectLocation(result).value shouldBe "/claim-for-reimbursement-of-import-duties/enter-declaration-details"
       }
 
-<<<<<<< HEAD
       "start a new claim with an MRN, Eori is importer's Eori" in forAll(keys) { key =>
         featureSwitch.EntryNumber.setFlag(key != enterNoLegacyMrnKey)
 
-        val (session, foc, _) = sessionWithClaimState(None, Individual)
-=======
-      "start a new claim with an MRN, Eori is importer's Eori" in {
         val (session, foc, _) = sessionWithClaimState(None, Some(Individual))
->>>>>>> d8551cdf
 
         val consigneeDetails   = sample[ConsigneeDetails].copy(consigneeEORI = foc.signedInUserDetails.eori.value)
         val displayDeclaration = Functor[Id].map(sample[DisplayDeclaration])(dd =>
@@ -367,15 +307,10 @@
         redirectLocation(result).value shouldBe "/claim-for-reimbursement-of-import-duties/check-declaration-details"
       }
 
-<<<<<<< HEAD
       "start a new claim with an MRN, Eori is not the importer's Eori" in forAll(keys) { key =>
         featureSwitch.EntryNumber.setFlag(key != enterNoLegacyMrnKey)
 
-        val (session, _, _) = sessionWithClaimState(None, Individual)
-=======
-      "start a new claim with an MRN, Eori is not the importer's Eori" in {
         val (session, _, _) = sessionWithClaimState(None, Some(Individual))
->>>>>>> d8551cdf
 
         val consigneeDetails   = sample[ConsigneeDetails].copy(consigneeEORI = sample[Eori].value)
         val displayDeclaration = Functor[Id].map(sample[DisplayDeclaration])(dd =>
