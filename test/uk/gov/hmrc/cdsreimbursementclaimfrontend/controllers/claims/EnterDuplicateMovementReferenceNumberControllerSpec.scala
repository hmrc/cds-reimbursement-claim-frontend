/*
 * Copyright 2021 HM Revenue & Customs
 *
 * Licensed under the Apache License, Version 2.0 (the "License");
 * you may not use this file except in compliance with the License.
 * You may obtain a copy of the License at
 *
 *     http://www.apache.org/licenses/LICENSE-2.0
 *
 * Unless required by applicable law or agreed to in writing, software
 * distributed under the License is distributed on an "AS IS" BASIS,
 * WITHOUT WARRANTIES OR CONDITIONS OF ANY KIND, either express or implied.
 * See the License for the specific language governing permissions and
 * limitations under the License.
 */

package uk.gov.hmrc.cdsreimbursementclaimfrontend.controllers.claims

import cats.data.EitherT
import cats.implicits._
import org.jsoup.Jsoup
import org.jsoup.nodes.Document
import org.jsoup.select.Elements
import org.scalatest.OptionValues
import org.scalatest.prop.TableDrivenPropertyChecks
import play.api.i18n.{Lang, Messages, MessagesApi, MessagesImpl}
import play.api.inject.bind
import play.api.inject.guice.GuiceableModule
import play.api.mvc.Result
import play.api.test.FakeRequest
import play.api.test.Helpers._
import uk.gov.hmrc.auth.core.AuthConnector
import uk.gov.hmrc.cdsreimbursementclaimfrontend.cache.SessionCache
import uk.gov.hmrc.cdsreimbursementclaimfrontend.controllers.claims.EnterDuplicateMovementReferenceNumberController.{enterDuplicateMovementReferenceNumberKey, enterNoLegacyDuplicateMrnKey}
import uk.gov.hmrc.cdsreimbursementclaimfrontend.controllers.{AuthSupport, ControllerSpec, SessionSupport, routes => baseRoutes}
import uk.gov.hmrc.cdsreimbursementclaimfrontend.models.DraftClaim.DraftC285Claim
import uk.gov.hmrc.cdsreimbursementclaimfrontend.models.JourneyStatus.FillingOutClaim
import uk.gov.hmrc.cdsreimbursementclaimfrontend.models._
import uk.gov.hmrc.cdsreimbursementclaimfrontend.models.declaration.DisplayDeclaration
import uk.gov.hmrc.cdsreimbursementclaimfrontend.models.generators.DisplayDeclarationGen._
import uk.gov.hmrc.cdsreimbursementclaimfrontend.models.generators.Generators.{differentT, sample}
import uk.gov.hmrc.cdsreimbursementclaimfrontend.models.generators.IdGen._
import uk.gov.hmrc.cdsreimbursementclaimfrontend.models.generators.SignedInUserDetailsGen._
import uk.gov.hmrc.cdsreimbursementclaimfrontend.models.ids.EntryNumber
import uk.gov.hmrc.cdsreimbursementclaimfrontend.models.ids.{GGCredId, MRN}
import uk.gov.hmrc.cdsreimbursementclaimfrontend.services.{ClaimService, CustomsDataStoreService, FeatureSwitchService}
import uk.gov.hmrc.http.HeaderCarrier

import scala.concurrent.ExecutionContext.Implicits.global
import scala.concurrent.Future

class EnterDuplicateMovementReferenceNumberControllerSpec
    extends ControllerSpec
    with AuthSupport
    with SessionSupport
    with TableDrivenPropertyChecks
    with OptionValues {

  val mockCustomsDataStoreService = mock[CustomsDataStoreService]
  val mockClaimsService           = mock[ClaimService]

  override val overrideBindings: List[GuiceableModule] =
    List[GuiceableModule](
      bind[AuthConnector].toInstance(mockAuthConnector),
      bind[SessionCache].toInstance(mockSessionCache),
      bind[CustomsDataStoreService].toInstance(mockCustomsDataStoreService),
      bind[ClaimService].toInstance(mockClaimsService)
    )

  val featureSwitch = instanceOf[FeatureSwitchService]
  val keys          = Table("Key", enterNoLegacyDuplicateMrnKey, enterDuplicateMovementReferenceNumberKey)

  def mockGetDisplayDeclaration(response: Either[Error, Option[DisplayDeclaration]]) =
    (mockClaimsService
      .getDisplayDeclaration(_: MRN)(_: HeaderCarrier))
      .expects(*, *)
      .returning(EitherT.fromEither[Future](response))

  lazy val controller: EnterDuplicateMovementReferenceNumberController =
    instanceOf[EnterDuplicateMovementReferenceNumberController]

  implicit lazy val messagesApi: MessagesApi = controller.messagesApi

  implicit lazy val messages: Messages = MessagesImpl(Lang("en"), messagesApi)

  def getGlobalErrors(doc: Document): Elements = doc.getElementsByClass("govuk-error-summary__list").select("li")

  private def sessionWithClaimState(
    maybeMovementReferenceNumberAnswer: Option[MovementReferenceNumber]
  ): (SessionData, FillingOutClaim, DraftC285Claim) = {
    val draftC285Claim      =
      DraftC285Claim.newDraftC285Claim.copy(movementReferenceNumber = maybeMovementReferenceNumberAnswer)
    val ggCredId            = sample[GGCredId]
    val signedInUserDetails = sample[SignedInUserDetails]
    val journey             = FillingOutClaim(ggCredId, signedInUserDetails, draftC285Claim)
    (
      SessionData.empty.copy(
        journeyStatus = Some(journey)
      ),
      journey,
      draftC285Claim
    )
  }

  "Movement Reference Number Controller" must {

    "redirect to the start of the journey" when {

      "there is no journey status in the session" in {

        def performAction(): Future[Result] = controller.enterDuplicateMrn()(FakeRequest())

        val (session, _, _) = sessionWithClaimState(None)

        inSequence {
          mockAuthWithNoRetrievals()
          mockGetSession(session.copy(journeyStatus = None))
        }

        checkIsRedirect(
          performAction(),
          baseRoutes.StartController.start()
        )

      }
    }

    "Duplicate MRN page" must {
      def performAction(): Future[Result] = controller.enterDuplicateMrn()(FakeRequest())

<<<<<<< HEAD
      "Show the title" in forAll(keys) { key =>
        featureSwitch.EntryNumber.setFlag(key != enterNoLegacyDuplicateMrnKey)

        val mrn             = MRN("10ABCDEFGHIJKLMNO0")
        val answers         = MovementReferenceNumber(Right(mrn))
        val (session, _, _) = sessionWithClaimState(Some(answers))
=======
      "show the title" in {
        val (session, _, _) = sessionWithClaimState(sampleMrnAnswer())
>>>>>>> 4f45a604
        inSequence {
          mockAuthWithNoRetrievals()
          mockGetSession(session)
        }

        val doc = Jsoup.parse(contentAsString(performAction()))

        doc.select("h1").text should include(messageFromMessageKey(s"$key.title"))
      }

      "Fail if the same Entry Number is submitted and legacy journey is disabled" in {
        featureSwitch.EntryNumber.disable()

        val entryNumber     = EntryNumber("123456789A12345678")
        val answers         = MovementReferenceNumber(Left(entryNumber))
        val (session, _, _) = sessionWithClaimState(Some(answers))

        inSequence {
          mockAuthWithNoRetrievals()
          mockGetSession(session)
        }

        val result = controller.enterDuplicateMrnSubmit()(
          FakeRequest().withFormUrlEncodedBody(enterNoLegacyDuplicateMrnKey -> "123456789A12345678")
        )

        val doc   = Jsoup.parse(contentAsString(result))
        val error = getGlobalErrors(doc).text()
        error shouldBe messageFromMessageKey(s"$enterNoLegacyDuplicateMrnKey.invalid.mrn-not-entry-number")

        status(result) shouldBe BAD_REQUEST
      }

      "Fail if the same Entry Number is submitted" in {
<<<<<<< HEAD
        featureSwitch.EntryNumber.enable()

        val entryNumber     = EntryNumber("123456789A12345678")
        val answers         = MovementReferenceNumber(Left(entryNumber))
        val (session, _, _) = sessionWithClaimState(Some(answers))

=======
        val entryNumber     = sample[EntryNumber]
        val answers         = sampleEntryNumberAnswer(entryNumber)
        val (session, _, _) = sessionWithClaimState(answers)
>>>>>>> 4f45a604
        inSequence {
          mockAuthWithNoRetrievals()
          mockGetSession(session)
        }
<<<<<<< HEAD

        val result = controller.enterDuplicateMrnSubmit()(
          FakeRequest().withFormUrlEncodedBody(enterDuplicateMovementReferenceNumberKey -> "123456789A12345678")
=======
        val result          = controller.enterDuplicateMrnSubmit()(
          FakeRequest().withFormUrlEncodedBody("enter-movement-reference-number" -> entryNumber.value)
>>>>>>> 4f45a604
        )

        val doc   = Jsoup.parse(contentAsString(result))
        val error = getGlobalErrors(doc).text()
        error shouldBe messageFromMessageKey(
          s"$enterDuplicateMovementReferenceNumberKey.invalid.enter-different-entry-number"
        )

        status(result) shouldBe BAD_REQUEST
      }

      "Fail on an Entry Number journey and an MRN is submitted" in {
<<<<<<< HEAD
        featureSwitch.EntryNumber.enable()

        val entryNumber     = EntryNumber("123456789A12345678")
        val answers         = MovementReferenceNumber(Left(entryNumber))
        val (session, _, _) = sessionWithClaimState(Some(answers))
=======
        val (session, _, _) = sessionWithClaimState(sampleEntryNumberAnswer())
>>>>>>> 4f45a604
        inSequence {
          mockAuthWithNoRetrievals()
          mockGetSession(session)
        }
        val result          = controller.enterDuplicateMrnSubmit()(
<<<<<<< HEAD
          FakeRequest().withFormUrlEncodedBody(enterDuplicateMovementReferenceNumberKey -> "10ABCDEFGHIJKLMNO0")
=======
          FakeRequest().withFormUrlEncodedBody("enter-movement-reference-number" -> sample[MRN].value)
>>>>>>> 4f45a604
        )
        val doc             = Jsoup.parse(contentAsString(result))
        val error           = getGlobalErrors(doc).text()
        error          shouldBe messageFromMessageKey(s"$enterDuplicateMovementReferenceNumberKey.invalid.entry-number-not-mrn")
        status(result) shouldBe BAD_REQUEST
      }

<<<<<<< HEAD
      "Fail if the same MRN is submitted" in forAll(keys) { key =>
        featureSwitch.EntryNumber.setFlag(key != enterNoLegacyDuplicateMrnKey)

        val mrn             = MRN("10ABCDEFGHIJKLMNO0")
        val answers         = MovementReferenceNumber(Right(mrn))
        val (session, _, _) = sessionWithClaimState(Some(answers))
=======
      "Fail if the same MRN is submitted" in {
        val mrn             = sample[MRN]
        val answers         = sampleMrnAnswer(mrn)
        val (session, _, _) = sessionWithClaimState(answers)
>>>>>>> 4f45a604
        inSequence {
          mockAuthWithNoRetrievals()
          mockGetSession(session)
        }
        val result          = controller.enterDuplicateMrnSubmit()(
<<<<<<< HEAD
          FakeRequest().withFormUrlEncodedBody(key -> "10ABCDEFGHIJKLMNO0")
=======
          FakeRequest().withFormUrlEncodedBody("enter-movement-reference-number" -> mrn.value)
>>>>>>> 4f45a604
        )
        val doc             = Jsoup.parse(contentAsString(result))
        val error           = getGlobalErrors(doc).text()
        error          shouldBe messageFromMessageKey(s"$key.invalid.enter-different-mrn")
        status(result) shouldBe BAD_REQUEST
      }

<<<<<<< HEAD
      "Fail on an MRN journey and an entry number is submitted" in forAll(keys) { key =>
        featureSwitch.EntryNumber.setFlag(key != enterNoLegacyDuplicateMrnKey)

        val mrn             = MRN("10ABCDEFGHIJKLMNO0")
        val answers         = MovementReferenceNumber(Right(mrn))
        val (session, _, _) = sessionWithClaimState(Some(answers))
=======
      "Fail on an MRN journey and an entry number is submitted" in {
        val (session, _, _) = sessionWithClaimState(sampleMrnAnswer())
>>>>>>> 4f45a604
        inSequence {
          mockAuthWithNoRetrievals()
          mockGetSession(session)
        }
        val result          = controller.enterDuplicateMrnSubmit()(
<<<<<<< HEAD
          FakeRequest().withFormUrlEncodedBody(key -> "123456789A12345678")
=======
          FakeRequest().withFormUrlEncodedBody("enter-movement-reference-number" -> sample[EntryNumber].value)
>>>>>>> 4f45a604
        )
        val doc             = Jsoup.parse(contentAsString(result))
        val error           = getGlobalErrors(doc).text()
        error          shouldBe messageFromMessageKey(s"$key.invalid.mrn-not-entry-number")
        status(result) shouldBe BAD_REQUEST
      }

      "Redirect to the enter duplicate declaration details page if a different Entry Number is submitted" in {
<<<<<<< HEAD
        featureSwitch.EntryNumber.enable()

        val entryNumber     = EntryNumber("123456789A12345678")
        val answers         = MovementReferenceNumber(Left(entryNumber))
        val (session, _, _) = sessionWithClaimState(Some(answers))
=======
        val entryNumber     = sample[EntryNumber]
        val answers         = sampleEntryNumberAnswer(entryNumber)
        val (session, _, _) = sessionWithClaimState(answers)
>>>>>>> 4f45a604
        inSequence {
          mockAuthWithNoRetrievals()
          mockGetSession(session)
          mockStoreSession(Right(()))
        }
        val result          = controller.enterDuplicateMrnSubmit()(
<<<<<<< HEAD
          FakeRequest().withFormUrlEncodedBody(enterDuplicateMovementReferenceNumberKey -> "123456789A12341111")
=======
          FakeRequest().withFormUrlEncodedBody("enter-movement-reference-number" -> differentT(entryNumber).value)
>>>>>>> 4f45a604
        )
        status(result) shouldBe 303
        redirectLocation(
          result
        ).value shouldBe routes.EnterDeclarationDetailsController.enterDuplicateDeclarationDetails().url
      }

<<<<<<< HEAD
      "Redirect to the enter importer eori page if a different MRN Number is submitted" in forAll(keys) { key =>
        featureSwitch.EntryNumber.setFlag(key != enterNoLegacyDuplicateMrnKey)

        val mrn                = MRN("10AAAAAAAAAAAAAAA1")
        val answers            = MovementReferenceNumber(Right(mrn))
        val (session, _, _)    = sessionWithClaimState(Some(answers))
=======
      "Redirect to the enter importer eori page if a different MRN Number is submitted" in {
        val mrn                = sample[MRN]
        val answers            = sampleMrnAnswer(mrn)
        val (session, _, _)    = sessionWithClaimState(answers)
>>>>>>> 4f45a604
        val displayDeclaration = sample[DisplayDeclaration]
        inSequence {
          mockAuthWithNoRetrievals()
          mockGetSession(session)
          mockStoreSession(Right(()))
          mockGetDisplayDeclaration(Right(Some(displayDeclaration)))
          mockStoreSession(Right(()))
        }
        val result             = controller.enterDuplicateMrnSubmit()(
<<<<<<< HEAD
          FakeRequest().withFormUrlEncodedBody(key -> "20AAAAAAAAAAAAAAA1")
=======
          FakeRequest().withFormUrlEncodedBody("enter-movement-reference-number" -> differentT(mrn).value)
>>>>>>> 4f45a604
        )
        status(result) shouldBe 303
        redirectLocation(
          result
        ).value shouldBe routes.EnterImporterEoriNumberController.enterImporterEoriNumber().url
      }

    }

    "Form validation" must {

      def form(key: String, isEntryNumberEnabled: Boolean) =
        EnterMovementReferenceNumberController.movementReferenceNumberForm(key, isEntryNumberEnabled)

      "accept valid MRN" in forAll(keys) { key =>
        val errors = form(key, isEntryNumberEnabled = false).bind(Map(key -> "10ABCDEFGHIJKLMNO0")).errors
        errors shouldBe Nil
      }

      "accept valid Entry Number (Chief Number) when legacy journey is enabled" in {
        val errors = form(enterDuplicateMovementReferenceNumberKey, isEntryNumberEnabled = true)
          .bind(Map(enterDuplicateMovementReferenceNumberKey -> "123456789A12345678"))
          .errors
        errors shouldBe Nil
      }

      "reject Entry Number (Chief Number) when legacy journey is disabled" in {
        val errors = form(enterNoLegacyDuplicateMrnKey, isEntryNumberEnabled = false)
          .bind(Map(enterNoLegacyDuplicateMrnKey -> "123456789A12345678"))
          .errors
        errors.headOption.value.messages shouldBe List("invalid.number")
      }

      "reject 19 characters" in forAll(keys) { key =>
        val errors = form(key, isEntryNumberEnabled = false).bind(Map(key -> "910ABCDEFGHIJKLMNO0")).errors
        errors.headOption.value.messages shouldBe List("invalid.number")
      }

      "reject empty MRN field" in forAll(keys) { key =>
        val errors = form(key, isEntryNumberEnabled = true).bind(Map(key -> " ")).errors
        errors.headOption.value.messages shouldBe List("error.required")
      }

      "reject 17 characters" in {
        val errors = form(enterNoLegacyDuplicateMrnKey, isEntryNumberEnabled = true)
          .bind(Map(enterNoLegacyDuplicateMrnKey -> "123456789A1234567"))
          .errors
        errors.headOption.value.messages shouldBe List("invalid.number")
      }
    }

  }
}<|MERGE_RESOLUTION|>--- conflicted
+++ resolved
@@ -128,17 +128,10 @@
     "Duplicate MRN page" must {
       def performAction(): Future[Result] = controller.enterDuplicateMrn()(FakeRequest())
 
-<<<<<<< HEAD
       "Show the title" in forAll(keys) { key =>
         featureSwitch.EntryNumber.setFlag(key != enterNoLegacyDuplicateMrnKey)
 
-        val mrn             = MRN("10ABCDEFGHIJKLMNO0")
-        val answers         = MovementReferenceNumber(Right(mrn))
-        val (session, _, _) = sessionWithClaimState(Some(answers))
-=======
-      "show the title" in {
         val (session, _, _) = sessionWithClaimState(sampleMrnAnswer())
->>>>>>> 4f45a604
         inSequence {
           mockAuthWithNoRetrievals()
           mockGetSession(session)
@@ -173,30 +166,17 @@
       }
 
       "Fail if the same Entry Number is submitted" in {
-<<<<<<< HEAD
         featureSwitch.EntryNumber.enable()
 
-        val entryNumber     = EntryNumber("123456789A12345678")
-        val answers         = MovementReferenceNumber(Left(entryNumber))
-        val (session, _, _) = sessionWithClaimState(Some(answers))
-
-=======
         val entryNumber     = sample[EntryNumber]
         val answers         = sampleEntryNumberAnswer(entryNumber)
         val (session, _, _) = sessionWithClaimState(answers)
->>>>>>> 4f45a604
-        inSequence {
-          mockAuthWithNoRetrievals()
-          mockGetSession(session)
-        }
-<<<<<<< HEAD
-
-        val result = controller.enterDuplicateMrnSubmit()(
-          FakeRequest().withFormUrlEncodedBody(enterDuplicateMovementReferenceNumberKey -> "123456789A12345678")
-=======
-        val result          = controller.enterDuplicateMrnSubmit()(
-          FakeRequest().withFormUrlEncodedBody("enter-movement-reference-number" -> entryNumber.value)
->>>>>>> 4f45a604
+        inSequence {
+          mockAuthWithNoRetrievals()
+          mockGetSession(session)
+        }
+        val result          = controller.enterDuplicateMrnSubmit()(
+          FakeRequest().withFormUrlEncodedBody(enterDuplicateMovementReferenceNumberKey -> entryNumber.value)
         )
 
         val doc   = Jsoup.parse(contentAsString(result))
@@ -209,25 +189,15 @@
       }
 
       "Fail on an Entry Number journey and an MRN is submitted" in {
-<<<<<<< HEAD
         featureSwitch.EntryNumber.enable()
 
-        val entryNumber     = EntryNumber("123456789A12345678")
-        val answers         = MovementReferenceNumber(Left(entryNumber))
-        val (session, _, _) = sessionWithClaimState(Some(answers))
-=======
         val (session, _, _) = sessionWithClaimState(sampleEntryNumberAnswer())
->>>>>>> 4f45a604
-        inSequence {
-          mockAuthWithNoRetrievals()
-          mockGetSession(session)
-        }
-        val result          = controller.enterDuplicateMrnSubmit()(
-<<<<<<< HEAD
-          FakeRequest().withFormUrlEncodedBody(enterDuplicateMovementReferenceNumberKey -> "10ABCDEFGHIJKLMNO0")
-=======
-          FakeRequest().withFormUrlEncodedBody("enter-movement-reference-number" -> sample[MRN].value)
->>>>>>> 4f45a604
+        inSequence {
+          mockAuthWithNoRetrievals()
+          mockGetSession(session)
+        }
+        val result          = controller.enterDuplicateMrnSubmit()(
+          FakeRequest().withFormUrlEncodedBody(enterDuplicateMovementReferenceNumberKey -> sample[MRN].value)
         )
         val doc             = Jsoup.parse(contentAsString(result))
         val error           = getGlobalErrors(doc).text()
@@ -235,29 +205,18 @@
         status(result) shouldBe BAD_REQUEST
       }
 
-<<<<<<< HEAD
       "Fail if the same MRN is submitted" in forAll(keys) { key =>
         featureSwitch.EntryNumber.setFlag(key != enterNoLegacyDuplicateMrnKey)
 
-        val mrn             = MRN("10ABCDEFGHIJKLMNO0")
-        val answers         = MovementReferenceNumber(Right(mrn))
-        val (session, _, _) = sessionWithClaimState(Some(answers))
-=======
-      "Fail if the same MRN is submitted" in {
         val mrn             = sample[MRN]
         val answers         = sampleMrnAnswer(mrn)
         val (session, _, _) = sessionWithClaimState(answers)
->>>>>>> 4f45a604
-        inSequence {
-          mockAuthWithNoRetrievals()
-          mockGetSession(session)
-        }
-        val result          = controller.enterDuplicateMrnSubmit()(
-<<<<<<< HEAD
-          FakeRequest().withFormUrlEncodedBody(key -> "10ABCDEFGHIJKLMNO0")
-=======
-          FakeRequest().withFormUrlEncodedBody("enter-movement-reference-number" -> mrn.value)
->>>>>>> 4f45a604
+        inSequence {
+          mockAuthWithNoRetrievals()
+          mockGetSession(session)
+        }
+        val result          = controller.enterDuplicateMrnSubmit()(
+          FakeRequest().withFormUrlEncodedBody(key -> mrn.value)
         )
         val doc             = Jsoup.parse(contentAsString(result))
         val error           = getGlobalErrors(doc).text()
@@ -265,27 +224,16 @@
         status(result) shouldBe BAD_REQUEST
       }
 
-<<<<<<< HEAD
       "Fail on an MRN journey and an entry number is submitted" in forAll(keys) { key =>
         featureSwitch.EntryNumber.setFlag(key != enterNoLegacyDuplicateMrnKey)
 
-        val mrn             = MRN("10ABCDEFGHIJKLMNO0")
-        val answers         = MovementReferenceNumber(Right(mrn))
-        val (session, _, _) = sessionWithClaimState(Some(answers))
-=======
-      "Fail on an MRN journey and an entry number is submitted" in {
         val (session, _, _) = sessionWithClaimState(sampleMrnAnswer())
->>>>>>> 4f45a604
-        inSequence {
-          mockAuthWithNoRetrievals()
-          mockGetSession(session)
-        }
-        val result          = controller.enterDuplicateMrnSubmit()(
-<<<<<<< HEAD
-          FakeRequest().withFormUrlEncodedBody(key -> "123456789A12345678")
-=======
-          FakeRequest().withFormUrlEncodedBody("enter-movement-reference-number" -> sample[EntryNumber].value)
->>>>>>> 4f45a604
+        inSequence {
+          mockAuthWithNoRetrievals()
+          mockGetSession(session)
+        }
+        val result          = controller.enterDuplicateMrnSubmit()(
+          FakeRequest().withFormUrlEncodedBody(key -> sample[EntryNumber].value)
         )
         val doc             = Jsoup.parse(contentAsString(result))
         val error           = getGlobalErrors(doc).text()
@@ -294,28 +242,18 @@
       }
 
       "Redirect to the enter duplicate declaration details page if a different Entry Number is submitted" in {
-<<<<<<< HEAD
         featureSwitch.EntryNumber.enable()
 
-        val entryNumber     = EntryNumber("123456789A12345678")
-        val answers         = MovementReferenceNumber(Left(entryNumber))
-        val (session, _, _) = sessionWithClaimState(Some(answers))
-=======
         val entryNumber     = sample[EntryNumber]
         val answers         = sampleEntryNumberAnswer(entryNumber)
         val (session, _, _) = sessionWithClaimState(answers)
->>>>>>> 4f45a604
         inSequence {
           mockAuthWithNoRetrievals()
           mockGetSession(session)
           mockStoreSession(Right(()))
         }
         val result          = controller.enterDuplicateMrnSubmit()(
-<<<<<<< HEAD
-          FakeRequest().withFormUrlEncodedBody(enterDuplicateMovementReferenceNumberKey -> "123456789A12341111")
-=======
-          FakeRequest().withFormUrlEncodedBody("enter-movement-reference-number" -> differentT(entryNumber).value)
->>>>>>> 4f45a604
+          FakeRequest().withFormUrlEncodedBody(enterDuplicateMovementReferenceNumberKey -> differentT(entryNumber).value)
         )
         status(result) shouldBe 303
         redirectLocation(
@@ -323,19 +261,12 @@
         ).value shouldBe routes.EnterDeclarationDetailsController.enterDuplicateDeclarationDetails().url
       }
 
-<<<<<<< HEAD
-      "Redirect to the enter importer eori page if a different MRN Number is submitted" in forAll(keys) { key =>
+      "Redirect to the enter importer eori page if a different MRN Number is submitted" in {
         featureSwitch.EntryNumber.setFlag(key != enterNoLegacyDuplicateMrnKey)
 
-        val mrn                = MRN("10AAAAAAAAAAAAAAA1")
-        val answers            = MovementReferenceNumber(Right(mrn))
-        val (session, _, _)    = sessionWithClaimState(Some(answers))
-=======
-      "Redirect to the enter importer eori page if a different MRN Number is submitted" in {
         val mrn                = sample[MRN]
         val answers            = sampleMrnAnswer(mrn)
         val (session, _, _)    = sessionWithClaimState(answers)
->>>>>>> 4f45a604
         val displayDeclaration = sample[DisplayDeclaration]
         inSequence {
           mockAuthWithNoRetrievals()
@@ -345,11 +276,7 @@
           mockStoreSession(Right(()))
         }
         val result             = controller.enterDuplicateMrnSubmit()(
-<<<<<<< HEAD
-          FakeRequest().withFormUrlEncodedBody(key -> "20AAAAAAAAAAAAAAA1")
-=======
-          FakeRequest().withFormUrlEncodedBody("enter-movement-reference-number" -> differentT(mrn).value)
->>>>>>> 4f45a604
+          FakeRequest().withFormUrlEncodedBody(key -> differentT(mrn).value)
         )
         status(result) shouldBe 303
         redirectLocation(
