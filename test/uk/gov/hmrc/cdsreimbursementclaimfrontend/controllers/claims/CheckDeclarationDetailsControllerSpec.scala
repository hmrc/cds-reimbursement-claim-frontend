/*
 * Copyright 2021 HM Revenue & Customs
 *
 * Licensed under the Apache License, Version 2.0 (the "License");
 * you may not use this file except in compliance with the License.
 * You may obtain a copy of the License at
 *
 *     http://www.apache.org/licenses/LICENSE-2.0
 *
 * Unless required by applicable law or agreed to in writing, software
 * distributed under the License is distributed on an "AS IS" BASIS,
 * WITHOUT WARRANTIES OR CONDITIONS OF ANY KIND, either express or implied.
 * See the License for the specific language governing permissions and
 * limitations under the License.
 */

package uk.gov.hmrc.cdsreimbursementclaimfrontend.controllers.claims

import org.jsoup.Jsoup
import org.scalatest.prop.TableDrivenPropertyChecks
import play.api.i18n.{Lang, Messages, MessagesApi, MessagesImpl}
import play.api.inject.bind
import play.api.inject.guice.GuiceableModule
import play.api.mvc.Result
import play.api.test.FakeRequest
import uk.gov.hmrc.auth.core.AuthConnector
import uk.gov.hmrc.cdsreimbursementclaimfrontend.cache.SessionCache
import uk.gov.hmrc.cdsreimbursementclaimfrontend.controllers.{AuthSupport, ControllerSpec, SessionSupport, routes => baseRoutes}
import uk.gov.hmrc.cdsreimbursementclaimfrontend.models.DraftClaim.DraftC285Claim
import uk.gov.hmrc.cdsreimbursementclaimfrontend.models.JourneyStatus.FillingOutClaim
import uk.gov.hmrc.cdsreimbursementclaimfrontend.models.declaration._
import uk.gov.hmrc.cdsreimbursementclaimfrontend.models.generators.DisplayDeclarationGen._
import uk.gov.hmrc.cdsreimbursementclaimfrontend.models.generators.Generators.sample
import uk.gov.hmrc.cdsreimbursementclaimfrontend.models.generators.IdGen._
import uk.gov.hmrc.cdsreimbursementclaimfrontend.models.generators.SignedInUserDetailsGen._
import uk.gov.hmrc.cdsreimbursementclaimfrontend.models.ids.GGCredId
import uk.gov.hmrc.cdsreimbursementclaimfrontend.models.{SessionData, SignedInUserDetails}
import play.api.test.Helpers._

import scala.concurrent.Future

class CheckDeclarationDetailsControllerSpec
    extends ControllerSpec
    with AuthSupport
    with SessionSupport
    with TableDrivenPropertyChecks {

  override val overrideBindings: List[GuiceableModule] =
    List[GuiceableModule](
      bind[AuthConnector].toInstance(mockAuthConnector),
      bind[SessionCache].toInstance(mockSessionCache)
    )

  private val journeys = Table(
    "JourneyBindable",
    JourneyBindable.Single,
    JourneyBindable.Bulk,
    JourneyBindable.Scheduled
  )

  lazy val controller: CheckDeclarationDetailsController = instanceOf[CheckDeclarationDetailsController]

  implicit lazy val messagesApi: MessagesApi = controller.messagesApi

  implicit lazy val messages: Messages = MessagesImpl(Lang("en"), messagesApi)

  private def sessionWithClaimState(
    maybeDisplayDeclaration: Option[DisplayDeclaration]
  ): (SessionData, FillingOutClaim, DraftC285Claim) = {
    val draftC285Claim      =
      DraftC285Claim.newDraftC285Claim.copy(
        displayDeclaration = maybeDisplayDeclaration,
        movementReferenceNumber = sampleMrnAnswer()
      )
    val ggCredId            = sample[GGCredId]
    val signedInUserDetails = sample[SignedInUserDetails]
    val journey             = FillingOutClaim(ggCredId, signedInUserDetails, draftC285Claim)
    (
      SessionData.empty.copy(
        journeyStatus = Some(journey)
      ),
      journey,
      draftC285Claim
    )
  }

  //TODO: refactor
  private def sessionWithClaimStateForDuplicate(
    maybeDisplayDeclaration: Option[DisplayDeclaration]
  ): (SessionData, FillingOutClaim, DraftC285Claim) = {
    val draftC285Claim      =
      DraftC285Claim.newDraftC285Claim.copy(
        duplicateDisplayDeclaration = maybeDisplayDeclaration,
        movementReferenceNumber = sampleMrnAnswer()
      )
    val ggCredId            = sample[GGCredId]
    val signedInUserDetails = sample[SignedInUserDetails]
    val journey             = FillingOutClaim(ggCredId, signedInUserDetails, draftC285Claim)
    (
      SessionData.empty.copy(
        journeyStatus = Some(journey)
      ),
      journey,
      draftC285Claim
    )
  }

  "Check Declaration Details Controller" must {

    "redirect to the start of the journey" when {

      "there is no journey status in the session" in forAll(journeys) { journey =>
        def performAction(): Future[Result] = controller.checkDetails(journey)(FakeRequest())

        val (session, _, _) = sessionWithClaimState(None)

        inSequence {
          mockAuthWithNoRetrievals()
          mockGetSession(session.copy(journeyStatus = None))
        }

        checkIsRedirect(
          performAction(),
          baseRoutes.StartController.start()
        )

      }

      "there is no journey status in the session for duplicate declaration details" in forAll(journeys) { journey =>
        def performAction(): Future[Result] = controller.checkDuplicateDetails(journey)(FakeRequest())

        val (session, _, _) = sessionWithClaimStateForDuplicate(None)

        inSequence {
          mockAuthWithNoRetrievals()
          mockGetSession(session.copy(journeyStatus = None))
        }

        checkIsRedirect(
          performAction(),
          baseRoutes.StartController.start()
        )

      }

    }

    "display the page" when {

      "there is a declaration" in forAll(journeys) { journey =>
        def performAction(): Future[Result] = controller.checkDetails(journey)(FakeRequest())

        val displayDeclaration = DisplayDeclaration(
          displayResponseDetail = DisplayResponseDetail(
            declarantReferenceNumber = Some("declarant ref"),
            securityReason = Some("security reason"),
            btaDueDate = None,
            btaSource = None,
            declarationId = "declaration-id",
            acceptanceDate = "2020-10-20",
            procedureCode = "p-1",
            consigneeDetails = Some(
              ConsigneeDetails(
                consigneeEORI = "ConsigneeEori",
                legalName = "Gorwand Ukram",
                establishmentAddress = EstablishmentAddress(
                  addressLine1 = "consigne-line-1",
                  addressLine2 = None,
                  addressLine3 = None,
                  postalCode = None,
                  countryCode = "GB"
                ),
                contactDetails = None
              )
            ),
            accountDetails = None,
            bankDetails = None,
            maskedBankDetails = None,
            ndrcDetails = Some(
              List(
                NdrcDetails(
                  taxType = "A01",
                  amount = "20.00",
                  paymentMethod = "CC",
                  paymentReference = "Some ref",
                  cmaEligible = None
                )
              )
            ),
            declarantDetails = DeclarantDetails(
              declarantEORI = "F-1",
              legalName = "Fred Bread",
              establishmentAddress = EstablishmentAddress(
                addressLine1 = "declarant-line-1",
                addressLine2 = None,
                addressLine3 = None,
                postalCode = None,
                countryCode = "GB"
              ),
              contactDetails = None
            )
          )
        )

        val draftC285Claim                = sessionWithClaimState(Some(displayDeclaration))._3
        val (session, fillingOutClaim, _) = sessionWithClaimState(Some(displayDeclaration))

        val updatedJourney = fillingOutClaim.copy(draftClaim = draftC285Claim)

        inSequence {
          mockAuthWithNoRetrievals()
          mockGetSession(session.copy(journeyStatus = Some(updatedJourney)))
        }

        val action = performAction()

        checkPageIsDisplayed(
          action,
          messageFromMessageKey("check-declaration-details.title")
        )

        val content     = Jsoup.parse(contentAsString(action))
        val tableValues = content.getElementsByClass("govuk-summary-list__value")
        tableValues.get(4).text() shouldBe "consigne-line-1, GB"
        tableValues.get(5).text() shouldBe "declarant-line-1, GB"
      }

      "there is a duplicate declaration" in forAll(journeys) { journey =>
        def performAction(): Future[Result] = controller.checkDuplicateDetails(journey)(FakeRequest())

        val displayDeclaration = DisplayDeclaration(
          displayResponseDetail = DisplayResponseDetail(
            declarantReferenceNumber = Some("declarant ref"),
            securityReason = Some("security reason"),
            btaDueDate = None,
            btaSource = None,
            declarationId = "declaration-id",
            acceptanceDate = "2020-10-20",
            procedureCode = "p-1",
            consigneeDetails = None,
            accountDetails = None,
            bankDetails = None,
            maskedBankDetails = None,
            ndrcDetails = Some(
              List(
                NdrcDetails(
                  taxType = "A01",
                  amount = "20.00",
                  paymentMethod = "CC",
                  paymentReference = "Some ref",
                  cmaEligible = None
                )
              )
            ),
            declarantDetails = DeclarantDetails(
              declarantEORI = "F-1",
              legalName = "Fred Bread",
              establishmentAddress = EstablishmentAddress(
                addressLine1 = "line-1",
                addressLine2 = None,
                addressLine3 = None,
                postalCode = None,
                countryCode = "GB"
              ),
              contactDetails = None
            )
          )
        )

        val draftC285Claim                = sessionWithClaimStateForDuplicate(Some(displayDeclaration))._3
        val (session, fillingOutClaim, _) = sessionWithClaimStateForDuplicate(Some(displayDeclaration))

        val updatedJourney = fillingOutClaim.copy(draftClaim = draftC285Claim)

        inSequence {
          mockAuthWithNoRetrievals()
          mockGetSession(session.copy(journeyStatus = Some(updatedJourney)))
        }

        checkPageIsDisplayed(
          performAction(),
          messageFromMessageKey("check-declaration-details.title")
        )
      }

    }

    "redirect user" when {

      "there is no declaration" in forAll(journeys) { journey =>
        def performAction(): Future[Result] = controller.checkDetails(journey)(FakeRequest())

        val draftC285Claim                = sessionWithClaimState(None)._3
        val (session, fillingOutClaim, _) = sessionWithClaimState(None)

        val updatedJourney = fillingOutClaim.copy(draftClaim = draftC285Claim)

        inSequence {
          mockAuthWithNoRetrievals()
          mockGetSession(session.copy(journeyStatus = Some(updatedJourney)))
        }

        checkIsRedirect(
          performAction(),
          routes.EnterDetailsRegisteredWithCdsController.enterDetailsRegisteredWithCds()
        )
      }

      "there is no duplicate declaration" in forAll(journeys) { journey =>
        def performAction(): Future[Result] = controller.checkDuplicateDetails(journey)(FakeRequest())

        val draftC285Claim                = sessionWithClaimStateForDuplicate(None)._3
        val (session, fillingOutClaim, _) = sessionWithClaimStateForDuplicate(None)

        val updatedJourney = fillingOutClaim.copy(draftClaim = draftC285Claim)

        inSequence {
          mockAuthWithNoRetrievals()
          mockGetSession(session.copy(journeyStatus = Some(updatedJourney)))
        }

        checkIsRedirect(
          performAction(),
          routes.EnterDetailsRegisteredWithCdsController.enterDetailsRegisteredWithCds()
        )
      }

    }

    "handle submit requests" when {

      "the user confirms the details are correct" in forAll(journeys) { journey =>
        def performAction(data: Seq[(String, String)]): Future[Result] =
          controller.checkDetailsSubmit(journey)(FakeRequest().withFormUrlEncodedBody(data: _*))
        val displayDeclaration                                         = sample[DisplayDeclaration]

        val session = sessionWithClaimState(Some(displayDeclaration))

        inSequence {
          mockAuthWithNoRetrievals()
          mockGetSession(session._1)
          mockStoreSession(Right(()))
        }

        checkIsRedirect(
<<<<<<< HEAD
          performAction(Seq("check-declaration-details" -> "0")),
          routes.SelectWhoIsMakingTheClaimController.selectDeclarantType()
=======
          performAction(),
          routes.SelectWhoIsMakingTheClaimController.selectDeclarantType(JourneyBindable.Single)
>>>>>>> 8222cacb
        )
      }

      "the user confirms the duplicate details are correct" in forAll(journeys) { journey =>
        def performAction(data: Seq[(String, String)]): Future[Result] =
          controller.checkDuplicateDetailsSubmit(journey)(FakeRequest().withFormUrlEncodedBody(data: _*))
        val displayDeclaration                                         = sample[DisplayDeclaration]

        val session = sessionWithClaimStateForDuplicate(Some(displayDeclaration))

        inSequence {
          mockAuthWithNoRetrievals()
          mockGetSession(session._1)
        }

        checkIsRedirect(
          performAction(Seq("check-declaration-details" -> "0")),
          routes.EnterCommoditiesDetailsController.enterCommoditiesDetails(JourneyBindable.Single)
        )
      }

    }

  }

}<|MERGE_RESOLUTION|>--- conflicted
+++ resolved
@@ -343,13 +343,8 @@
         }
 
         checkIsRedirect(
-<<<<<<< HEAD
           performAction(Seq("check-declaration-details" -> "0")),
-          routes.SelectWhoIsMakingTheClaimController.selectDeclarantType()
-=======
-          performAction(),
           routes.SelectWhoIsMakingTheClaimController.selectDeclarantType(JourneyBindable.Single)
->>>>>>> 8222cacb
         )
       }
 
