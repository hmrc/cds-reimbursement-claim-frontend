/*
 * Copyright 2021 HM Revenue & Customs
 *
 * Licensed under the Apache License, Version 2.0 (the "License");
 * you may not use this file except in compliance with the License.
 * You may obtain a copy of the License at
 *
 *     http://www.apache.org/licenses/LICENSE-2.0
 *
 * Unless required by applicable law or agreed to in writing, software
 * distributed under the License is distributed on an "AS IS" BASIS,
 * WITHOUT WARRANTIES OR CONDITIONS OF ANY KIND, either express or implied.
 * See the License for the specific language governing permissions and
 * limitations under the License.
 */

package uk.gov.hmrc.cdsreimbursementclaimfrontend.controllers.claims

import cats.Functor
import cats.Id
import org.jsoup.Jsoup
import org.scalatest.prop.TableDrivenPropertyChecks
import play.api.i18n.{Lang, Messages, MessagesApi, MessagesImpl}
import play.api.inject.bind
import play.api.inject.guice.GuiceableModule
import play.api.mvc.Result
import play.api.test.FakeRequest
import uk.gov.hmrc.auth.core.AuthConnector
import uk.gov.hmrc.cdsreimbursementclaimfrontend.cache.SessionCache
import uk.gov.hmrc.cdsreimbursementclaimfrontend.controllers.{AuthSupport, ControllerSpec, SessionSupport, routes => baseRoutes}
import uk.gov.hmrc.cdsreimbursementclaimfrontend.models.DraftClaim.DraftC285Claim
import uk.gov.hmrc.cdsreimbursementclaimfrontend.models.JourneyStatus.FillingOutClaim
import uk.gov.hmrc.cdsreimbursementclaimfrontend.models.declaration._
import uk.gov.hmrc.cdsreimbursementclaimfrontend.models.generators.DisplayDeclarationGen._
import uk.gov.hmrc.cdsreimbursementclaimfrontend.models.generators.Generators.sample
import uk.gov.hmrc.cdsreimbursementclaimfrontend.models.generators.IdGen._
import uk.gov.hmrc.cdsreimbursementclaimfrontend.models.generators.SignedInUserDetailsGen._
import uk.gov.hmrc.cdsreimbursementclaimfrontend.models.generators.Acc14Gen._
import uk.gov.hmrc.cdsreimbursementclaimfrontend.models.ids.GGCredId
import uk.gov.hmrc.cdsreimbursementclaimfrontend.models.{Error, SelectNumberOfClaimsAnswer, SessionData, SignedInUserDetails}
import play.api.test.Helpers._
import uk.gov.hmrc.cdsreimbursementclaimfrontend.controllers.claims.CheckDeclarationDetailsController.checkDeclarationDetailsKey

import scala.concurrent.Future

class CheckDeclarationDetailsControllerSpec
    extends ControllerSpec
    with AuthSupport
    with SessionSupport
    with TableDrivenPropertyChecks {

  override val overrideBindings: List[GuiceableModule] =
    List[GuiceableModule](
      bind[AuthConnector].toInstance(mockAuthConnector),
      bind[SessionCache].toInstance(mockSessionCache)
    )

  private val journeys = Table(
    "JourneyBindable",
    JourneyBindable.Single,
    JourneyBindable.Bulk,
    JourneyBindable.Scheduled
  )

  lazy val controller: CheckDeclarationDetailsController = instanceOf[CheckDeclarationDetailsController]

  implicit lazy val messagesApi: MessagesApi = controller.messagesApi

  implicit lazy val messages: Messages = MessagesImpl(Lang("en"), messagesApi)

  private def sessionWithClaimState(
    maybeDisplayDeclaration: Option[DisplayDeclaration],
    numberOfClaims: Option[SelectNumberOfClaimsAnswer]
  ): (SessionData, FillingOutClaim, DraftC285Claim) = {
    val draftC285Claim      =
      DraftC285Claim.newDraftC285Claim.copy(
        displayDeclaration = maybeDisplayDeclaration,
        movementReferenceNumber = sampleMrnAnswer(),
        selectNumberOfClaimsAnswer = numberOfClaims
      )
    val ggCredId            = sample[GGCredId]
    val signedInUserDetails = sample[SignedInUserDetails]
    val journey             = FillingOutClaim(ggCredId, signedInUserDetails, draftC285Claim)
    (
      SessionData.empty.copy(
        journeyStatus = Some(journey)
      ),
      journey,
      draftC285Claim
    )
  }

  "Check Declaration Details Controller" must {

    "redirect to the start of the journey" when {

      "there is no journey status in the session" in forAll(journeys) { journey =>
        def performAction(): Future[Result] = controller.show(journey)(FakeRequest())

        val (session, _, _) = sessionWithClaimState(None, Some(toSelectNumberOfClaims(journey)))

        inSequence {
          mockAuthWithNoRetrievals()
          mockGetSession(session.copy(journeyStatus = None))
        }

        checkIsRedirect(
          performAction(),
          baseRoutes.StartController.start()
        )

      }
    }

    def getAcc14Response(): DisplayDeclaration = {
      val ndrcDetails = sample[NdrcDetails]
      Functor[Id].map(sample[DisplayDeclaration])(dd =>
        dd.copy(displayResponseDetail = dd.displayResponseDetail.copy(ndrcDetails = Some(List(ndrcDetails))))
      )
    }

    "display the page" when {

      "there is a declaration" in forAll(journeys) { journey =>
        def performAction(): Future[Result] = controller.show(journey)(FakeRequest())

        val displayDeclaration = DisplayDeclaration(
          displayResponseDetail = DisplayResponseDetail(
            declarantReferenceNumber = Some("declarant ref"),
            securityReason = Some("security reason"),
            btaDueDate = None,
            btaSource = None,
            declarationId = "declaration-id",
            acceptanceDate = "2020-10-20",
            procedureCode = "p-1",
            consigneeDetails = Some(
              ConsigneeDetails(
                consigneeEORI = "ConsigneeEori",
                legalName = "Gorwand Ukram",
                establishmentAddress = EstablishmentAddress(
                  addressLine1 = "consigne-line-1",
                  addressLine2 = None,
                  addressLine3 = None,
                  postalCode = None,
                  countryCode = "GB"
                ),
                contactDetails = None
              )
            ),
            accountDetails = None,
            bankDetails = None,
            maskedBankDetails = None,
            ndrcDetails = Some(
              List(
                NdrcDetails(
                  taxType = "A01",
                  amount = "20.00",
                  paymentMethod = "CC",
                  paymentReference = "Some ref",
                  cmaEligible = None
                )
              )
            ),
            declarantDetails = DeclarantDetails(
              declarantEORI = "F-1",
              legalName = "Fred Bread",
              establishmentAddress = EstablishmentAddress(
                addressLine1 = "declarant-line-1",
                addressLine2 = None,
                addressLine3 = None,
                postalCode = None,
                countryCode = "GB"
              ),
              contactDetails = None
            )
          )
        )

        val draftC285Claim                = sessionWithClaimState(Some(displayDeclaration), Some(toSelectNumberOfClaims(journey)))._3
        val (session, fillingOutClaim, _) =
          sessionWithClaimState(Some(displayDeclaration), Some(toSelectNumberOfClaims(journey)))

        val updatedJourney = fillingOutClaim.copy(draftClaim = draftC285Claim)

        inSequence {
          mockAuthWithNoRetrievals()
          mockGetSession(session.copy(journeyStatus = Some(updatedJourney)))
        }

        val action = performAction()

        checkPageIsDisplayed(
          action,
          messageFromMessageKey("check-declaration-details.title")
        )

        val content     = Jsoup.parse(contentAsString(action))
        val tableValues = content.getElementsByClass("govuk-summary-list__value")
        tableValues.get(4).text() shouldBe "consigne-line-1, GB"
        tableValues.get(5).text() shouldBe "declarant-line-1, GB"
      }

    }

    "redirect user" when {

      "there is no declaration" in forAll(journeys) { journey =>
        def performAction(): Future[Result] = controller.show(journey)(FakeRequest())

        val draftC285Claim                = sessionWithClaimState(None, Some(toSelectNumberOfClaims(journey)))._3
        val (session, fillingOutClaim, _) = sessionWithClaimState(None, Some(toSelectNumberOfClaims(journey)))

        val updatedJourney = fillingOutClaim.copy(draftClaim = draftC285Claim)

        inSequence {
          mockAuthWithNoRetrievals()
          mockGetSession(session.copy(journeyStatus = Some(updatedJourney)))
        }

        checkIsRedirect(
          performAction(),
          routes.EnterDetailsRegisteredWithCdsController.enterDetailsRegisteredWithCds()
        )
      }

    }

    "handle submit requests" when {

<<<<<<< HEAD
      "the user confirms the details are correct" in {
        def performAction(data: Seq[(String, String)]): Future[Result] =
          controller.submit(JourneyBindable.Single)(FakeRequest().withFormUrlEncodedBody(data: _*))
=======
      def performAction(journey: JourneyBindable, data: Seq[(String, String)]): Future[Result] =
        controller.submit(journey)(FakeRequest().withFormUrlEncodedBody(data: _*))

      "the user confirms the details are correct" in forAll(journeys) { journey =>
        val session = sessionWithClaimState(Some(getAcc14Response()), Some(toSelectNumberOfClaims(journey)))

        inSequence {
          mockAuthWithNoRetrievals()
          mockGetSession(session._1)
          mockStoreSession(Right(()))
        }
>>>>>>> 31491173

        checkIsRedirect(
          performAction(journey, Seq(checkDeclarationDetailsKey -> "0")),
          routes.SelectWhoIsMakingTheClaimController.selectDeclarantType(journey)
        )
      }

      "the user confirms the details are incorrect" in forAll(journeys) { journey =>
        val session = sessionWithClaimState(Some(getAcc14Response()), Some(toSelectNumberOfClaims(journey)))

        inSequence {
          mockAuthWithNoRetrievals()
          mockGetSession(session._1)
          mockStoreSession(Right(()))
        }

        checkIsRedirect(
          performAction(journey, Seq(checkDeclarationDetailsKey -> "1")),
          routes.EnterMovementReferenceNumberController.enterJourneyMrn(journey)
        )
      }

      "the user sumbits no answer" in forAll(journeys) { journey =>
        val session = sessionWithClaimState(Some(getAcc14Response()), Some(toSelectNumberOfClaims(journey)))

        inSequence {
          mockAuthWithNoRetrievals()
          mockGetSession(session._1)
        }

        checkPageIsDisplayed(
          performAction(journey, Seq.empty),
          messageFromMessageKey("check-declaration-details.title"),
          doc =>
            doc
              .select(".govuk-error-summary__list > li > a")
              .text() shouldBe messageFromMessageKey(
              s"$checkDeclarationDetailsKey.error.required"
            ),
          BAD_REQUEST
        )
      }

      "the user submits an incorrect answer" in forAll(journeys) { journey =>
        forAll(Table("incorrect answers", "2", "")) { incorrectAnswer =>
          val session = sessionWithClaimState(Some(getAcc14Response()), Some(toSelectNumberOfClaims(journey)))

          inSequence {
            mockAuthWithNoRetrievals()
            mockGetSession(session._1)
          }

          checkPageIsDisplayed(
            performAction(journey, Seq(checkDeclarationDetailsKey -> incorrectAnswer)),
            messageFromMessageKey("check-declaration-details.title"),
            doc =>
              doc
                .select(".govuk-error-summary__list > li > a")
                .text() shouldBe messageFromMessageKey(
                s"$checkDeclarationDetailsKey.error.invalid"
              ),
            BAD_REQUEST
          )
        }
      }

      "the user submits a valid answer, but mongodb is down" in forAll(journeys) { journey =>
        val session = sessionWithClaimState(Some(getAcc14Response()), Some(toSelectNumberOfClaims(journey)))

        inSequence {
          mockAuthWithNoRetrievals()
          mockGetSession(session._1)
          mockStoreSession(Left(Error("Mongo is Down")))
        }

        checkPageIsDisplayed(
          performAction(journey, Seq(checkDeclarationDetailsKey -> "0")),
          "Sorry, we’re experiencing technical difficulties",
          _ => (),
          INTERNAL_SERVER_ERROR
        )
      }

    }
  }
}<|MERGE_RESOLUTION|>--- conflicted
+++ resolved
@@ -227,11 +227,6 @@
 
     "handle submit requests" when {
 
-<<<<<<< HEAD
-      "the user confirms the details are correct" in {
-        def performAction(data: Seq[(String, String)]): Future[Result] =
-          controller.submit(JourneyBindable.Single)(FakeRequest().withFormUrlEncodedBody(data: _*))
-=======
       def performAction(journey: JourneyBindable, data: Seq[(String, String)]): Future[Result] =
         controller.submit(journey)(FakeRequest().withFormUrlEncodedBody(data: _*))
 
@@ -243,7 +238,6 @@
           mockGetSession(session._1)
           mockStoreSession(Right(()))
         }
->>>>>>> 31491173
 
         checkIsRedirect(
           performAction(journey, Seq(checkDeclarationDetailsKey -> "0")),
@@ -328,5 +322,6 @@
       }
 
     }
+
   }
 }