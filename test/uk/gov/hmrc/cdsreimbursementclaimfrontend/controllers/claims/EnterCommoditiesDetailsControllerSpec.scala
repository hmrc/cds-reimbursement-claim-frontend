/*
 * Copyright 2021 HM Revenue & Customs
 *
 * Licensed under the Apache License, Version 2.0 (the "License");
 * you may not use this file except in compliance with the License.
 * You may obtain a copy of the License at
 *
 *     http://www.apache.org/licenses/LICENSE-2.0
 *
 * Unless required by applicable law or agreed to in writing, software
 * distributed under the License is distributed on an "AS IS" BASIS,
 * WITHOUT WARRANTIES OR CONDITIONS OF ANY KIND, either express or implied.
 * See the License for the specific language governing permissions and
 * limitations under the License.
 */

package uk.gov.hmrc.cdsreimbursementclaimfrontend.controllers.claims

import org.scalatestplus.scalacheck.ScalaCheckDrivenPropertyChecks
import play.api.i18n.{Lang, Messages, MessagesApi, MessagesImpl}
import play.api.inject.bind
import play.api.inject.guice.GuiceableModule
import play.api.mvc.Result
import play.api.test.FakeRequest
import play.api.test.Helpers.BAD_REQUEST
import uk.gov.hmrc.auth.core.AuthConnector
import uk.gov.hmrc.cdsreimbursementclaimfrontend.cache.SessionCache
import uk.gov.hmrc.cdsreimbursementclaimfrontend.controllers.claims.EnterMovementReferenceNumberController.MovementReferenceNumber
import uk.gov.hmrc.cdsreimbursementclaimfrontend.controllers.{AuthSupport, ControllerSpec, SessionSupport, routes => baseRoutes}
import uk.gov.hmrc.cdsreimbursementclaimfrontend.models.BasisOfClaimAnswer.CompleteBasisOfClaimAnswer
import uk.gov.hmrc.cdsreimbursementclaimfrontend.models.CommoditiesDetailsAnswer.{CompleteCommodityDetailsAnswer, IncompleteCommoditiesDetailsAnswer}
import uk.gov.hmrc.cdsreimbursementclaimfrontend.models.DraftClaim.DraftC285Claim
import uk.gov.hmrc.cdsreimbursementclaimfrontend.models.JourneyStatus.FillingOutClaim
import uk.gov.hmrc.cdsreimbursementclaimfrontend.models.generators.Generators.sample
import uk.gov.hmrc.cdsreimbursementclaimfrontend.models.generators.IdGen._
import uk.gov.hmrc.cdsreimbursementclaimfrontend.models.generators.SignedInUserDetailsGen._
import uk.gov.hmrc.cdsreimbursementclaimfrontend.models.ids.{EntryNumber, GGCredId}
import uk.gov.hmrc.cdsreimbursementclaimfrontend.models.{BasisOfClaim, CommoditiesDetailsAnswer, CommodityDetails, SessionData, SignedInUserDetails, upscan => _}

import scala.concurrent.Future

class EnterCommoditiesDetailsControllerSpec
    extends ControllerSpec
    with AuthSupport
    with SessionSupport
    with ScalaCheckDrivenPropertyChecks {

  override val overrideBindings: List[GuiceableModule] =
    List[GuiceableModule](
      bind[AuthConnector].toInstance(mockAuthConnector),
      bind[SessionCache].toInstance(mockSessionCache)
    )

  lazy val controller: EnterCommoditiesDetailsController = instanceOf[EnterCommoditiesDetailsController]

  implicit lazy val messagesApi: MessagesApi = controller.messagesApi

  implicit lazy val messages: Messages = MessagesImpl(Lang("en"), messagesApi)

  private def sessionWithClaimState(
    maybeCommoditiesDetailsAnswer: Option[CommoditiesDetailsAnswer]
  ): (SessionData, FillingOutClaim, DraftC285Claim) = {
    val draftC285Claim      =
      DraftC285Claim.newDraftC285Claim
        .copy(commoditiesDetailsAnswer = maybeCommoditiesDetailsAnswer, reasonForBasisAndClaimAnswer = None)
    val ggCredId            = sample[GGCredId]
    val signedInUserDetails = sample[SignedInUserDetails]
    val journey             = FillingOutClaim(ggCredId, signedInUserDetails, draftC285Claim)
    (
      SessionData.empty.copy(
        journeyStatus = Some(journey)
      ),
      journey,
      draftC285Claim
    )
  }

  "Enter Commodities Details Controller" must {

    "redirect to the start of the journey" when {

      "there is no journey status in the session" in {

        def performAction(): Future[Result] = controller.enterCommoditiesDetails()(FakeRequest())

        val answers = IncompleteCommoditiesDetailsAnswer.empty

        val (session, _, _) = sessionWithClaimState(Some(answers))

        inSequence {
          mockAuthWithNoRetrievals()
          mockGetSession(session.copy(journeyStatus = None))
        }

        checkIsRedirect(
          performAction(),
          baseRoutes.StartController.start()
        )

      }

    }

    "display the page" when {

      "the user has not answered this question before" in {
        def performAction(): Future[Result] = controller.enterCommoditiesDetails()(FakeRequest())

        val answers = IncompleteCommoditiesDetailsAnswer.empty

        val draftC285Claim                = sessionWithClaimState(Some(answers))._3
          .copy(
            reasonForBasisAndClaimAnswer = None,
            basisOfClaimAnswer = Some(CompleteBasisOfClaimAnswer(BasisOfClaim.DutySuspension)),
            movementReferenceNumber = Some(MovementReferenceNumber(Left(EntryNumber("entry-num"))))
          )
        val (session, fillingOutClaim, _) = sessionWithClaimState(Some(answers))

        val updatedJourney = fillingOutClaim.copy(draftClaim = draftC285Claim)

        inSequence {
          mockAuthWithNoRetrievals()
          mockGetSession(session.copy(journeyStatus = Some(updatedJourney)))
        }

        checkPageIsDisplayed(
          performAction(),
          messageFromMessageKey("enter-commodities-details.title")
        )
      }

      "the user has answered this question before" in {
        def performAction(): Future[Result] = controller.enterCommoditiesDetails()(FakeRequest())

        val answers = CompleteCommodityDetailsAnswer(CommodityDetails("some package"))

        val draftC285Claim = sessionWithClaimState(Some(answers))._3
          .copy(
            reasonForBasisAndClaimAnswer = None,
            basisOfClaimAnswer = Some(CompleteBasisOfClaimAnswer(BasisOfClaim.DutySuspension)),
            movementReferenceNumber = Some(MovementReferenceNumber(Left(EntryNumber("entry-num"))))
          )

        val (session, fillingOutClaim, _) = sessionWithClaimState(Some(answers))

        val updatedJourney = fillingOutClaim.copy(draftClaim = draftC285Claim)

        inSequence {
          mockAuthWithNoRetrievals()
          mockGetSession(session.copy(journeyStatus = Some(updatedJourney)))
        }

        checkPageIsDisplayed(
          performAction(),
<<<<<<< HEAD
          messageFromMessageKey("enter-commodities-details.title")
=======
          messageFromMessageKey("enter-commodities-details.title"),
          doc =>
            doc
              .select("a.govuk-back-link")
              .attr("href") shouldBe
              routes.SelectBasisForClaimController.selectBasisForClaim().url
        )
      }

      "the user has come from the CYA page and is amending their answer" in {

        def performAction(): Future[Result] = controller.changeCommoditiesDetails()(FakeRequest())

        val answers = CompleteCommodityDetailsAnswer(CommodityDetails("some package"))

        val draftC285Claim = sessionWithClaimState(Some(answers))._3
          .copy(
            reasonForBasisAndClaimAnswer = None,
            basisOfClaimAnswer = Some(CompleteBasisOfClaimAnswer(BasisOfClaim.DutySuspension)),
            movementReferenceNumber = Some(MovementReferenceNumber(Left(EntryNumber("entry-num"))))
          )

        val (session, fillingOutClaim, _) = sessionWithClaimState(Some(answers))

        val updatedJourney = fillingOutClaim.copy(draftClaim = draftC285Claim)

        inSequence {
          mockAuthWithNoRetrievals()
          mockGetSession(session.copy(journeyStatus = Some(updatedJourney)))
        }

        checkPageIsDisplayed(
          performAction(),
          messageFromMessageKey("enter-commodities-details.title"),
          doc =>
            doc
              .select("a.govuk-back-link")
              .attr("href") shouldBe routes.CheckYourAnswersAndSubmitController.checkAllAnswers().url
>>>>>>> 76e08cb7
        )
      }
    }

    "handle submit requests" when {

      "user enters some details" in {

        def performAction(data: Seq[(String, String)]): Future[Result] =
          controller.enterCommoditiesDetailsSubmit()(
            FakeRequest().withFormUrlEncodedBody(data: _*)
          )

        val answers = CompleteCommodityDetailsAnswer(CommodityDetails("some package"))

        val draftC285Claim = sessionWithClaimState(Some(answers))._3
          .copy(
            reasonForBasisAndClaimAnswer = None,
            basisOfClaimAnswer = Some(CompleteBasisOfClaimAnswer(BasisOfClaim.DutySuspension)),
            movementReferenceNumber = Some(MovementReferenceNumber(Left(EntryNumber("entry-num"))))
          )

        val (session, fillingOutClaim, _) = sessionWithClaimState(Some(answers))

        val updatedJourney = fillingOutClaim.copy(draftClaim = draftC285Claim)

        inSequence {
          mockAuthWithNoRetrievals()
          mockGetSession(session.copy(journeyStatus = Some(updatedJourney)))
        }

        checkIsRedirect(
          performAction(Seq("enter-commodities-details" -> "some package")),
          routes.SelectDutiesController.selectDuties()
        )
      }

      "the user amends their answer" in {

        def performAction(data: Seq[(String, String)]): Future[Result] =
          controller.changeCommoditiesDetailsSubmit()(
            FakeRequest().withFormUrlEncodedBody(data: _*)
          )

        val answers = CompleteCommodityDetailsAnswer(CommodityDetails("some package"))

        val draftC285Claim = sessionWithClaimState(Some(answers))._3
          .copy(
            reasonForBasisAndClaimAnswer = None,
            basisOfClaimAnswer = Some(CompleteBasisOfClaimAnswer(BasisOfClaim.DutySuspension)),
            movementReferenceNumber = Some(MovementReferenceNumber(Left(EntryNumber("entry-num"))))
          )

        val (session, fillingOutClaim, _) = sessionWithClaimState(Some(answers))

        val updatedJourney = fillingOutClaim.copy(draftClaim = draftC285Claim)

        inSequence {
          mockAuthWithNoRetrievals()
          mockGetSession(session.copy(journeyStatus = Some(updatedJourney)))
        }

        checkIsRedirect(
          performAction(Seq("enter-commodities-details" -> "some package")),
          routes.CheckYourAnswersAndSubmitController
            .checkAllAnswers()
        )
      }

    }

    "show an error summary" when {

      "the user enters more than 500 characters" in {
        def performAction(data: Seq[(String, String)]): Future[Result] =
          controller.enterCommoditiesDetailsSubmit()(
            FakeRequest().withFormUrlEncodedBody(data: _*)
          )

        val answers = CompleteCommodityDetailsAnswer(CommodityDetails(List.fill(600)('c').mkString(" ")))

        val draftC285Claim = sessionWithClaimState(Some(answers))._3
          .copy(
            reasonForBasisAndClaimAnswer = None,
            basisOfClaimAnswer = Some(CompleteBasisOfClaimAnswer(BasisOfClaim.DutySuspension)),
            movementReferenceNumber = Some(MovementReferenceNumber(Left(EntryNumber("entry-num"))))
          )

        val (session, fillingOutClaim, _) = sessionWithClaimState(Some(answers))

        val updatedJourney = fillingOutClaim.copy(draftClaim = draftC285Claim)

        inSequence {
          mockAuthWithNoRetrievals()
          mockGetSession(session.copy(journeyStatus = Some(updatedJourney)))
        }

        checkPageIsDisplayed(
          performAction(Seq("enter-commodities-details" -> List.fill(600)('c').mkString(" "))),
          messageFromMessageKey("enter-commodities-details.title"),
          doc =>
            doc
              .select(".govuk-error-summary__list > li > a")
              .text() shouldBe messageFromMessageKey(
              s"enter-commodities-details.error.maxLength"
            ),
          BAD_REQUEST
        )
      }

    }
  }

  "Form Validation" must {
    val form             = EnterCommoditiesDetailsController.commoditiesDetailsForm
    val commodityDetails = "enter-commodities-details"
    val goodData         = Map(
      commodityDetails -> "A box of biscuits"
    )

    "accept good commodity details" in {
      val errors = form.bind(goodData).errors
      errors shouldBe Nil
    }

    "commodity details" should {
      "Accept longest possible details" in {
        val errors = form.bind(goodData.updated(commodityDetails, List.fill(500)("a").mkString(""))).errors
        errors shouldBe Nil
      }
      "Reject details when it's too long" in {
        val errors = form.bind(goodData.updated(commodityDetails, List.fill(501)("a").mkString(""))).errors
        errors.headOption.getOrElse(fail()).messages shouldBe List("error.maxLength")
      }
    }
  }
}<|MERGE_RESOLUTION|>--- conflicted
+++ resolved
@@ -152,15 +152,7 @@
 
         checkPageIsDisplayed(
           performAction(),
-<<<<<<< HEAD
           messageFromMessageKey("enter-commodities-details.title")
-=======
-          messageFromMessageKey("enter-commodities-details.title"),
-          doc =>
-            doc
-              .select("a.govuk-back-link")
-              .attr("href") shouldBe
-              routes.SelectBasisForClaimController.selectBasisForClaim().url
         )
       }
 
@@ -188,12 +180,7 @@
 
         checkPageIsDisplayed(
           performAction(),
-          messageFromMessageKey("enter-commodities-details.title"),
-          doc =>
-            doc
-              .select("a.govuk-back-link")
-              .attr("href") shouldBe routes.CheckYourAnswersAndSubmitController.checkAllAnswers().url
->>>>>>> 76e08cb7
+          messageFromMessageKey("enter-commodities-details.title")
         )
       }
     }
