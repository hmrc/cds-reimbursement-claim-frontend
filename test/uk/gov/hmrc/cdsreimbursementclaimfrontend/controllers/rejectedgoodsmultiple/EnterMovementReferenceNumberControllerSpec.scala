--- conflicted
+++ resolved
@@ -230,7 +230,7 @@
         }
 
         checkPageIsDisplayed(
-          performAction("enter-movement-reference-number." -> "")(),
+          performAction("enter-movement-reference-number" -> "")(),
           messageFromMessageKey("enter-movement-reference-number.multiple.title", "first", ""),
           doc => getErrorSummary(doc) shouldBe messageFromMessageKey(s"$messageKey.error.required"),
           expectedStatus = BAD_REQUEST
@@ -365,11 +365,7 @@
         }
 
         checkIsRedirect(
-<<<<<<< HEAD
           performAction("enter-movement-reference-number" -> leadMrn.value)(),
-=======
-          performAction("enter-movement-reference-number." -> leadMrn.value)(),
->>>>>>> 00e1789a
           routes.CheckDeclarationDetailsController.show
         )
       }
@@ -394,11 +390,7 @@
         }
 
         checkIsRedirect(
-<<<<<<< HEAD
           performAction("enter-movement-reference-number" -> secondMrn.value)(2),
-=======
-          performAction("enter-movement-reference-number." -> secondMrn.value)(2),
->>>>>>> 00e1789a
           routes.CheckMovementReferenceNumbersController.show
         )
       }
@@ -437,11 +429,7 @@
           }
 
           checkIsRedirect(
-<<<<<<< HEAD
             performAction("enter-movement-reference-number" -> correctedDD.getMRN.value)(mrnToChange),
-=======
-            performAction("enter-movement-reference-number." -> correctedDD.getMRN.value)(mrnToChange),
->>>>>>> 00e1789a
             routes.SelectDutiesController.show(mrnToChange)
           )
         }
