/*
 * Copyright 2021 HM Revenue & Customs
 *
 * Licensed under the Apache License, Version 2.0 (the "License");
 * you may not use this file except in compliance with the License.
 * You may obtain a copy of the License at
 *
 *     http://www.apache.org/licenses/LICENSE-2.0
 *
 * Unless required by applicable law or agreed to in writing, software
 * distributed under the License is distributed on an "AS IS" BASIS,
 * WITHOUT WARRANTIES OR CONDITIONS OF ANY KIND, either express or implied.
 * See the License for the specific language governing permissions and
 * limitations under the License.
 */

package uk.gov.hmrc.cdsreimbursementclaimfrontend.controllers.fileupload

import play.api.i18n.{Lang, Messages, MessagesApi, MessagesImpl}
import play.api.mvc.Result
import play.api.test.FakeRequest
import uk.gov.hmrc.cdsreimbursementclaimfrontend.models.DraftClaim.DraftC285Claim
import uk.gov.hmrc.cdsreimbursementclaimfrontend.models.JourneyStatus.FillingOutClaim
<<<<<<< HEAD
import uk.gov.hmrc.cdsreimbursementclaimfrontend.models._
=======
>>>>>>> 11865de5
import uk.gov.hmrc.cdsreimbursementclaimfrontend.models.answers.ScheduledDocumentAnswer
import uk.gov.hmrc.cdsreimbursementclaimfrontend.models.email.Email
import uk.gov.hmrc.cdsreimbursementclaimfrontend.models.generators.EmailGen._
import uk.gov.hmrc.cdsreimbursementclaimfrontend.models.generators.Generators.sample
import uk.gov.hmrc.cdsreimbursementclaimfrontend.models.generators.IdGen._
<<<<<<< HEAD
import uk.gov.hmrc.cdsreimbursementclaimfrontend.models.generators.ScheduleDocumentGen.arbitraryScheduledDocumentAnswer
import uk.gov.hmrc.cdsreimbursementclaimfrontend.models.ids.GGCredId
import uk.gov.hmrc.cdsreimbursementclaimfrontend.models.upscan._
=======
import uk.gov.hmrc.cdsreimbursementclaimfrontend.models.ids.GGCredId
import uk.gov.hmrc.cdsreimbursementclaimfrontend.models.upscan.UploadReference
import uk.gov.hmrc.cdsreimbursementclaimfrontend.models.{ContactName, Eori, SessionData, SignedInUserDetails}
>>>>>>> 11865de5

import scala.concurrent.Future

class ScheduleOfMrnDocumentControllerSpec extends FileUploadControllerSpec {

<<<<<<< HEAD
  lazy val controller: ScheduleOfMrnDocumentController = instanceOf[ScheduleOfMrnDocumentController]
=======
  private lazy val controller = instanceOf[ScheduleOfMrnDocumentController]
>>>>>>> 11865de5

  implicit lazy val messagesApi: MessagesApi = controller.messagesApi

  implicit lazy val messages: Messages = MessagesImpl(Lang("en"), messagesApi)

  private def sessionWithClaimState(
    scheduledDocumentAnswer: Option[ScheduledDocumentAnswer]
  ): (SessionData, FillingOutClaim, DraftC285Claim) = {
    val draftC285Claim      = DraftC285Claim.newDraftC285Claim.copy(scheduledDocumentAnswer = scheduledDocumentAnswer)
    val ggCredId            = sample[GGCredId]
    val email               = sample[Email]
    val eori                = sample[Eori]
    val signedInUserDetails = SignedInUserDetails(Some(email), eori, Email(""), ContactName(""))
    val journey             = FillingOutClaim(ggCredId, signedInUserDetails, draftC285Claim)
    (
<<<<<<< HEAD
      SessionData.empty.copy(
        journeyStatus = Some(journey)
      ),
=======
      SessionData.empty.copy(journeyStatus = Some(journey)),
>>>>>>> 11865de5
      journey,
      draftC285Claim
    )
  }

<<<<<<< HEAD
  "Schedule of MRN Document Controller" when {

    "handling requests to upload a schedule document" must {

      def performAction(): Future[Result] =
        controller.uploadScheduledDocument()(FakeRequest())

      "show file upload page" when {

        "a user has not answered the question before" in {

          val uploadReference = sample[UploadReference]
          val answer          = sample(arbitraryScheduledDocumentAnswer)
          val (session, _, _) = sessionWithClaimState(answer)
=======
  "The Schedule of MRN document controller" when {

    "handling requests to upload scheduled document" must {

      "show file upload page" when {

        "number of uploads has not exceeded limit" in {

          def performAction(): Future[Result] =
            controller.uploadScheduledDocument()(FakeRequest())

          val uploadReference = sample[UploadReference]
          val (session, _, _) = sessionWithClaimState(None)
>>>>>>> 11865de5
          val upscanUpload    = genUpscanUpload(uploadReference)

          inSequence {
            mockAuthWithNoRetrievals()
            mockGetSession(session)
            mockUpscanInitiate(
<<<<<<< HEAD
              routes.SupportingEvidenceController.handleUpscanErrorRedirect(),
              uploadReference => routes.ScheduleOfMrnDocumentController.scanProgress(uploadReference)
=======
              routes.ScheduleOfMrnDocumentController.handleFileSizeErrorCallback(),
              routes.SupportingEvidenceController.scanProgress
>>>>>>> 11865de5
            )(Right(upscanUpload))
          }

          checkPageIsDisplayed(
            performAction(),
            messageFromMessageKey("schedule-document.upload.title")
          )
        }
      }
<<<<<<< HEAD
      }
=======

      "show the file upload failed page" when {

        "uploaded file size exceeds threshold" in {
          def performAction(): Future[Result] =
            controller.handleFileSizeErrorCallback()(
              FakeRequest(
                "GET",
                routes.ScheduleOfMrnDocumentController.handleFileSizeErrorCallback().url
              )
            )

          val (session, _, _) = sessionWithClaimState(None)

          inSequence {
            mockAuthWithNoRetrievals()
            mockGetSession(session)
          }

          checkIsRedirect(
            performAction(),
            routes.ScheduleOfMrnDocumentController.showFileSizeErrorPage()
          )
        }
      }
    }
>>>>>>> 11865de5
  }
}<|MERGE_RESOLUTION|>--- conflicted
+++ resolved
@@ -21,34 +21,20 @@
 import play.api.test.FakeRequest
 import uk.gov.hmrc.cdsreimbursementclaimfrontend.models.DraftClaim.DraftC285Claim
 import uk.gov.hmrc.cdsreimbursementclaimfrontend.models.JourneyStatus.FillingOutClaim
-<<<<<<< HEAD
-import uk.gov.hmrc.cdsreimbursementclaimfrontend.models._
-=======
->>>>>>> 11865de5
 import uk.gov.hmrc.cdsreimbursementclaimfrontend.models.answers.ScheduledDocumentAnswer
 import uk.gov.hmrc.cdsreimbursementclaimfrontend.models.email.Email
 import uk.gov.hmrc.cdsreimbursementclaimfrontend.models.generators.EmailGen._
 import uk.gov.hmrc.cdsreimbursementclaimfrontend.models.generators.Generators.sample
 import uk.gov.hmrc.cdsreimbursementclaimfrontend.models.generators.IdGen._
-<<<<<<< HEAD
-import uk.gov.hmrc.cdsreimbursementclaimfrontend.models.generators.ScheduleDocumentGen.arbitraryScheduledDocumentAnswer
-import uk.gov.hmrc.cdsreimbursementclaimfrontend.models.ids.GGCredId
-import uk.gov.hmrc.cdsreimbursementclaimfrontend.models.upscan._
-=======
 import uk.gov.hmrc.cdsreimbursementclaimfrontend.models.ids.GGCredId
 import uk.gov.hmrc.cdsreimbursementclaimfrontend.models.upscan.UploadReference
 import uk.gov.hmrc.cdsreimbursementclaimfrontend.models.{ContactName, Eori, SessionData, SignedInUserDetails}
->>>>>>> 11865de5
 
 import scala.concurrent.Future
 
 class ScheduleOfMrnDocumentControllerSpec extends FileUploadControllerSpec {
 
-<<<<<<< HEAD
-  lazy val controller: ScheduleOfMrnDocumentController = instanceOf[ScheduleOfMrnDocumentController]
-=======
   private lazy val controller = instanceOf[ScheduleOfMrnDocumentController]
->>>>>>> 11865de5
 
   implicit lazy val messagesApi: MessagesApi = controller.messagesApi
 
@@ -64,34 +50,12 @@
     val signedInUserDetails = SignedInUserDetails(Some(email), eori, Email(""), ContactName(""))
     val journey             = FillingOutClaim(ggCredId, signedInUserDetails, draftC285Claim)
     (
-<<<<<<< HEAD
-      SessionData.empty.copy(
-        journeyStatus = Some(journey)
-      ),
-=======
       SessionData.empty.copy(journeyStatus = Some(journey)),
->>>>>>> 11865de5
       journey,
       draftC285Claim
     )
   }
 
-<<<<<<< HEAD
-  "Schedule of MRN Document Controller" when {
-
-    "handling requests to upload a schedule document" must {
-
-      def performAction(): Future[Result] =
-        controller.uploadScheduledDocument()(FakeRequest())
-
-      "show file upload page" when {
-
-        "a user has not answered the question before" in {
-
-          val uploadReference = sample[UploadReference]
-          val answer          = sample(arbitraryScheduledDocumentAnswer)
-          val (session, _, _) = sessionWithClaimState(answer)
-=======
   "The Schedule of MRN document controller" when {
 
     "handling requests to upload scheduled document" must {
@@ -105,20 +69,14 @@
 
           val uploadReference = sample[UploadReference]
           val (session, _, _) = sessionWithClaimState(None)
->>>>>>> 11865de5
           val upscanUpload    = genUpscanUpload(uploadReference)
 
           inSequence {
             mockAuthWithNoRetrievals()
             mockGetSession(session)
             mockUpscanInitiate(
-<<<<<<< HEAD
-              routes.SupportingEvidenceController.handleUpscanErrorRedirect(),
-              uploadReference => routes.ScheduleOfMrnDocumentController.scanProgress(uploadReference)
-=======
               routes.ScheduleOfMrnDocumentController.handleFileSizeErrorCallback(),
               routes.SupportingEvidenceController.scanProgress
->>>>>>> 11865de5
             )(Right(upscanUpload))
           }
 
@@ -128,9 +86,6 @@
           )
         }
       }
-<<<<<<< HEAD
-      }
-=======
 
       "show the file upload failed page" when {
 
@@ -157,6 +112,82 @@
         }
       }
     }
->>>>>>> 11865de5
+  }
+}
+import play.api.i18n.{Lang, Messages, MessagesApi, MessagesImpl}
+import play.api.mvc.Result
+import play.api.test.FakeRequest
+import uk.gov.hmrc.cdsreimbursementclaimfrontend.models.DraftClaim.DraftC285Claim
+import uk.gov.hmrc.cdsreimbursementclaimfrontend.models.JourneyStatus.FillingOutClaim
+import uk.gov.hmrc.cdsreimbursementclaimfrontend.models._
+import uk.gov.hmrc.cdsreimbursementclaimfrontend.models.answers.ScheduledDocumentAnswer
+import uk.gov.hmrc.cdsreimbursementclaimfrontend.models.email.Email
+import uk.gov.hmrc.cdsreimbursementclaimfrontend.models.generators.EmailGen._
+import uk.gov.hmrc.cdsreimbursementclaimfrontend.models.generators.Generators.sample
+import uk.gov.hmrc.cdsreimbursementclaimfrontend.models.generators.IdGen._
+import uk.gov.hmrc.cdsreimbursementclaimfrontend.models.generators.ScheduleDocumentGen.arbitraryScheduledDocumentAnswer
+import uk.gov.hmrc.cdsreimbursementclaimfrontend.models.ids.GGCredId
+import uk.gov.hmrc.cdsreimbursementclaimfrontend.models.upscan._
+
+import scala.concurrent.Future
+
+class ScheduleOfMrnDocumentControllerSpec extends FileUploadControllerSpec {
+
+  lazy val controller: ScheduleOfMrnDocumentController = instanceOf[ScheduleOfMrnDocumentController]
+
+  implicit lazy val messagesApi: MessagesApi = controller.messagesApi
+
+  implicit lazy val messages: Messages = MessagesImpl(Lang("en"), messagesApi)
+
+  private def sessionWithClaimState(
+    scheduledDocumentAnswer: Option[ScheduledDocumentAnswer]
+  ): (SessionData, FillingOutClaim, DraftC285Claim) = {
+    val draftC285Claim      = DraftC285Claim.newDraftC285Claim.copy(scheduledDocumentAnswer = scheduledDocumentAnswer)
+    val ggCredId            = sample[GGCredId]
+    val email               = sample[Email]
+    val eori                = sample[Eori]
+    val signedInUserDetails = SignedInUserDetails(Some(email), eori, Email(""), ContactName(""))
+    val journey             = FillingOutClaim(ggCredId, signedInUserDetails, draftC285Claim)
+    (
+      SessionData.empty.copy(
+        journeyStatus = Some(journey)
+      ),
+      journey,
+      draftC285Claim
+    )
+  }
+
+  "Schedule of MRN Document Controller" when {
+
+    "handling requests to upload a schedule document" must {
+
+      def performAction(): Future[Result] =
+        controller.uploadScheduledDocument()(FakeRequest())
+
+      "show file upload page" when {
+
+        "a user has not answered the question before" in {
+
+          val uploadReference = sample[UploadReference]
+          val answer          = sample(arbitraryScheduledDocumentAnswer)
+          val (session, _, _) = sessionWithClaimState(answer)
+          val upscanUpload    = genUpscanUpload(uploadReference)
+
+          inSequence {
+            mockAuthWithNoRetrievals()
+            mockGetSession(session)
+            mockUpscanInitiate(
+              routes.SupportingEvidenceController.handleUpscanErrorRedirect(),
+              uploadReference => routes.ScheduleOfMrnDocumentController.scanProgress(uploadReference)
+            )(Right(upscanUpload))
+          }
+
+          checkPageIsDisplayed(
+            performAction(),
+            messageFromMessageKey("schedule-document.upload.title")
+          )
+        }
+      }
+      }
   }
 }