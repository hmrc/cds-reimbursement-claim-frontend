--- conflicted
+++ resolved
@@ -19,9 +19,7 @@
 import org.scalatest.OptionValues
 import org.scalatest.prop.TableDrivenPropertyChecks
 import play.api.Configuration
-import play.api.mvc.Action
-import play.api.mvc.AnyContent
-import play.api.mvc.MessagesControllerComponents
+import play.api.mvc.{Action, AnyContent, MessagesControllerComponents}
 import play.api.test.FakeRequest
 import play.api.test.Helpers._
 import uk.gov.hmrc.cdsreimbursementclaimfrontend.config.ErrorHandler
@@ -41,15 +39,8 @@
     val featureList =
       Table[Feature](
         "Features",
-<<<<<<< HEAD
-        featureSwitch.NorthernIreland,
-        featureSwitch.RejectedGoods
-=======
-        Feature.BulkClaim,
-        Feature.BulkMultiple,
         Feature.NorthernIreland,
         Feature.RejectedGoods
->>>>>>> c2188f46
       )
 
     "enable and disable All features" in forAll(featureList) { feature =>
@@ -61,11 +52,7 @@
 
     "Enable viewing of pages" in {
       val featureSwitch  = instanceOf[FeatureSwitchService]
-<<<<<<< HEAD
-      featureSwitch.RejectedGoods.enable()
-=======
-      featureSwitch.enable(Feature.BulkClaim)
->>>>>>> c2188f46
+      featureSwitch.enable(Feature.RejectedGoods)
       val testController =
         new TestController(featureSwitch)(instanceOf[MessagesControllerComponents])
       val result         = testController.test()(FakeRequest())
@@ -75,11 +62,7 @@
 
     "Disable viewing of pages" in {
       val featureSwitch  = instanceOf[FeatureSwitchService]
-<<<<<<< HEAD
-      featureSwitch.RejectedGoods.disable()
-=======
-      featureSwitch.disable(Feature.BulkClaim)
->>>>>>> c2188f46
+      featureSwitch.disable(Feature.RejectedGoods)
       val testController =
         new TestController(featureSwitch)(instanceOf[MessagesControllerComponents])
       val result         = testController.test()(FakeRequest())
@@ -91,11 +74,7 @@
   class TestController(fs: FeatureSwitchService)(implicit
     val cc: MessagesControllerComponents
   ) extends FrontendController(cc) {
-<<<<<<< HEAD
-    def test(): Action[AnyContent] = fs.RejectedGoods.hideIfNotEnabled async {
-=======
-    def test(): Action[AnyContent] = fs.hideIfNotEnabled(Feature.BulkClaim) async {
->>>>>>> c2188f46
+    def test(): Action[AnyContent] = fs.hideIfNotEnabled(Feature.RejectedGoods) async {
       Future.successful(Ok("ok"))
     }
   }
