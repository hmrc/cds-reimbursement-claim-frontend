--- conflicted
+++ resolved
@@ -16,12 +16,11 @@
 
 package uk.gov.hmrc.cdsreimbursementclaimfrontend.services
 
+import cats.data.EitherT
+import cats.instances.future._
 import org.scalamock.scalatest.MockFactory
 import org.scalatest.matchers.should.Matchers
 import org.scalatest.wordspec.AnyWordSpec
-<<<<<<< HEAD
-=======
-import play.api.i18n.Lang
 import play.api.libs.json.{JsValue, Json}
 import play.api.mvc.Request
 import play.api.test.FakeRequest
@@ -36,19 +35,8 @@
 
 import scala.concurrent.ExecutionContext.Implicits.global
 import scala.concurrent.Future
->>>>>>> 7814972c
 
 class ClaimServiceSpec extends AnyWordSpec with Matchers with MockFactory {
-<<<<<<< HEAD
-//
-//  implicit val hc: HeaderCarrier   = HeaderCarrier()
-//  implicit val request: Request[_] = FakeRequest()
-//
-//  //private val defaultLanguage    = Lang.defaultLang
-//  private val claimConnector = mock[ClaimConnector]
-  //private val backEndConnector   = mock[CDSReimbursementClaimConnector]
-  // private val submitClaimService = new DefaultClaimService(claimConnector, backEndConnector)
-=======
 
   implicit val hc: HeaderCarrier   = HeaderCarrier()
   implicit val request: Request[_] = FakeRequest()
@@ -57,60 +45,59 @@
   private val claimConnector              = mock[ClaimConnector]
   private val reimbursementClaimConnector = mock[CDSReimbursementClaimConnector]
   private val submitClaimService          = new DefaultClaimService(claimConnector, reimbursementClaimConnector)
->>>>>>> 7814972c
 
-//  val okResponse: JsValue = Json.parse("""{
-//      |    "PostNewClaimsResponse": {
-//      |        "ResponseCommon": {
-//      |            "Status": "OK",
-//      |            "ProcessingDateTime": "2020-12-23T16:58:28Z",
-//      |			"CDFPayCaseNumber": "NDRC-1234",
-//      |			"CDFPayService":"NDRC"
-//      |        }
-//      |    }
-//      |}""".stripMargin)
-//
-//  def errorResponse(errorMessage: String): JsValue = Json.parse(s"""{
-//      |   "ErrorDetails":{
-//      |      "ProcessingDateTime":"2016-10-10T13:52:16Z",
-//      |      "CorrelationId":"d60de98c-f499-47f5-b2d6-e80966e8d19e",
-//      |      "ErrorMessage":"$errorMessage"
-//      |    }
-//      |}""".stripMargin)
-//
-//  def mockSubmitClaim(submitClaimRequest: SubmitClaimRequest)(response: Either[Error, HttpResponse]) =
+  val okResponse: JsValue = Json.parse("""{
+                                         |    "PostNewClaimsResponse": {
+                                         |        "ResponseCommon": {
+                                         |            "Status": "OK",
+                                         |            "ProcessingDateTime": "2020-12-23T16:58:28Z",
+                                         |			"CDFPayCaseNumber": "NDRC-1234",
+                                         |			"CDFPayService":"NDRC"
+                                         |        }
+                                         |    }
+                                         |}""".stripMargin)
+
+  def errorResponse(errorMessage: String): JsValue = Json.parse(s"""{
+                                                                   |   "ErrorDetails":{
+                                                                   |      "ProcessingDateTime":"2016-10-10T13:52:16Z",
+                                                                   |      "CorrelationId":"d60de98c-f499-47f5-b2d6-e80966e8d19e",
+                                                                   |      "ErrorMessage":"$errorMessage"
+                                                                   |    }
+                                                                   |}""".stripMargin)
+
+//  def mockSubmitClaim(submitClaimData: JsValue)(response: Either[Error, HttpResponse]) =
 //    (claimConnector
-//      .submitClaim(_: submitClaimRequest, _: Lang)(_: HeaderCarrier))
+//      .submitClaim(_: JsValue, _: Lang)(_: HeaderCarrier))
 //      .expects(submitClaimData, *, *)
 //      .returning(EitherT.fromEither[Future](response))
 //      .atLeastOnce()
 
-//  "Submit Claim Service" when {
-//    "handling submit claim" should {
-//      "handle successful submits" when {
-//        "there is a valid payload" in {
-//          mockSubmitClaim(JsString("Hello"))(Right(HttpResponse(200, okResponse, Map.empty[String, Seq[String]])))
-//          await(submitClaimService.submitClaim(JsString("Hello"), defaultLanguage).value) shouldBe Right(okResponse)
-//        }
-//      }
-//
-//      "handle unsuccessful submits" when {
-//        "500 response" in {
-//          val eisResponse = errorResponse("call to get submit claim came back with status")
-//          mockSubmitClaim(JsString("Hello"))(Right(HttpResponse(500, eisResponse, Map.empty[String, Seq[String]])))
-//          val response    = await(submitClaimService.submitClaim(JsString("Hello"), defaultLanguage).value)
-//          response.fold(_.message should include("call to get submit claim came back with status"), _ => fail())
-//        }
-//
-//        "Invalid Json response" in {
-//          mockSubmitClaim(JsString("Hello"))(Right(HttpResponse(200, """{"a"-"b"}""", Map.empty[String, Seq[String]])))
-//          val response = await(submitClaimService.submitClaim(JsString("Hello"), defaultLanguage).value)
-//          response.fold(_.message should include("Unexpected character"), _ => fail())
-//        }
-//
-//      }
-//    }
-//  }
+  //  "Submit Claim Service" when {
+  //    "handling submit claim" should {
+  //      "handle successful submits" when {
+  //        "there is a valid payload" in {
+  //          mockSubmitClaim(JsString("Hello"))(Right(HttpResponse(200, okResponse, Map.empty[String, Seq[String]])))
+  //          await(submitClaimService.submitClaim(JsString("Hello"), defaultLanguage).value) shouldBe Right(okResponse)
+  //        }
+  //      }
+  //
+  //      "handle unsuccessful submits" when {
+  //        "500 response" in {
+  //          val eisResponse = errorResponse("call to get submit claim came back with status")
+  //          mockSubmitClaim(JsString("Hello"))(Right(HttpResponse(500, eisResponse, Map.empty[String, Seq[String]])))
+  //          val response    = await(submitClaimService.submitClaim(JsString("Hello"), defaultLanguage).value)
+  //          response.fold(_.message should include("call to get submit claim came back with status"), _ => fail())
+  //        }
+  //
+  //        "Invalid Json response" in {
+  //          mockSubmitClaim(JsString("Hello"))(Right(HttpResponse(200, """{"a"-"b"}""", Map.empty[String, Seq[String]])))
+  //          val response = await(submitClaimService.submitClaim(JsString("Hello"), defaultLanguage).value)
+  //          response.fold(_.message should include("Unexpected character"), _ => fail())
+  //        }
+  //
+  //      }
+  //    }
+  //  }
 
   "Business Reputation Service" should {
 
