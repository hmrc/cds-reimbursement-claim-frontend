--- conflicted
+++ resolved
@@ -938,27 +938,6 @@
       }
     }
 
-//    "reject empty amounts when given tax codes" in {
-//      forAll(dutyTypesWithTaxCodesGen) { data =>
-//        val dutyTypes: Seq[DutyType] = data.map(_._1)
-//        val taxCodesWithEmptyAmounts: Seq[(TaxCode, Option[AmountPaidWithCorrect])] = data.flatMap(_._2.map(tc => (tc, None)))
-//        val result = OverpaymentsScheduledJourney
-//          .empty(exampleEori)
-//          .selectAndReplaceDutyTypeSetForReimbursement(dutyTypes)
-//          .flatMapEach(
-//            data,
-//            j => (d: (DutyType, Seq[TaxCode])) => j.selectAndReplaceTaxCodeSetForReimbursement(d._1, d._2)
-//          )
-//          .flatMapEach(
-//            taxCodesWithEmptyAmounts,
-//            j =>
-//              (d: (DutyType, TaxCode, BigDecimal, BigDecimal)) =>
-//                j.submitAmountForReimbursement(d._1, d._2, d._4, d._3) // swapped amounts
-//          )
-//        result.getOrFail.hasCompleteReimbursementClaims shouldBe false
-//      }
-//    }
-
     "change to valid amount for valid selected tax code" in {
       forAll(completeJourneyGen) { journey =>
         val totalReimbursementAmount = journey.getTotalReimbursementAmount
@@ -1255,8 +1234,6 @@
         Some(UploadDocumentType.ProofOfAuthority)
       )
     }
-
-<<<<<<< HEAD
     "tryBuildFrom should return upload type other" in {
       val specialJourneyGen: Gen[OverpaymentsScheduledJourney] = buildJourneyGenWithoutSupportingEvidence()
       forAll(specialJourneyGen) { journey: OverpaymentsScheduledJourney =>
@@ -1265,16 +1242,11 @@
         )
       }
     }
-
-=======
->>>>>>> f02e965c
     "receiveScheduledDocument fails when nonce is not matching the journey nonce" in {
       val journey = OverpaymentsScheduledJourney.empty(exampleEori)
       val result  = journey.receiveScheduledDocument(Nonce.random, buildUploadDocument("foo"))
       result shouldBe Left("receiveScheduledDocument.invalidNonce")
     }
-<<<<<<< HEAD
-
     "removeScheduledDocument" in {
       val journey         = OverpaymentsScheduledJourney.empty(exampleEori)
       val nonce           = journey.answers.nonce
@@ -1339,7 +1311,5 @@
         )
       }
     }
-=======
->>>>>>> f02e965c
   }
 }