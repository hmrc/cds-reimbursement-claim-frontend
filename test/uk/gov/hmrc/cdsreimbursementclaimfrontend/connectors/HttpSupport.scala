--- conflicted
+++ resolved
@@ -29,21 +29,6 @@
   @SuppressWarnings(Array("org.wartremover.warts.Any"))
   val mockHttp: HttpClient = mock[HttpClient]
 
-<<<<<<< HEAD
-  def mockGet[A](url: String)(result: Either[Throwable, HttpResponse]) =
-    (mockHttp
-      .GET(_: String)(
-        _: HttpReads[HttpResponse],
-        _: HeaderCarrier,
-        _: ExecutionContext
-      ))
-      .expects(url, *, *, *)
-      .returning(
-        result.fold[Future[HttpResponse]](Future.failed, Future.successful)
-      )
-
-  def mockPost[A](url: String, headers: Seq[(String, String)], body: A)(result: Either[Throwable, HttpResponse]) =
-=======
   def mockGet[A](
     url: String
   )(
@@ -74,7 +59,6 @@
   ): CallHandler7[String, A, Seq[(String, String)], Writes[A], HttpReads[
     HttpResponse
   ], HeaderCarrier, ExecutionContext, Future[HttpResponse]] =
->>>>>>> a4c9ad89
     (mockHttp
       .POST(_: String, _: A, _: Seq[(String, String)])(
         _: Writes[A],
