/*
 * Copyright 2021 HM Revenue & Customs
 *
 * Licensed under the Apache License, Version 2.0 (the "License");
 * you may not use this file except in compliance with the License.
 * You may obtain a copy of the License at
 *
 *     http://www.apache.org/licenses/LICENSE-2.0
 *
 * Unless required by applicable law or agreed to in writing, software
 * distributed under the License is distributed on an "AS IS" BASIS,
 * WITHOUT WARRANTIES OR CONDITIONS OF ANY KIND, either express or implied.
 * See the License for the specific language governing permissions and
 * limitations under the License.
 */

package uk.gov.hmrc.cdsreimbursementclaimfrontend.connectors

import com.typesafe.config.ConfigFactory
import org.scalamock.scalatest.MockFactory
import org.scalatest.matchers.should.Matchers
import org.scalatest.wordspec.AnyWordSpec
import play.api.Configuration
<<<<<<< HEAD
import play.api.i18n.Lang
import play.api.test.Helpers.ACCEPT_LANGUAGE
import uk.gov.hmrc.cdsreimbursementclaimfrontend.models.claim.C285ClaimRequest
=======
import uk.gov.hmrc.cdsreimbursementclaimfrontend.models.claim.SubmitClaimRequest
>>>>>>> cd45c056
import uk.gov.hmrc.cdsreimbursementclaimfrontend.models.generators.Generators.sample
import uk.gov.hmrc.cdsreimbursementclaimfrontend.models.generators.SubmitClaimGen._
import uk.gov.hmrc.http.HeaderCarrier
import uk.gov.hmrc.play.bootstrap.config.ServicesConfig

import scala.concurrent.ExecutionContext.Implicits.global

class ClaimConnectorSpec extends AnyWordSpec with Matchers with MockFactory with HttpSupport with ConnectorSpec {

  val config: Configuration = Configuration(
    ConfigFactory.parseString(
      """
        | self {
        |   url = host1.com
        |  },
        |  microservice {
        |    services {
        |      cds-reimbursement-claim {
        |        protocol = http
        |        host     = host3
        |        port     = 123
        |        context-path = "/foo-claim"
        |      }
        |   }
        |}
        |""".stripMargin
    )
  )

  val connector = new DefaultClaimConnector(mockHttp, new ServicesConfig(config))

  "Claim Connector" when {

    implicit val hc: HeaderCarrier = HeaderCarrier()
<<<<<<< HEAD
    val defaultLanguage            = Lang.defaultLang
    val submitClaimRequest         = sample[C285ClaimRequest]
=======
    val submitClaimRequest         = sample[SubmitClaimRequest]
>>>>>>> cd45c056

    val url = "http://host3:123/foo-claim/claim"

    "handling requests to submit claim" must {
      behave like connectorBehaviour(
        mockPost(url, Seq.empty, submitClaimRequest)(_),
        () => connector.submitClaim(submitClaimRequest)
      )
    }

  }
}<|MERGE_RESOLUTION|>--- conflicted
+++ resolved
@@ -21,13 +21,7 @@
 import org.scalatest.matchers.should.Matchers
 import org.scalatest.wordspec.AnyWordSpec
 import play.api.Configuration
-<<<<<<< HEAD
-import play.api.i18n.Lang
-import play.api.test.Helpers.ACCEPT_LANGUAGE
 import uk.gov.hmrc.cdsreimbursementclaimfrontend.models.claim.C285ClaimRequest
-=======
-import uk.gov.hmrc.cdsreimbursementclaimfrontend.models.claim.SubmitClaimRequest
->>>>>>> cd45c056
 import uk.gov.hmrc.cdsreimbursementclaimfrontend.models.generators.Generators.sample
 import uk.gov.hmrc.cdsreimbursementclaimfrontend.models.generators.SubmitClaimGen._
 import uk.gov.hmrc.http.HeaderCarrier
@@ -62,19 +56,14 @@
   "Claim Connector" when {
 
     implicit val hc: HeaderCarrier = HeaderCarrier()
-<<<<<<< HEAD
-    val defaultLanguage            = Lang.defaultLang
-    val submitClaimRequest         = sample[C285ClaimRequest]
-=======
-    val submitClaimRequest         = sample[SubmitClaimRequest]
->>>>>>> cd45c056
+    val c285ClaimRequest           = sample[C285ClaimRequest]
 
-    val url = "http://host3:123/foo-claim/claim"
+    val url = "http://host3:123/foo-claim/claims/c285"
 
     "handling requests to submit claim" must {
       behave like connectorBehaviour(
-        mockPost(url, Seq.empty, submitClaimRequest)(_),
-        () => connector.submitClaim(submitClaimRequest)
+        mockPost(url, Seq.empty, c285ClaimRequest)(_),
+        () => connector.submitClaim(c285ClaimRequest)
       )
     }
 
