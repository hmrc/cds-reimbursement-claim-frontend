/*
 * Copyright 2024 HM Revenue & Customs
 *
 * Licensed under the Apache License, Version 2.0 (the "License");
 * you may not use this file except in compliance with the License.
 * You may obtain a copy of the License at
 *
 *     http://www.apache.org/licenses/LICENSE-2.0
 *
 * Unless required by applicable law or agreed to in writing, software
 * distributed under the License is distributed on an "AS IS" BASIS,
 * WITHOUT WARRANTIES OR CONDITIONS OF ANY KIND, either express or implied.
 * See the License for the specific language governing permissions and
 * limitations under the License.
 */

package uk.gov.hmrc.cdsreimbursementclaimfrontend.support

import org.jsoup.nodes.Document
import org.scalatest.matchers.should.Matchers
import play.api.i18n.Messages
import play.api.mvc.Call
import uk.gov.hmrc.cdsreimbursementclaimfrontend.models.BigDecimalOps
import uk.gov.hmrc.cdsreimbursementclaimfrontend.models.DutyType
import uk.gov.hmrc.cdsreimbursementclaimfrontend.models.Reimbursement
import uk.gov.hmrc.cdsreimbursementclaimfrontend.models.ReimbursementWithCorrectAmount
import uk.gov.hmrc.cdsreimbursementclaimfrontend.models.TaxCode
<<<<<<< HEAD
import org.scalatest.matchers.should.Matchers
import play.api.mvc.Call
=======
>>>>>>> 7b1898fe

import scala.collection.immutable.SortedMap

trait ClaimsTableValidator {
  this: Matchers =>

  def validateClaimsTableForSingle(
    doc: Document,
    reimbursements: Seq[ReimbursementWithCorrectAmount],
    claimAction: TaxCode => Call
  )(implicit
    m: Messages
  ) = {

    validateClaimsTableHeaders(doc)

    reimbursements.map { case ReimbursementWithCorrectAmount(taxCode, amount, paidAmount, correctedAmount) =>
      doc
        .getElementById(s"selected-claim-$taxCode")
        .text()                                                   shouldBe s"$taxCode - ${m(s"select-duties.duty.$taxCode")}"
      doc.getElementById(s"what-you-paid-$taxCode").text()        shouldBe paidAmount.toPoundSterlingString
      doc.getElementById(s"you-should-have-paid-$taxCode").text() shouldBe correctedAmount.toPoundSterlingString
      doc.getElementById(s"claim-amount-$taxCode").text()         shouldBe amount.toPoundSterlingString
      doc.getElementById(s"change-$taxCode").html()               shouldBe m(
        "check-claim.table.change-link",
        claimAction(taxCode).url,
        s"change-link-$taxCode"
      )
    }

  }

  private def validateRowsForScheduled(
    doc: Document,
    dutyType: DutyType,
    reimbursements: Seq[ReimbursementWithCorrectAmount],
    claimAction: (DutyType, TaxCode) => Call
  )(implicit
    m: Messages
  ) =
    reimbursements.map { case ReimbursementWithCorrectAmount(taxCode, amount, paidAmount, correctedAmount) =>
      val suffix = s"$dutyType-$taxCode"

      doc
        .getElementById(s"selected-claim-$suffix")
        .text()                                                  shouldBe s"$taxCode - ${m(s"select-duties.duty.$taxCode")}"
      doc.getElementById(s"what-you-paid-$suffix").text()        shouldBe paidAmount.toPoundSterlingString
      doc.getElementById(s"you-should-have-paid-$suffix").text() shouldBe correctedAmount.toPoundSterlingString
      doc.getElementById(s"claim-amount-$suffix").text()         shouldBe amount.toPoundSterlingString
      doc.getElementById(s"change-$suffix").html()               shouldBe m(
        "check-claim.table.change-link",
        claimAction(dutyType, taxCode).url,
        s"change-link-$suffix"
      )
    }

  def validateClaimsTablesForScheduled(
    doc: Document,
    reimbursements: SortedMap[DutyType, List[ReimbursementWithCorrectAmount]],
    claimAction: (DutyType, TaxCode) => Call
  )(implicit
    m: Messages
  ) =
    reimbursements.map { claims =>
      validateClaimsTableHeaders(doc, s"-${claims._1}")
      validateRowsForScheduled(doc, claims._1, claims._2, claimAction)
      validateDutyTotalRow(doc, claims._2, s"${claims._1}")
    }

  def toReimbursementWithCorrectAmount(
    reimbursements: Seq[Reimbursement]
  ): Seq[ReimbursementWithCorrectAmount] =
    reimbursements.map { reimbursement =>
      ReimbursementWithCorrectAmount(
        reimbursement.taxCode,
        reimbursement.amount,
        reimbursement.paidAmount,
        reimbursement.correctedAmount.getOrElse(BigDecimal(0))
      )
    }

  private def validateClaimsTableHeaders(doc: Document, suffix: String = "")(implicit m: Messages) = {
    doc.getElementById(s"selected-claim-header$suffix").text()   shouldBe m("check-claim.table-header.selected-charges")
    doc.getElementById(s"you-paid-header$suffix").text()         shouldBe m("check-claim.table-header.you-paid")
    doc.getElementById(s"should-have-paid-header$suffix").text() shouldBe m("check-claim.table-header.should-have-paid")
    doc.getElementById(s"claim-amount-header$suffix").text()     shouldBe m("check-claim.table-header.claim-amount")
    doc.getElementById(s"blank-header$suffix").text()            shouldBe ""
  }

  private def validateDutyTotalRow(doc: Document, claims: Seq[ReimbursementWithCorrectAmount], suffix: String = "")(
    implicit m: Messages
  ) = {
    doc.getElementById(s"total-$suffix").text()              shouldBe m("check-claim.total.header")
    doc
      .getElementById(s"what-you-paid-total-$suffix")
      .text()                                                shouldBe claims.map(_.paidAmount).sum.toPoundSterlingString
    doc
      .getElementById(s"you-should-have-paid-total-$suffix")
      .text()                                                shouldBe claims.map(_.correctedAmount).sum.toPoundSterlingString
    doc.getElementById(s"claim-amount-total-$suffix").text() shouldBe claims.map(_.amount).sum.toPoundSterlingString
    doc.getElementById(s"blank-cell-$suffix").text()         shouldBe ""
  }
}<|MERGE_RESOLUTION|>--- conflicted
+++ resolved
@@ -17,19 +17,14 @@
 package uk.gov.hmrc.cdsreimbursementclaimfrontend.support
 
 import org.jsoup.nodes.Document
-import org.scalatest.matchers.should.Matchers
 import play.api.i18n.Messages
-import play.api.mvc.Call
 import uk.gov.hmrc.cdsreimbursementclaimfrontend.models.BigDecimalOps
 import uk.gov.hmrc.cdsreimbursementclaimfrontend.models.DutyType
 import uk.gov.hmrc.cdsreimbursementclaimfrontend.models.Reimbursement
 import uk.gov.hmrc.cdsreimbursementclaimfrontend.models.ReimbursementWithCorrectAmount
 import uk.gov.hmrc.cdsreimbursementclaimfrontend.models.TaxCode
-<<<<<<< HEAD
 import org.scalatest.matchers.should.Matchers
 import play.api.mvc.Call
-=======
->>>>>>> 7b1898fe
 
 import scala.collection.immutable.SortedMap
 
@@ -37,12 +32,12 @@
   this: Matchers =>
 
   def validateClaimsTableForSingle(
-    doc: Document,
-    reimbursements: Seq[ReimbursementWithCorrectAmount],
-    claimAction: TaxCode => Call
-  )(implicit
-    m: Messages
-  ) = {
+                                    doc: Document,
+                                    reimbursements: Seq[ReimbursementWithCorrectAmount],
+                                    claimAction: TaxCode => Call
+                                  )(implicit
+                                    m: Messages
+                                  ) = {
 
     validateClaimsTableHeaders(doc)
 
@@ -63,13 +58,13 @@
   }
 
   private def validateRowsForScheduled(
-    doc: Document,
-    dutyType: DutyType,
-    reimbursements: Seq[ReimbursementWithCorrectAmount],
-    claimAction: (DutyType, TaxCode) => Call
-  )(implicit
-    m: Messages
-  ) =
+                                        doc: Document,
+                                        dutyType: DutyType,
+                                        reimbursements: Seq[ReimbursementWithCorrectAmount],
+                                        claimAction: (DutyType, TaxCode) => Call
+                                      )(implicit
+                                        m: Messages
+                                      ) =
     reimbursements.map { case ReimbursementWithCorrectAmount(taxCode, amount, paidAmount, correctedAmount) =>
       val suffix = s"$dutyType-$taxCode"
 
@@ -87,12 +82,12 @@
     }
 
   def validateClaimsTablesForScheduled(
-    doc: Document,
-    reimbursements: SortedMap[DutyType, List[ReimbursementWithCorrectAmount]],
-    claimAction: (DutyType, TaxCode) => Call
-  )(implicit
-    m: Messages
-  ) =
+                                        doc: Document,
+                                        reimbursements: SortedMap[DutyType, List[ReimbursementWithCorrectAmount]],
+                                        claimAction: (DutyType, TaxCode) => Call
+                                      )(implicit
+                                        m: Messages
+                                      ) =
     reimbursements.map { claims =>
       validateClaimsTableHeaders(doc, s"-${claims._1}")
       validateRowsForScheduled(doc, claims._1, claims._2, claimAction)
@@ -100,8 +95,8 @@
     }
 
   def toReimbursementWithCorrectAmount(
-    reimbursements: Seq[Reimbursement]
-  ): Seq[ReimbursementWithCorrectAmount] =
+                                        reimbursements: Seq[Reimbursement]
+                                      ): Seq[ReimbursementWithCorrectAmount] =
     reimbursements.map { reimbursement =>
       ReimbursementWithCorrectAmount(
         reimbursement.taxCode,
