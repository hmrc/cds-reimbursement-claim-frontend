/*
 * Copyright 2024 HM Revenue & Customs
 *
 * Licensed under the Apache License, Version 2.0 (the "License");
 * you may not use this file except in compliance with the License.
 * You may obtain a copy of the License at
 *
 *     http://www.apache.org/licenses/LICENSE-2.0
 *
 * Unless required by applicable law or agreed to in writing, software
 * distributed under the License is distributed on an "AS IS" BASIS,
 * WITHOUT WARRANTIES OR CONDITIONS OF ANY KIND, either express or implied.
 * See the License for the specific language governing permissions and
 * limitations under the License.
 */

package uk.gov.hmrc.cdsreimbursementclaimfrontend.support

import org.jsoup.nodes.Document
import org.scalatest.Assertion
import play.api.i18n.Messages
import uk.gov.hmrc.cdsreimbursementclaimfrontend.models.BigDecimalOps
import uk.gov.hmrc.cdsreimbursementclaimfrontend.models.DutyType
import uk.gov.hmrc.cdsreimbursementclaimfrontend.models.Reimbursement
import uk.gov.hmrc.cdsreimbursementclaimfrontend.models.ReimbursementWithCorrectAmount
import uk.gov.hmrc.cdsreimbursementclaimfrontend.models.TaxCode
import org.scalatest.matchers.should.Matchers
import play.api.mvc.Call
import uk.gov.hmrc.cdsreimbursementclaimfrontend.models.ids.MRN

import scala.collection.immutable
import scala.collection.immutable.SortedMap

trait ClaimsTableValidator {
  this: Matchers =>

  def validateClaimsTableForSingle(
    doc: Document,
    reimbursements: Seq[ReimbursementWithCorrectAmount],
    claimAction: TaxCode => Call
  )(implicit
    m: Messages
<<<<<<< HEAD
  ): Seq[Assertion] = {
=======
  ) = {
>>>>>>> 6d2a4959

    validateClaimsTableHeaders(doc)

    reimbursements.map { case ReimbursementWithCorrectAmount(taxCode, amount, paidAmount, correctedAmount) =>
      doc
        .getElementById(s"selected-claim-$taxCode")
        .text()                                                   shouldBe s"$taxCode - ${m(s"select-duties.duty.$taxCode")}"
      doc.getElementById(s"what-you-paid-$taxCode").text()        shouldBe paidAmount.toPoundSterlingString
      doc.getElementById(s"you-should-have-paid-$taxCode").text() shouldBe correctedAmount.toPoundSterlingString
      doc.getElementById(s"claim-amount-$taxCode").text()         shouldBe amount.toPoundSterlingString
      doc.getElementById(s"change-$taxCode").html()               shouldBe m(
        "check-claim.table.change-link",
        claimAction(taxCode).url,
        s"change-link-$taxCode"
      )
    }

  }

  private def validateRowsForMultiple(
    doc: Document,
    mrn: MRN,
    index: Int,
    reimbursements: Seq[ReimbursementWithCorrectAmount],
    claimAction: (Int, TaxCode) => Call
  )(implicit
    m: Messages
  ) =
    reimbursements.map { case ReimbursementWithCorrectAmount(taxCode, amount, paidAmount, correctedAmount) =>
      val suffix = s"${mrn.value}-$taxCode"

      doc
        .getElementById(s"selected-claim-$suffix")
        .text()                                                  shouldBe s"$taxCode - ${m(s"select-duties.duty.$taxCode")}"
      doc.getElementById(s"what-you-paid-$suffix").text()        shouldBe paidAmount.toPoundSterlingString
      doc.getElementById(s"you-should-have-paid-$suffix").text() shouldBe correctedAmount.toPoundSterlingString
      doc.getElementById(s"claim-amount-$suffix").text()         shouldBe amount.toPoundSterlingString
      doc.getElementById(s"change-$suffix").html()               shouldBe m(
        "check-claim.table.change-link",
        claimAction(index, taxCode).url,
        s"change-link-$suffix"
      )
    }

  def validateClaimsTablesForMultiple(
    doc: Document,
    reimbursements: Seq[(MRN, Int, Seq[ReimbursementWithCorrectAmount])],
    claimAction: (Int, TaxCode) => Call
  )(implicit
    m: Messages
  ): Seq[Assertion] =
    reimbursements.map { case (mrn, index, claims) =>
      validateClaimsTableHeaders(doc, s"-${mrn.value}")
      validateRowsForMultiple(doc, mrn, index, claims, claimAction)
      validateDutyTotalRow(doc, claims, s"${mrn.value}")
    }

  private def validateRowsForScheduled(
    doc: Document,
    dutyType: DutyType,
    reimbursements: Seq[ReimbursementWithCorrectAmount],
    claimAction: (DutyType, TaxCode) => Call
  )(implicit
    m: Messages
  ) =
    reimbursements.map { case ReimbursementWithCorrectAmount(taxCode, amount, paidAmount, correctedAmount) =>
      val suffix = s"$dutyType-$taxCode"

      doc
        .getElementById(s"selected-claim-$suffix")
        .text()                                                  shouldBe s"$taxCode - ${m(s"select-duties.duty.$taxCode")}"
      doc.getElementById(s"what-you-paid-$suffix").text()        shouldBe paidAmount.toPoundSterlingString
      doc.getElementById(s"you-should-have-paid-$suffix").text() shouldBe correctedAmount.toPoundSterlingString
      doc.getElementById(s"claim-amount-$suffix").text()         shouldBe amount.toPoundSterlingString
      doc.getElementById(s"change-$suffix").html()               shouldBe m(
        "check-claim.table.change-link",
        claimAction(dutyType, taxCode).url,
        s"change-link-$suffix"
      )
    }

  def validateClaimsTablesForScheduled(
    doc: Document,
    reimbursements: SortedMap[DutyType, List[ReimbursementWithCorrectAmount]],
    claimAction: (DutyType, TaxCode) => Call
  )(implicit
    m: Messages
<<<<<<< HEAD
  ): immutable.Iterable[Assertion] =
=======
  ) =
>>>>>>> 6d2a4959
    reimbursements.map { claims =>
      validateClaimsTableHeaders(doc, s"-${claims._1}")
      validateRowsForScheduled(doc, claims._1, claims._2, claimAction)
      validateDutyTotalRow(doc, claims._2, s"${claims._1}")
    }

  def toReimbursementWithCorrectAmount(
    reimbursements: Seq[Reimbursement]
  ): Seq[ReimbursementWithCorrectAmount] =
    reimbursements.map { reimbursement =>
      ReimbursementWithCorrectAmount(
        reimbursement.taxCode,
        reimbursement.amount,
        reimbursement.paidAmount,
        reimbursement.correctedAmount.getOrElse(BigDecimal(0))
      )
    }

  private def validateClaimsTableHeaders(doc: Document, suffix: String = "")(implicit m: Messages) = {
    doc.getElementById(s"selected-claim-header$suffix").text()   shouldBe m("check-claim.table-header.selected-charges")
    doc.getElementById(s"you-paid-header$suffix").text()         shouldBe m("check-claim.table-header.you-paid")
    doc.getElementById(s"should-have-paid-header$suffix").text() shouldBe m("check-claim.table-header.should-have-paid")
    doc.getElementById(s"claim-amount-header$suffix").text()     shouldBe m("check-claim.table-header.claim-amount")
    doc.getElementById(s"blank-header$suffix").text()            shouldBe ""
  }

  private def validateDutyTotalRow(doc: Document, claims: Seq[ReimbursementWithCorrectAmount], suffix: String = "")(
    implicit m: Messages
  ) = {
    doc.getElementById(s"total-$suffix").text()              shouldBe m("check-claim.total.header")
    doc
      .getElementById(s"what-you-paid-total-$suffix")
      .text()                                                shouldBe claims.map(_.paidAmount).sum.toPoundSterlingString
    doc
      .getElementById(s"you-should-have-paid-total-$suffix")
      .text()                                                shouldBe claims.map(_.correctedAmount).sum.toPoundSterlingString
    doc.getElementById(s"claim-amount-total-$suffix").text() shouldBe claims.map(_.amount).sum.toPoundSterlingString
    doc.getElementById(s"blank-cell-$suffix").text()         shouldBe ""
  }
}<|MERGE_RESOLUTION|>--- conflicted
+++ resolved
@@ -40,11 +40,7 @@
     claimAction: TaxCode => Call
   )(implicit
     m: Messages
-<<<<<<< HEAD
   ): Seq[Assertion] = {
-=======
-  ) = {
->>>>>>> 6d2a4959
 
     validateClaimsTableHeaders(doc)
 
@@ -132,11 +128,8 @@
     claimAction: (DutyType, TaxCode) => Call
   )(implicit
     m: Messages
-<<<<<<< HEAD
   ): immutable.Iterable[Assertion] =
-=======
-  ) =
->>>>>>> 6d2a4959
+
     reimbursements.map { claims =>
       validateClaimsTableHeaders(doc, s"-${claims._1}")
       validateRowsForScheduled(doc, claims._1, claims._2, claimAction)
